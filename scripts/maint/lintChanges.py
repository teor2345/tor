--- conflicted
+++ resolved
@@ -34,8 +34,6 @@
     "Major feature",
     "Major features",
     ])
-<<<<<<< HEAD
-=======
 
 def split_tor_version(version):
     '''
@@ -66,7 +64,6 @@
         return None
 
     return version_list
->>>>>>> ea55965f
 
 def lintfile(fname):
     have_warned = []
@@ -120,8 +117,6 @@
             warn("Bugfix does not say 'Fixes bug X; bugfix on Y'")
         elif re.search('tor-([0-9]+)', contents):
             warn("Do not prefix versions with 'tor-'. ('0.1.2', not 'tor-0.1.2'.)")
-<<<<<<< HEAD
-=======
         else:
             bugfix_match = re.search('bugfix on ([0-9]+\.[0-9]+\.[0-9]+)', contents)
             if bugfix_match is None:
@@ -148,7 +143,6 @@
                         warn("Malformed $PACKAGE_VERSION: '{}'.".format(package_version))
                     elif bugfix_split > package_split:
                         warn("Bugfixes must be made on earlier versions (or this version). (Bugfix on version: '{}', current tor package version: '{}'.)".format(bugfix_version, package_version))
->>>>>>> ea55965f
 
     return have_warned != []
 
