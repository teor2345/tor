--- conflicted
+++ resolved
@@ -25,14 +25,13 @@
 
 run_practracker() {
     "${PYTHON:-python}" "${PRACTRACKER_DIR}/practracker.py" \
-<<<<<<< HEAD
-        --max-include-count=0 --max-file-size=0 \
-        --max-h-include-count=0 --max-h-file-size=0 \
-        --max-function-size=0 --terse \
-=======
         --include-dir "" \
-        --max-include-count=0 --max-file-size=0 --max-function-size=0 --terse \
->>>>>>> 03040903
+        --max-file-size=0 \
+        --max-function-size=0 \
+        --max-h-file-size=0 \
+        --max-h-include-count=0 \
+        --max-include-count=0 \
+        --terse \
         "${DATA}/" "$@";
 }
 compare() {
