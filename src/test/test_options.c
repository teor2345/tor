/* Copyright (c) 2001-2004, Roger Dingledine.
 * Copyright (c) 2004-2006, Roger Dingledine, Nick Mathewson.
 * Copyright (c) 2007-2019, The Tor Project, Inc. */
/* See LICENSE for licensing information */

#define CONFIG_PRIVATE
#define LOG_PRIVATE
#include "core/or/or.h"
#include "lib/confmgt/confparse.h"
#include "app/config/config.h"
#include "test/test.h"
#include "lib/geoip/geoip.h"

#define ROUTERSET_PRIVATE
#include "feature/nodelist/routerset.h"
#include "core/mainloop/mainloop.h"
#include "test/log_test_helpers.h"
#include "test/resolve_test_helpers.h"

#include "lib/sandbox/sandbox.h"
#include "lib/memarea/memarea.h"
#include "lib/osinfo/uname.h"
#include "lib/encoding/confline.h"
#include "core/or/policies.h"
#include "test/test_helpers.h"
#include "lib/net/resolve.h"

#ifdef HAVE_SYS_PARAM_H
#include <sys/param.h>
#endif

#define NS_MODULE test_options

typedef struct {
  int severity;
  log_domain_mask_t domain;
  char *msg;
} logmsg_t;

static smartlist_t *messages = NULL;

static void
log_cback(int severity, log_domain_mask_t domain, const char *msg)
{
  logmsg_t *x = tor_malloc(sizeof(*x));
  x->severity = severity;
  x->domain = domain;
  x->msg = tor_strdup(msg);
  if (!messages)
    messages = smartlist_new();
  smartlist_add(messages, x);
}

static void
setup_log_callback(void)
{
  log_severity_list_t lst;
  memset(&lst, 0, sizeof(lst));
  lst.masks[SEVERITY_MASK_IDX(LOG_ERR)] = LD_ALL_DOMAINS;
  lst.masks[SEVERITY_MASK_IDX(LOG_WARN)] = LD_ALL_DOMAINS;
  lst.masks[SEVERITY_MASK_IDX(LOG_NOTICE)] = LD_ALL_DOMAINS;
  add_callback_log(&lst, log_cback);
  mark_logs_temp();
}

static char *
dump_logs(void)
{
  smartlist_t *msgs;
  char *out;
  if (! messages)
    return tor_strdup("");
  msgs = smartlist_new();
  SMARTLIST_FOREACH_BEGIN(messages, logmsg_t *, x) {
    smartlist_add_asprintf(msgs, "[%s] %s",
                           log_level_to_string(x->severity), x->msg);
  } SMARTLIST_FOREACH_END(x);
  out = smartlist_join_strings(msgs, "", 0, NULL);
  SMARTLIST_FOREACH(msgs, char *, cp, tor_free(cp));
  smartlist_free(msgs);
  return out;
}

static void
clear_log_messages(void)
{
  if (!messages)
    return;
  SMARTLIST_FOREACH(messages, logmsg_t *, m,
                    { tor_free(m->msg); tor_free(m); });
  smartlist_free(messages);
  messages = NULL;
}

#define setup_options(opt,dflt)              \
  do {                                       \
    opt = options_new();                     \
    opt->command = CMD_RUN_TOR;              \
    options_init(opt);                       \
                                             \
    dflt = config_dup(get_options_mgr(), opt); \
    clear_log_messages();                    \
  } while (0)

#define VALID_DIR_AUTH "DirAuthority dizum orport=443 v3ident=E8A9C45"  \
  "EDE6D711294FADF8E7951F4DE6CA56B58 194.109.206.212:80 7EA6 EAD6 FD83" \
  " 083C 538F 4403 8BBF A077 587D D755\n"
#define VALID_ALT_BRIDGE_AUTH \
  "AlternateBridgeAuthority dizum orport=443 v3ident=E8A9C45"           \
  "EDE6D711294FADF8E7951F4DE6CA56B58 194.109.206.212:80 7EA6 EAD6 FD83" \
  " 083C 538F 4403 8BBF A077 587D D755\n"
#define VALID_ALT_DIR_AUTH \
  "AlternateDirAuthority dizum orport=443 v3ident=E8A9C45"           \
  "EDE6D711294FADF8E7951F4DE6CA56B58 194.109.206.212:80 7EA6 EAD6 FD83" \
  " 083C 538F 4403 8BBF A077 587D D755\n"

static int
test_options_checklog(const char *configuration, int expect_log_severity,
                      const char *expect_log)
{
  int found = 0, ret = -1;
  char *actual_log = NULL;

  if (messages) {
    SMARTLIST_FOREACH_BEGIN(messages, logmsg_t *, m) {
      if (m->severity == expect_log_severity &&
          strstr(m->msg, expect_log)) {
        found = 1;
        break;
      }
    } SMARTLIST_FOREACH_END(m);
  }
  if (!found) {
    actual_log = dump_logs();
    TT_DIE(("Expected log message [%s] %s from <%s>, but got <%s>.",
            log_level_to_string(expect_log_severity), expect_log,
            configuration, actual_log));
  }
  ret = 0;

 done:
  tor_free(actual_log);
  return ret;
}

static int
test_options_checkmsgs(const char *configuration,
                       const char *expect_errmsg,
                       int expect_log_severity,
                       const char *expect_log,
                       char *msg)
{
  if (expect_errmsg && !msg) {
    TT_DIE(("Expected error message <%s> from <%s>, but got none.",
            expect_errmsg, configuration));
  } else if (expect_errmsg && !strstr(msg, expect_errmsg)) {
    TT_DIE(("Expected error message <%s> from <%s>, but got <%s>.",
            expect_errmsg, configuration, msg));
  } else if (!expect_errmsg && msg) {
    TT_DIE(("Expected no error message from <%s> but got <%s>.",
            configuration, msg));
  }
  if (expect_log) {
    return test_options_checklog(configuration, expect_log_severity,
                                 expect_log);
  }
  return 0;

 done:
  return -1;
}

/* Which phases of config parsing/validation to check for messages/logs */
enum { PH_GETLINES, PH_ASSIGN, PH_VALIDATE };

static void
test_options_validate_impl(const char *configuration,
                           const char *expect_errmsg,
                           int expect_log_severity,
                           const char *expect_log,
                           int phase)
{
  or_options_t *opt=NULL;
  or_options_t *dflt;
  config_line_t *cl=NULL;
  char *msg=NULL;
  int r;

  setup_options(opt, dflt);

  r = config_get_lines(configuration, &cl, 1);
  if (phase == PH_GETLINES) {
    if (test_options_checkmsgs(configuration, expect_errmsg,
                               expect_log_severity,
                               expect_log, msg))
      goto done;
  }
  if (r)
    goto done;

  r = config_assign(get_options_mgr(), opt, cl, 0, &msg);
  if (phase == PH_ASSIGN) {
    if (test_options_checkmsgs(configuration, expect_errmsg,
                               expect_log_severity,
                               expect_log, msg))
      goto done;
  }
  tt_int_op((r == 0), OP_EQ, (msg == NULL));
  if (r)
    goto done;

  r = options_validate(NULL, opt, dflt, 0, &msg);
  if (phase == PH_VALIDATE) {
    if (test_options_checkmsgs(configuration, expect_errmsg,
                               expect_log_severity,
                               expect_log, msg))
      goto done;
  }
  tt_int_op((r == 0), OP_EQ, (msg == NULL));

 done:
  escaped(NULL);
  policies_free_all();
  config_free_lines(cl);
  or_options_free(opt);
  or_options_free(dflt);
  tor_free(msg);
  clear_log_messages();
}

#define WANT_ERR(config, msg, ph)                               \
  test_options_validate_impl((config), (msg), 0, NULL, (ph))
#define WANT_LOG(config, severity, msg, ph)                             \
  test_options_validate_impl((config), NULL, (severity), (msg), (ph))
#define WANT_ERR_LOG(config, msg, severity, logmsg, ph)                 \
  test_options_validate_impl((config), (msg), (severity), (logmsg), (ph))
#define OK(config, ph)                                          \
  test_options_validate_impl((config), NULL, 0, NULL, (ph))

static void
test_options_validate(void *arg)
{
  (void)arg;
  setup_log_callback();
  sandbox_disable_getaddrinfo_cache();
  mock_hostname_resolver();

  WANT_ERR("ExtORPort 500000", "Invalid ExtORPort", PH_VALIDATE);

  WANT_ERR_LOG("ServerTransportOptions trebuchet",
               "ServerTransportOptions did not parse",
               LOG_WARN, "Too few arguments", PH_VALIDATE);
  OK("ServerTransportOptions trebuchet sling=snappy", PH_VALIDATE);
  OK("ServerTransportOptions trebuchet sling=", PH_VALIDATE);
  WANT_ERR_LOG("ServerTransportOptions trebuchet slingsnappy",
               "ServerTransportOptions did not parse",
               LOG_WARN, "\"slingsnappy\" is not a k=v", PH_VALIDATE);

  WANT_ERR("DirPort 8080\nDirCache 0",
           "DirPort configured but DirCache disabled.", PH_VALIDATE);
  WANT_ERR("BridgeRelay 1\nDirCache 0",
           "We're a bridge but DirCache is disabled.", PH_VALIDATE);

  // XXXX We should replace this with a more full error message once #29211
  // XXXX is done.  It is truncated for now because at the current stage
  // XXXX of refactoring, we can't give a full error message like before.
  WANT_ERR_LOG("HeartbeatPeriod 21 snarks",
               "malformed or out of bounds", LOG_WARN,
               "Unknown unit 'snarks'.",
               PH_ASSIGN);
  // XXXX As above.
  WANT_ERR_LOG("LogTimeGranularity 21 snarks",
               "malformed or out of bounds", LOG_WARN,
               "Unknown unit 'snarks'.",
               PH_ASSIGN);
  OK("HeartbeatPeriod 1 hour", PH_VALIDATE);
  OK("LogTimeGranularity 100 milliseconds", PH_VALIDATE);

  WANT_LOG("ControlSocket \"string with trailing garbage\" bogus", LOG_WARN,
           "Error while parsing configuration: "
           "Excess data after quoted string", PH_GETLINES);
  WANT_LOG("ControlSocket \"bogus escape \\@\"", LOG_WARN,
           "Error while parsing configuration: "
           "Invalid escape sequence in quoted string", PH_GETLINES);

  close_temp_logs();
  clear_log_messages();
  unmock_hostname_resolver();
  return;
}

#define MEGABYTEIFY(mb) (UINT64_C(mb) << 20)
static void
test_have_enough_mem_for_dircache(void *arg)
{
  (void)arg;
  or_options_t *opt=NULL;
  or_options_t *dflt=NULL;
  config_line_t *cl=NULL;
  char *msg=NULL;
  int r;
  const char *configuration = "ORPort 8080\nDirCache 1", *expect_errmsg;

  setup_options(opt, dflt);
  setup_log_callback();
  (void)dflt;

  r = config_get_lines(configuration, &cl, 1);
  tt_int_op(r, OP_EQ, 0);

  r = config_assign(get_options_mgr(), opt, cl, 0, &msg);
  tt_int_op(r, OP_EQ, 0);

  /* 300 MB RAM available, DirCache enabled */
  r = have_enough_mem_for_dircache(opt, MEGABYTEIFY(300), &msg);
  tt_int_op(r, OP_EQ, 0);
  tt_ptr_op(msg, OP_EQ, NULL);

  /* 200 MB RAM available, DirCache enabled */
  r = have_enough_mem_for_dircache(opt, MEGABYTEIFY(200), &msg);
  tt_int_op(r, OP_EQ, -1);
  expect_errmsg = "Being a directory cache (default) with less than ";
  if (!strstr(msg, expect_errmsg)) {
    TT_DIE(("Expected error message <%s> from <%s>, but got <%s>.",
            expect_errmsg, configuration, msg));
  }
  tor_free(msg);

  config_free_lines(cl); cl = NULL;
  configuration = "ORPort 8080\nDirCache 1\nBridgeRelay 1";
  r = config_get_lines(configuration, &cl, 1);
  tt_int_op(r, OP_EQ, 0);

  r = config_assign(get_options_mgr(), opt, cl, 0, &msg);
  tt_int_op(r, OP_EQ, 0);

  /* 300 MB RAM available, DirCache enabled, Bridge */
  r = have_enough_mem_for_dircache(opt, MEGABYTEIFY(300), &msg);
  tt_int_op(r, OP_EQ, 0);
  tt_ptr_op(msg, OP_EQ, NULL);

  /* 200 MB RAM available, DirCache enabled, Bridge */
  r = have_enough_mem_for_dircache(opt, MEGABYTEIFY(200), &msg);
  tt_int_op(r, OP_EQ, -1);
  expect_errmsg = "Running a Bridge with less than ";
  if (!strstr(msg, expect_errmsg)) {
    TT_DIE(("Expected error message <%s> from <%s>, but got <%s>.",
            expect_errmsg, configuration, msg));
  }
  tor_free(msg);

  config_free_lines(cl); cl = NULL;
  configuration = "ORPort 8080\nDirCache 0";
  r = config_get_lines(configuration, &cl, 1);
  tt_int_op(r, OP_EQ, 0);

  r = config_assign(get_options_mgr(), opt, cl, 0, &msg);
  tt_int_op(r, OP_EQ, 0);

  /* 200 MB RAM available, DirCache disabled */
  r = have_enough_mem_for_dircache(opt, MEGABYTEIFY(200), &msg);
  tt_int_op(r, OP_EQ, 0);
  tt_ptr_op(msg, OP_EQ, NULL);

  /* 300 MB RAM available, DirCache disabled */
  r = have_enough_mem_for_dircache(opt, MEGABYTEIFY(300), &msg);
  tt_int_op(r, OP_EQ, -1);
  expect_errmsg = "DirCache is disabled and we are configured as a ";
  if (!strstr(msg, expect_errmsg)) {
    TT_DIE(("Expected error message <%s> from <%s>, but got <%s>.",
            expect_errmsg, configuration, msg));
  }
  tor_free(msg);

  clear_log_messages();

 done:
  if (msg)
    tor_free(msg);
  or_options_free(dflt);
  or_options_free(opt);
  config_free_lines(cl);
  return;
}

static const char *fixed_get_uname_result = NULL;

static const char *
fixed_get_uname(void)
{
  return fixed_get_uname_result;
}

typedef struct {
  or_options_t *old_opt;
  or_options_t *opt;
  or_options_t *def_opt;
} options_test_data_t;

static void free_options_test_data(options_test_data_t *td);

static options_test_data_t *
get_options_test_data(const char *conf)
{
  int rv = -1;
  char *msg = NULL;
  config_line_t *cl=NULL;
  options_test_data_t *result = tor_malloc(sizeof(options_test_data_t));
  result->opt = options_new();
  result->old_opt = options_new();
  result->def_opt = options_new();

  options_init(result->opt);
  options_init(result->old_opt);
  options_init(result->def_opt);

  rv = config_get_lines(conf, &cl, 1);
  tt_int_op(rv, OP_EQ, 0);
  rv = config_assign(get_options_mgr(), result->opt, cl, 0, &msg);
  if (msg) {
    /* Display the parse error message by comparing it with an empty string */
    tt_str_op(msg, OP_EQ, "");
  }
  tt_int_op(rv, OP_EQ, 0);
  config_free_lines(cl);
  result->opt->LogTimeGranularity = 1;
  result->opt->TokenBucketRefillInterval = 1;
  rv = config_get_lines("", &cl, 1);
  tt_int_op(rv, OP_EQ, 0);
  rv = config_assign(get_options_mgr(), result->def_opt, cl, 0, &msg);
  if (msg) {
    /* Display the parse error message by comparing it with an empty string */
    tt_str_op(msg, OP_EQ, "");
  }
  tt_int_op(rv, OP_EQ, 0);

 done:
  config_free_lines(cl);
  if (rv != 0) {
    free_options_test_data(result);
    result = NULL;
    /* Callers expect a non-NULL result, so just die if we can't provide one.
     */
    tor_assert(0);
  }
  return result;
}

static void
free_options_test_data(options_test_data_t *td)
{
  if (!td) return;
  or_options_free(td->old_opt);
  or_options_free(td->opt);
  or_options_free(td->def_opt);
  tor_free(td);
}

static void
test_options_validate__uname_for_server(void *ignored)
{
  (void)ignored;
  char *msg;

#ifndef _WIN32
  int unset_home_env = 0;
  if (setenv("HOME", "/home/john", 0) == 0)
    unset_home_env = 1;
#endif

  options_test_data_t *tdata = get_options_test_data(
                                      "ORPort 127.0.0.1:5555");
  setup_capture_of_logs(LOG_WARN);

  MOCK(get_uname, fixed_get_uname);
  fixed_get_uname_result = "Windows 95";
  options_validate(tdata->old_opt, tdata->opt, tdata->def_opt, 0, &msg);
  expect_log_msg("Tor is running as a server, but you"
           " are running Windows 95; this probably won't work. See https://www"
           ".torproject.org/docs/faq.html#BestOSForRelay for details.\n");
  tor_free(msg);

  fixed_get_uname_result = "Windows 98";
  mock_clean_saved_logs();
  options_validate(tdata->old_opt, tdata->opt, tdata->def_opt, 0, &msg);
  expect_log_msg("Tor is running as a server, but you"
           " are running Windows 98; this probably won't work. See https://www"
           ".torproject.org/docs/faq.html#BestOSForRelay for details.\n");
  tor_free(msg);

  fixed_get_uname_result = "Windows Me";
  mock_clean_saved_logs();
  options_validate(tdata->old_opt, tdata->opt, tdata->def_opt, 0, &msg);
  expect_log_msg("Tor is running as a server, but you"
           " are running Windows Me; this probably won't work. See https://www"
           ".torproject.org/docs/faq.html#BestOSForRelay for details.\n");
  tor_free(msg);

  fixed_get_uname_result = "Windows 2000";
  mock_clean_saved_logs();
  options_validate(tdata->old_opt, tdata->opt, tdata->def_opt, 0, &msg);
  expect_no_log_msg("Tor is running as a server, but you ");
  tor_free(msg);

 done:
  UNMOCK(get_uname);
  free_options_test_data(tdata);
  tor_free(msg);
  teardown_capture_of_logs();
#ifndef _WIN32
  if (unset_home_env)
    unsetenv("HOME");
#endif
}

static void
test_options_validate__outbound_addresses(void *ignored)
{
  (void)ignored;
  int ret;
  char *msg;
  options_test_data_t *tdata = get_options_test_data(
                                    "OutboundBindAddress xxyy!!!sdfaf");

  ret = options_validate(tdata->old_opt, tdata->opt, tdata->def_opt, 0, &msg);
  tt_int_op(ret, OP_EQ, -1);
  tt_str_op(msg, OP_EQ, "Multiple outbound bind addresses configured: "
                        "xxyy!!!sdfaf");

 done:
  free_options_test_data(tdata);
  tor_free(msg);
}

static void
test_options_validate__data_directory(void *ignored)
{
  (void)ignored;
  int ret;
  char *msg;
  options_test_data_t *tdata = get_options_test_data(
                                                "DataDirectory longreallyl"
                                                "ongLONGLONGlongreallylong"
                                                "LONGLONGlongreallylongLON"
                                                "GLONGlongreallylongLONGLO"
                                                "NGlongreallylongLONGLONGl"
                                                "ongreallylongLONGLONGlong"
                                                "reallylongLONGLONGlongrea"
                                                "llylongLONGLONGlongreally"
                                                "longLONGLONGlongreallylon"
                                                "gLONGLONGlongreallylongLO"
                                                "NGLONGlongreallylongLONGL"
                                                "ONGlongreallylongLONGLONG"
                                                "longreallylongLONGLONGlon"
                                                "greallylongLONGLONGlongre"
                                                "allylongLONGLONGlongreall"
                                                "ylongLONGLONGlongreallylo"
                                                "ngLONGLONGlongreallylongL"
                                                "ONGLONGlongreallylongLONG"
                                                "LONG"); // 440 characters

  ret = options_validate(tdata->old_opt, tdata->opt, tdata->def_opt, 0, &msg);
  tt_int_op(ret, OP_EQ, -1);
  tt_str_op(msg, OP_EQ, "Invalid DataDirectory");

 done:
  free_options_test_data(tdata);
  tor_free(msg);
}

static void
test_options_validate__nickname(void *ignored)
{
  (void)ignored;
  int ret;
  char *msg;
  options_test_data_t *tdata = get_options_test_data(
                                        "Nickname ThisNickNameIsABitTooLong");

  ret = options_validate(tdata->old_opt, tdata->opt, tdata->def_opt, 0, &msg);
  tt_int_op(ret, OP_EQ, -1);
  tt_str_op(msg, OP_EQ,
            "Nickname 'ThisNickNameIsABitTooLong', nicknames must be between "
            "1 and 19 characters inclusive, and must contain only the "
            "characters [a-zA-Z0-9].");
  tor_free(msg);

  free_options_test_data(tdata);
  tdata = get_options_test_data("Nickname AMoreValidNick");
  ret = options_validate(tdata->old_opt, tdata->opt, tdata->def_opt, 0, &msg);
  tt_int_op(ret, OP_EQ, 0);
  tor_free(msg);

  free_options_test_data(tdata);
  tdata = get_options_test_data("DataDirectory /tmp/somewhere");
  ret = options_validate(tdata->old_opt, tdata->opt, tdata->def_opt, 0, &msg);
  tt_int_op(ret, OP_EQ, 0);

 done:
  free_options_test_data(tdata);
  tor_free(msg);
}

static void
test_options_validate__contactinfo(void *ignored)
{
  (void)ignored;
  int ret;
  char *msg;
  options_test_data_t *tdata = get_options_test_data(
                                "ORPort 127.0.0.1:5555");
  setup_capture_of_logs(LOG_DEBUG);
  tdata->opt->ContactInfo = NULL;

  ret = options_validate(tdata->old_opt, tdata->opt, tdata->def_opt, 0, &msg);
  tt_int_op(ret, OP_EQ, 0);
  expect_log_msg(
            "Your ContactInfo config option is not"
            " set. Please consider setting it, so we can contact you if your"
            " server is misconfigured or something else goes wrong.\n");
  tor_free(msg);

  free_options_test_data(tdata);
  tdata = get_options_test_data("ORPort 127.0.0.1:5555\n"
                                "ContactInfo hella@example.org");
  mock_clean_saved_logs();
  ret = options_validate(tdata->old_opt, tdata->opt, tdata->def_opt, 0, &msg);
  tt_int_op(ret, OP_EQ, 0);
  expect_no_log_msg(
            "Your ContactInfo config option is not"
            " set. Please consider setting it, so we can contact you if your"
            " server is misconfigured or something else goes wrong.\n");
  tor_free(msg);

 done:
  teardown_capture_of_logs();
  free_options_test_data(tdata);
  tor_free(msg);
}

static void
test_options_validate__logs(void *ignored)
{
  (void)ignored;
  int ret;
  (void)ret;
  char *msg;
  int orig_quiet_level = quiet_level;
  options_test_data_t *tdata = get_options_test_data("");
  tdata->opt->Logs = NULL;
  tdata->opt->RunAsDaemon = 0;

  ret = options_validate(tdata->old_opt, tdata->opt, tdata->def_opt, 0, &msg);
  tt_assert(!tdata->opt->Logs);
  tor_free(msg);
  tt_int_op(ret, OP_EQ, 0);

  free_options_test_data(tdata);
  tdata = get_options_test_data("");
  tdata->opt->Logs = NULL;
  tdata->opt->RunAsDaemon = 0;
  quiet_level = 1;
  ret = options_validate(tdata->old_opt, tdata->opt, tdata->def_opt, 0, &msg);
  tt_assert(!tdata->opt->Logs);
  tor_free(msg);
  tt_int_op(ret, OP_EQ, 0);

  free_options_test_data(tdata);
  tdata = get_options_test_data("");
  tdata->opt->Logs = NULL;
  tdata->opt->RunAsDaemon = 0;
  quiet_level = 2;
  ret = options_validate(tdata->old_opt, tdata->opt, tdata->def_opt, 0, &msg);
  tt_assert(!tdata->opt->Logs);
  tor_free(msg);
  tt_int_op(ret, OP_EQ, 0);

  free_options_test_data(tdata);
  tdata = get_options_test_data("");
  tdata->opt->Logs = NULL;
  tdata->opt->RunAsDaemon = 0;
  ret = options_validate(tdata->old_opt, tdata->opt, tdata->def_opt, 1, &msg);
  tt_assert(!tdata->opt->Logs);
  tor_free(msg);
  tt_int_op(ret, OP_EQ, 0);

  free_options_test_data(tdata);
  tdata = get_options_test_data("");
  tdata->opt->Logs = NULL;
  tdata->opt->RunAsDaemon = 1;
  ret = options_validate(tdata->old_opt, tdata->opt, tdata->def_opt, 0, &msg);
  tt_assert(!tdata->opt->Logs);
  tor_free(msg);
#ifdef _WIN32
  /* Can't RunAsDaemon on Windows. */
  tt_int_op(ret, OP_EQ, -1);
#else
  tt_int_op(ret, OP_EQ, 0);
#endif

  free_options_test_data(tdata);
  tdata = get_options_test_data("");
  tdata->opt->RunAsDaemon = 0;
  config_line_t *cl=NULL;
  config_get_lines("Log foo", &cl, 1);
  tdata->opt->Logs = cl;
  ret = options_validate(tdata->old_opt, tdata->opt, tdata->def_opt, 0, &msg);
  tt_int_op((intptr_t)tdata->opt->Logs, OP_EQ, (intptr_t)cl);
  tt_int_op(ret, OP_EQ, -1);

 done:
  quiet_level = orig_quiet_level;
  free_options_test_data(tdata);
  tor_free(msg);
}

/* static config_line_t * */
/* mock_config_line(const char *key, const char *val) */
/* { */
/*   config_line_t *config_line = tor_malloc(sizeof(config_line_t)); */
/*   memset(config_line, 0, sizeof(config_line_t)); */
/*   config_line->key = tor_strdup(key); */
/*   config_line->value = tor_strdup(val); */
/*   return config_line; */
/* } */

static void
test_options_validate__authdir(void *ignored)
{
  (void)ignored;
  int ret;
  char *msg;
  setup_capture_of_logs(LOG_INFO);
  options_test_data_t *tdata = get_options_test_data(
                                 "AuthoritativeDirectory 1\n"
                                 "Address this.should.not!exist!.example.org");

  sandbox_disable_getaddrinfo_cache();

  MOCK(tor_addr_lookup, mock_tor_addr_lookup__fail_on_bad_addrs);
  ret = options_validate(tdata->old_opt, tdata->opt, tdata->def_opt, 0, &msg);
  UNMOCK(tor_addr_lookup);
  tt_int_op(ret, OP_EQ, -1);
  tt_str_op(msg, OP_EQ, "Failed to resolve/guess local address. See logs for"
            " details.");
  expect_log_msg("Could not resolve local Address "
            "'this.should.not!exist!.example.org'. Failing.\n");
  tor_free(msg);

  free_options_test_data(tdata);
  tdata = get_options_test_data("AuthoritativeDirectory 1\n"
                                "Address 100.200.10.1");
  mock_clean_saved_logs();
  ret = options_validate(tdata->old_opt, tdata->opt, tdata->def_opt, 0, &msg);
  tt_int_op(ret, OP_EQ, -1);
  tt_str_op(msg, OP_EQ, "Authoritative directory servers must set "
                        "ContactInfo");
  tor_free(msg);

  free_options_test_data(tdata);
  tdata = get_options_test_data("AuthoritativeDirectory 1\n"
                                "Address 100.200.10.1\n");
  mock_clean_saved_logs();
  ret = options_validate(tdata->old_opt, tdata->opt, tdata->def_opt, 0, &msg);
  tt_int_op(ret, OP_EQ, -1);
  tt_str_op(msg, OP_EQ,
            "Authoritative directory servers must set ContactInfo");
  tor_free(msg);

  free_options_test_data(tdata);
  tdata = get_options_test_data("AuthoritativeDirectory 1\n"
                                "Address 100.200.10.1\n"
                                "TestingTorNetwork 1\n");
  mock_clean_saved_logs();
  ret = options_validate(tdata->old_opt, tdata->opt, tdata->def_opt, 0, &msg);
  tt_int_op(ret, OP_EQ, -1);
  tt_str_op(msg, OP_EQ, "AuthoritativeDir is set, but none of (Bridge/V3)"
            "AuthoritativeDir is set.");
  tor_free(msg);

  free_options_test_data(tdata);
  tdata = get_options_test_data("AuthoritativeDirectory 1\n"
                                "Address 100.200.10.1\n"
                                "ContactInfo hello@hello.com\n");
  mock_clean_saved_logs();
  ret = options_validate(tdata->old_opt, tdata->opt, tdata->def_opt, 0, &msg);
  tt_int_op(ret, OP_EQ, -1);
  tt_str_op(msg, OP_EQ, "AuthoritativeDir is set, but none of (Bridge/V3)"
            "AuthoritativeDir is set.");
  tor_free(msg);

  free_options_test_data(tdata);
  tdata = get_options_test_data("AuthoritativeDirectory 1\n"
                                "Address 100.200.10.1\n"
                                "RecommendedVersions 1.2, 3.14\n"
                                "ContactInfo hello@hello.com\n");
  mock_clean_saved_logs();
  options_validate(tdata->old_opt, tdata->opt, tdata->def_opt, 0, &msg);
  tt_str_op(tdata->opt->RecommendedClientVersions->value, OP_EQ, "1.2, 3.14");
  tt_str_op(tdata->opt->RecommendedServerVersions->value, OP_EQ, "1.2, 3.14");
  tor_free(msg);

  free_options_test_data(tdata);
  tdata = get_options_test_data("AuthoritativeDirectory 1\n"
                                "Address 100.200.10.1\n"
                                "RecommendedVersions 1.2, 3.14\n"
                                "RecommendedClientVersions 25\n"
                                "RecommendedServerVersions 4.18\n"
                                "ContactInfo hello@hello.com\n");
  mock_clean_saved_logs();
  options_validate(tdata->old_opt, tdata->opt, tdata->def_opt, 0, &msg);
  tt_str_op(tdata->opt->RecommendedClientVersions->value, OP_EQ, "25");
  tt_str_op(tdata->opt->RecommendedServerVersions->value, OP_EQ, "4.18");
  tor_free(msg);

  free_options_test_data(tdata);
  tdata = get_options_test_data("AuthoritativeDirectory 1\n"
                                "Address 100.200.10.1\n"
                                "VersioningAuthoritativeDirectory 1\n"
                                "RecommendedVersions 1.2, 3.14\n"
                                "RecommendedClientVersions 25\n"
                                "RecommendedServerVersions 4.18\n"
                                "ContactInfo hello@hello.com\n");
  mock_clean_saved_logs();
  options_validate(tdata->old_opt, tdata->opt, tdata->def_opt, 0, &msg);
  tt_str_op(msg, OP_EQ, "AuthoritativeDir is set, but none of (Bridge/V3)"
            "AuthoritativeDir is set.");
  tor_free(msg);

  free_options_test_data(tdata);
  tdata = get_options_test_data("AuthoritativeDirectory 1\n"
                                "Address 100.200.10.1\n"
                                "VersioningAuthoritativeDirectory 1\n"
                                "RecommendedServerVersions 4.18\n"
                                "ContactInfo hello@hello.com\n");
  mock_clean_saved_logs();
  options_validate(tdata->old_opt, tdata->opt, tdata->def_opt, 0, &msg);
  tt_str_op(msg, OP_EQ, "Versioning authoritative dir servers must set "
            "Recommended*Versions.");
  tor_free(msg);

  free_options_test_data(tdata);
  tdata = get_options_test_data("AuthoritativeDirectory 1\n"
                                "Address 100.200.10.1\n"
                                "VersioningAuthoritativeDirectory 1\n"
                                "RecommendedClientVersions 4.18\n"
                                "ContactInfo hello@hello.com\n");
  mock_clean_saved_logs();
  options_validate(tdata->old_opt, tdata->opt, tdata->def_opt, 0, &msg);
  tt_str_op(msg, OP_EQ, "Versioning authoritative dir servers must set "
            "Recommended*Versions.");
  tor_free(msg);

  free_options_test_data(tdata);
  tdata = get_options_test_data("AuthoritativeDirectory 1\n"
                                "Address 100.200.10.1\n"
                                "UseEntryGuards 1\n"
                                "ContactInfo hello@hello.com\n");
  mock_clean_saved_logs();
  options_validate(tdata->old_opt, tdata->opt, tdata->def_opt, 0, &msg);
  expect_log_msg("Authoritative directory servers "
            "can't set UseEntryGuards. Disabling.\n");
  tt_int_op(tdata->opt->UseEntryGuards, OP_EQ, 0);
  tor_free(msg);

  free_options_test_data(tdata);
  tdata = get_options_test_data("AuthoritativeDirectory 1\n"
                                "Address 100.200.10.1\n"
                                "V3AuthoritativeDir 1\n"
                                "ContactInfo hello@hello.com\n");
  mock_clean_saved_logs();
  options_validate(tdata->old_opt, tdata->opt, tdata->def_opt, 0, &msg);
  expect_log_msg("Authoritative directories always try"
            " to download extra-info documents. Setting DownloadExtraInfo.\n");
  tt_int_op(tdata->opt->DownloadExtraInfo, OP_EQ, 1);
  tor_free(msg);

  free_options_test_data(tdata);
  tdata = get_options_test_data("AuthoritativeDirectory 1\n"
                                "Address 100.200.10.1\n"
                                "DownloadExtraInfo 1\n"
                                "V3AuthoritativeDir 1\n"
                                "ContactInfo hello@hello.com\n");
  mock_clean_saved_logs();
  options_validate(tdata->old_opt, tdata->opt, tdata->def_opt, 0, &msg);
  expect_no_log_msg("Authoritative directories always try"
            " to download extra-info documents. Setting DownloadExtraInfo.\n");
  tt_int_op(tdata->opt->DownloadExtraInfo, OP_EQ, 1);
  tor_free(msg);

  free_options_test_data(tdata);
  tdata = get_options_test_data("AuthoritativeDirectory 1\n"
                                "Address 100.200.10.1\n"
                                "ContactInfo hello@hello.com\n");
  mock_clean_saved_logs();
  options_validate(tdata->old_opt, tdata->opt, tdata->def_opt, 0, &msg);
  tt_str_op(msg, OP_EQ, "AuthoritativeDir is set, but none of (Bridge/V3)"
            "AuthoritativeDir is set.");
  tor_free(msg);

  free_options_test_data(tdata);
  tdata = get_options_test_data("AuthoritativeDirectory 1\n"
                                "Address 100.200.10.1\n"
                                "BridgeAuthoritativeDir 1\n"
                                "ContactInfo hello@hello.com\n"
                                "V3BandwidthsFile non-existent-file\n");
  mock_clean_saved_logs();
  options_validate(tdata->old_opt, tdata->opt, tdata->def_opt, 0, &msg);
  tt_str_op(msg, OP_EQ,
            "Running as authoritative directory, but no DirPort set.");
  tor_free(msg);

  free_options_test_data(tdata);
  tdata = get_options_test_data("AuthoritativeDirectory 1\n"
                                "Address 100.200.10.1\n"
                                "BridgeAuthoritativeDir 1\n"
                                "ContactInfo hello@hello.com\n"
                                "V3BandwidthsFile non-existent-file\n");
  mock_clean_saved_logs();
  options_validate(NULL, tdata->opt, tdata->def_opt, 0, &msg);
  tt_str_op(msg, OP_EQ,
            "Running as authoritative directory, but no DirPort set.");
  tor_free(msg);

  free_options_test_data(tdata);
  tdata = get_options_test_data("AuthoritativeDirectory 1\n"
                                "Address 100.200.10.1\n"
                                "BridgeAuthoritativeDir 1\n"
                                "ContactInfo hello@hello.com\n"
                                "GuardfractionFile non-existent-file\n");
  mock_clean_saved_logs();
  options_validate(tdata->old_opt, tdata->opt, tdata->def_opt, 0, &msg);
  tt_str_op(msg, OP_EQ,
            "Running as authoritative directory, but no DirPort set.");
  tor_free(msg);

  free_options_test_data(tdata);
  tdata = get_options_test_data("AuthoritativeDirectory 1\n"
                                "Address 100.200.10.1\n"
                                "BridgeAuthoritativeDir 1\n"
                                "ContactInfo hello@hello.com\n"
                                "GuardfractionFile non-existent-file\n");
  mock_clean_saved_logs();
  options_validate(NULL, tdata->opt, tdata->def_opt, 0, &msg);
  tt_str_op(msg, OP_EQ,
            "Running as authoritative directory, but no DirPort set.");
  tor_free(msg);

  free_options_test_data(tdata);
  tdata = get_options_test_data("AuthoritativeDirectory 1\n"
                                "Address 100.200.10.1\n"
                                "BridgeAuthoritativeDir 1\n"
                                "ContactInfo hello@hello.com\n");
  mock_clean_saved_logs();
  ret = options_validate(tdata->old_opt, tdata->opt, tdata->def_opt, 0, &msg);
  tt_int_op(ret, OP_EQ, -1);
  tt_str_op(msg, OP_EQ,
            "Running as authoritative directory, but no DirPort set.");
  tor_free(msg);

  free_options_test_data(tdata);
  tdata = get_options_test_data("AuthoritativeDirectory 1\n"
                                "Address 100.200.10.1\n"
                                "DirPort 999\n"
                                "BridgeAuthoritativeDir 1\n"
                                "ContactInfo hello@hello.com\n");
  mock_clean_saved_logs();
  ret = options_validate(tdata->old_opt, tdata->opt, tdata->def_opt, 0, &msg);
  tt_int_op(ret, OP_EQ, -1);
  tt_str_op(msg, OP_EQ,
            "Running as authoritative directory, but no ORPort set.");
  tor_free(msg);

  // TODO: This case can't be reached, since clientonly is used to
  // check when parsing port lines as well.
  /* free_options_test_data(tdata); */
  /* tdata = get_options_test_data("AuthoritativeDirectory 1\n" */
  /*                               "Address 100.200.10.1\n" */
  /*                               "DirPort 999\n" */
  /*                               "ORPort 888\n" */
  /*                               "ClientOnly 1\n" */
  /*                               "BridgeAuthoritativeDir 1\n" */
  /*                               "ContactInfo hello@hello.com\n" ); */
  /* mock_clean_saved_logs(); */
  /* ret = options_validate(tdata->old_opt, tdata->opt, */
  /*                        tdata->def_opt, 0, &msg); */
  /* tt_int_op(ret, OP_EQ, -1); */
  /* tt_str_op(msg, OP_EQ, "Running as authoritative directory, " */
  /*           "but ClientOnly also set."); */

 done:
  teardown_capture_of_logs();
  //  sandbox_free_getaddrinfo_cache();
  free_options_test_data(tdata);
  tor_free(msg);
}

static void
test_options_validate__relay_with_hidden_services(void *ignored)
{
  (void)ignored;
  char *msg;
  setup_capture_of_logs(LOG_DEBUG);
  options_test_data_t *tdata = get_options_test_data(
                                  "ORPort 127.0.0.1:5555\n"
                                  "HiddenServiceDir "
                                  "/Library/Tor/var/lib/tor/hidden_service/\n"
                                  "HiddenServicePort 80 127.0.0.1:8080\n"
                                                     );

  options_validate(tdata->old_opt, tdata->opt, tdata->def_opt, 0, &msg);
  expect_log_msg(
            "Tor is currently configured as a relay and a hidden service. "
            "That's not very secure: you should probably run your hidden servi"
            "ce in a separate Tor process, at least -- see "
            "https://trac.torproject.org/8742\n");

 done:
  teardown_capture_of_logs();
  free_options_test_data(tdata);
  tor_free(msg);
}

// TODO: it doesn't seem possible to hit the case of having no port lines at
// all, since there will be a default created for SocksPort
/* static void */
/* test_options_validate__ports(void *ignored) */
/* { */
/*   (void)ignored; */
/*   int ret; */
/*   char *msg; */
/*   setup_capture_of_logs(LOG_WARN); */
/*   options_test_data_t *tdata = get_options_test_data(""); */
/*   ret = options_validate(tdata->old_opt, tdata->opt, */
/*                          tdata->def_opt, 0, &msg); */
/*   expect_log_msg("SocksPort, TransPort, NATDPort, DNSPort, and ORPort " */
/*           "are all undefined, and there aren't any hidden services " */
/*           "configured. " */
/*           " Tor will still run, but probably won't do anything.\n"); */
/*  done: */
/*   teardown_capture_of_logs(); */
/*   free_options_test_data(tdata); */
/*   tor_free(msg); */
/* } */

static void
test_options_validate__transproxy(void *ignored)
{
  (void)ignored;
  int ret;
  char *msg;
  options_test_data_t *tdata;

#ifdef USE_TRANSPARENT
  // Test default trans proxy
  tdata = get_options_test_data("TransProxyType default\n");

  ret = options_validate(tdata->old_opt, tdata->opt, tdata->def_opt, 0, &msg);
  tt_int_op(ret, OP_EQ, 0);
  tt_int_op(tdata->opt->TransProxyType_parsed, OP_EQ, TPT_DEFAULT);
  tor_free(msg);

  // Test pf-divert trans proxy
  free_options_test_data(tdata);
  tdata = get_options_test_data("TransProxyType pf-divert\n");
  ret = options_validate(tdata->old_opt, tdata->opt, tdata->def_opt, 0, &msg);
  tt_int_op(ret, OP_EQ, -1);

#if !defined(OpenBSD) && !defined( DARWIN )
  tt_str_op(msg, OP_EQ,
          "pf-divert is a OpenBSD-specific and OS X/Darwin-specific feature.");
#else
  tt_int_op(tdata->opt->TransProxyType_parsed, OP_EQ, TPT_PF_DIVERT);
  tt_str_op(msg, OP_EQ, "Cannot use TransProxyType without "
            "any valid TransPort.");
#endif /* !defined(OpenBSD) && !defined( DARWIN ) */
  tor_free(msg);

  // Test tproxy trans proxy
  free_options_test_data(tdata);
  tdata = get_options_test_data("TransProxyType tproxy\n");
  ret = options_validate(tdata->old_opt, tdata->opt, tdata->def_opt, 0, &msg);
  tt_int_op(ret, OP_EQ, -1);

#if !defined(__linux__)
  tt_str_op(msg, OP_EQ, "TPROXY is a Linux-specific feature.");
#else
  tt_int_op(tdata->opt->TransProxyType_parsed, OP_EQ, TPT_TPROXY);
  tt_str_op(msg, OP_EQ, "Cannot use TransProxyType without any valid "
            "TransPort.");
#endif /* !defined(__linux__) */
  tor_free(msg);

  // Test ipfw trans proxy
  free_options_test_data(tdata);
  tdata = get_options_test_data("TransProxyType ipfw\n");
  ret = options_validate(tdata->old_opt, tdata->opt, tdata->def_opt, 0, &msg);
  tt_int_op(ret, OP_EQ, -1);

#ifndef KERNEL_MAY_SUPPORT_IPFW
  tt_str_op(msg, OP_EQ, "ipfw is a FreeBSD-specific and OS X/Darwin-specific "
            "feature.");
#else
  tt_int_op(tdata->opt->TransProxyType_parsed, OP_EQ, TPT_IPFW);
  tt_str_op(msg, OP_EQ, "Cannot use TransProxyType without any valid "
            "TransPort.");
#endif /* !defined(KERNEL_MAY_SUPPORT_IPFW) */
  tor_free(msg);

  // Test unknown trans proxy
  free_options_test_data(tdata);
  tdata = get_options_test_data("TransProxyType non-existent\n");
  ret = options_validate(tdata->old_opt, tdata->opt, tdata->def_opt, 0, &msg);
  tt_int_op(ret, OP_EQ, -1);
  tt_str_op(msg, OP_EQ, "Unrecognized value for TransProxyType");
  tor_free(msg);

  // Test trans proxy success
  free_options_test_data(tdata);
  tdata = NULL;

#if defined(__linux__)
  tdata = get_options_test_data("TransProxyType tproxy\n"
                                "TransPort 127.0.0.1:123\n");
  ret = options_validate(tdata->old_opt, tdata->opt, tdata->def_opt, 0, &msg);
  tt_int_op(ret, OP_EQ, 0);
#elif defined(KERNEL_MAY_SUPPORT_IPFW)
  tdata = get_options_test_data("TransProxyType ipfw\n"
                                "TransPort 127.0.0.1:123\n");
  ret = options_validate(tdata->old_opt, tdata->opt, tdata->def_opt, 0, &msg);
  tt_int_op(ret, OP_EQ, 0);
  tor_free(msg);
#elif defined(OpenBSD)
  tdata = get_options_test_data("TransProxyType pf-divert\n"
                                "TransPort 127.0.0.1:123\n");
  ret = options_validate(tdata->old_opt, tdata->opt, tdata->def_opt, 0, &msg);
  tt_int_op(ret, OP_EQ, 0);
  tor_free(msg);
#elif defined(__NetBSD__)
  tdata = get_options_test_data("TransProxyType default\n"
                                "TransPort 127.0.0.1:123\n");
  ret = options_validate(tdata->old_opt, tdata->opt, tdata->def_opt, 0, &msg);
  tt_int_op(ret, OP_EQ, 0);
  tor_free(msg);
#endif /* defined(__linux__) || ... */

  // Assert that a test has run for some TransProxyType
  tt_assert(tdata);

#else /* !defined(USE_TRANSPARENT) */
  tdata = get_options_test_data("TransPort 127.0.0.1:555\n");

  ret = options_validate(tdata->old_opt, tdata->opt, tdata->def_opt, 0, &msg);
  tt_int_op(ret, OP_EQ, -1);
  tt_str_op(msg, OP_EQ, "TransPort is disabled in this build.");
  tor_free(msg);
#endif /* defined(USE_TRANSPARENT) */

 done:
  free_options_test_data(tdata);
  tor_free(msg);
}

NS_DECL(country_t, geoip_get_country, (const char *country));

static country_t
NS(geoip_get_country)(const char *countrycode)
{
  (void)countrycode;
  CALLED(geoip_get_country)++;

  return 1;
}

static void
test_options_validate__exclude_nodes(void *ignored)
{
  (void)ignored;

  NS_MOCK(geoip_get_country);

  int ret;
  char *msg;
  setup_capture_of_logs(LOG_WARN);
  options_test_data_t *tdata = get_options_test_data(
                                                  "ExcludeExitNodes {us}\n");

  ret = options_validate(tdata->old_opt, tdata->opt, tdata->def_opt, 0, &msg);
  tt_int_op(ret, OP_EQ, 0);
  tt_int_op(smartlist_len(tdata->opt->ExcludeExitNodesUnion_->list), OP_EQ, 1);
  tt_str_op((char *)
            (smartlist_get(tdata->opt->ExcludeExitNodesUnion_->list, 0)),
            OP_EQ, "{us}");
  tor_free(msg);

  free_options_test_data(tdata);
  tdata = get_options_test_data("ExcludeNodes {cn}\n");
  ret = options_validate(tdata->old_opt, tdata->opt, tdata->def_opt, 0, &msg);
  tt_int_op(ret, OP_EQ, 0);
  tt_int_op(smartlist_len(tdata->opt->ExcludeExitNodesUnion_->list), OP_EQ, 1);
  tt_str_op((char *)
            (smartlist_get(tdata->opt->ExcludeExitNodesUnion_->list, 0)),
            OP_EQ, "{cn}");
  tor_free(msg);

  free_options_test_data(tdata);
  tdata = get_options_test_data("ExcludeNodes {cn}\n"
                                "ExcludeExitNodes {us} {cn}\n");
  ret = options_validate(tdata->old_opt, tdata->opt, tdata->def_opt, 0, &msg);
  tt_int_op(ret, OP_EQ, 0);
  tt_int_op(smartlist_len(tdata->opt->ExcludeExitNodesUnion_->list), OP_EQ, 2);
  tt_str_op((char *)
            (smartlist_get(tdata->opt->ExcludeExitNodesUnion_->list, 0)),
            OP_EQ, "{us} {cn}");
  tt_str_op((char *)
            (smartlist_get(tdata->opt->ExcludeExitNodesUnion_->list, 1)),
            OP_EQ, "{cn}");
  tor_free(msg);

  free_options_test_data(tdata);
  tdata = get_options_test_data("ExcludeNodes {cn}\n"
                                "StrictNodes 1\n");
  mock_clean_saved_logs();
  ret = options_validate(tdata->old_opt, tdata->opt, tdata->def_opt, 0, &msg);
  tt_int_op(ret, OP_EQ, 0);
  expect_log_msg(
            "You have asked to exclude certain relays from all positions "
            "in your circuits. Expect hidden services and other Tor "
            "features to be broken in unpredictable ways.\n");
  tor_free(msg);

  free_options_test_data(tdata);
  tdata = get_options_test_data("ExcludeNodes {cn}\n");
  mock_clean_saved_logs();
  ret = options_validate(tdata->old_opt, tdata->opt, tdata->def_opt, 0, &msg);
  tt_int_op(ret, OP_EQ, 0);
  expect_no_log_msg(
            "You have asked to exclude certain relays from all positions "
            "in your circuits. Expect hidden services and other Tor "
            "features to be broken in unpredictable ways.\n");
  tor_free(msg);

 done:
  NS_UNMOCK(geoip_get_country);
  teardown_capture_of_logs();
  free_options_test_data(tdata);
  tor_free(msg);
}

static void
test_options_validate__node_families(void *ignored)
{
  (void)ignored;
  int ret;
  char *msg;
  options_test_data_t *tdata = get_options_test_data(
                                     "NodeFamily flux, flax\n"
                                     "NodeFamily somewhere\n");

  ret = options_validate(tdata->old_opt, tdata->opt, tdata->def_opt, 0, &msg);
  tt_int_op(ret, OP_EQ, 0);
  tt_assert(tdata->opt->NodeFamilySets);
  tt_int_op(smartlist_len(tdata->opt->NodeFamilySets), OP_EQ, 2);
  tt_str_op((char *)(smartlist_get(
    ((routerset_t *)smartlist_get(tdata->opt->NodeFamilySets, 0))->list, 0)),
            OP_EQ, "flux");
  tt_str_op((char *)(smartlist_get(
    ((routerset_t *)smartlist_get(tdata->opt->NodeFamilySets, 0))->list, 1)),
            OP_EQ, "flax");
  tt_str_op((char *)(smartlist_get(
    ((routerset_t *)smartlist_get(tdata->opt->NodeFamilySets, 1))->list, 0)),
            OP_EQ, "somewhere");
  tor_free(msg);

  free_options_test_data(tdata);
  tdata = get_options_test_data("");

  ret = options_validate(tdata->old_opt, tdata->opt, tdata->def_opt, 0, &msg);
  tt_int_op(ret, OP_EQ, 0);
  tt_assert(!tdata->opt->NodeFamilySets);
  tor_free(msg);

  free_options_test_data(tdata);
  tdata = get_options_test_data("NodeFamily !flux\n");

  ret = options_validate(tdata->old_opt, tdata->opt, tdata->def_opt, 0, &msg);
  tt_int_op(ret, OP_EQ, -1);
  tt_assert(tdata->opt->NodeFamilySets);
  tt_int_op(smartlist_len(tdata->opt->NodeFamilySets), OP_EQ, 0);
  tor_free(msg);

 done:
  free_options_test_data(tdata);
  tor_free(msg);
}

static void
test_options_validate__token_bucket(void *ignored)
{
  (void)ignored;
  int ret;
  char *msg;
  options_test_data_t *tdata = get_options_test_data("");

  tdata->opt->TokenBucketRefillInterval = 0;
  ret = options_validate(tdata->old_opt, tdata->opt, tdata->def_opt, 0, &msg);
  tt_int_op(ret, OP_EQ, -1);
  tt_str_op(msg, OP_EQ,
            "TokenBucketRefillInterval must be between 1 and 1000 inclusive.");
  tor_free(msg);

  tdata->opt->TokenBucketRefillInterval = 1001;
  ret = options_validate(tdata->old_opt, tdata->opt, tdata->def_opt, 0, &msg);
  tt_int_op(ret, OP_EQ, -1);
  tt_str_op(msg, OP_EQ,
            "TokenBucketRefillInterval must be between 1 and 1000 inclusive.");
  tor_free(msg);

 done:
  free_options_test_data(tdata);
  tor_free(msg);
}

static void
test_options_validate__fetch_dir(void *ignored)
{
  (void)ignored;
  int ret;
  char *msg;
  options_test_data_t *tdata = get_options_test_data(
                                            "FetchDirInfoExtraEarly 1\n"
                                            "FetchDirInfoEarly 0\n");

  ret = options_validate(tdata->old_opt, tdata->opt, tdata->def_opt, 0, &msg);
  tt_int_op(ret, OP_EQ, -1);
  tt_str_op(msg, OP_EQ, "FetchDirInfoExtraEarly requires that you"
            " also set FetchDirInfoEarly");
  tor_free(msg);

  free_options_test_data(tdata);
  tdata = get_options_test_data("FetchDirInfoExtraEarly 1\n"
                                "FetchDirInfoEarly 1\n");

  ret = options_validate(tdata->old_opt, tdata->opt, tdata->def_opt, 0, &msg);
  tt_int_op(ret, OP_EQ, 0);
  tor_free(msg);

 done:
  free_options_test_data(tdata);
  tor_free(msg);
}

static void
test_options_validate__conn_limit(void *ignored)
{
  (void)ignored;
  int ret;
  char *msg;
  options_test_data_t *tdata = get_options_test_data(
                                            "ConnLimit 0\n");

  ret = options_validate(tdata->old_opt, tdata->opt, tdata->def_opt, 0, &msg);
  tt_int_op(ret, OP_EQ, -1);
  tt_str_op(msg, OP_EQ, "ConnLimit must be greater than 0, but was set to 0");
  tor_free(msg);

  free_options_test_data(tdata);
  tdata = get_options_test_data("ConnLimit 1\n");

  ret = options_validate(tdata->old_opt, tdata->opt, tdata->def_opt, 0, &msg);
  tt_int_op(ret, OP_EQ, 0);
  tor_free(msg);

 done:
  free_options_test_data(tdata);
  tor_free(msg);
}

static void
test_options_validate__paths_needed(void *ignored)
{
  (void)ignored;
  int ret;
  char *msg;

#ifndef _WIN32
  int unset_home_env = 0;
  if (setenv("HOME", "/home/john", 0) == 0)
    unset_home_env = 1;
#endif

  setup_capture_of_logs(LOG_WARN);
  options_test_data_t *tdata = get_options_test_data(
                                      "PathsNeededToBuildCircuits 0.1\n");

  ret = options_validate(tdata->old_opt, tdata->opt, tdata->def_opt, 0, &msg);
  tt_int_op(ret, OP_EQ, 0);
  tt_assert(tdata->opt->PathsNeededToBuildCircuits > 0.24 &&
            tdata->opt->PathsNeededToBuildCircuits < 0.26);
  expect_log_msg("PathsNeededToBuildCircuits is too low. "
                 "Increasing to 0.25\n");
  tor_free(msg);

  free_options_test_data(tdata);
  mock_clean_saved_logs();
  tdata = get_options_test_data("PathsNeededToBuildCircuits 0.99\n");

  ret = options_validate(tdata->old_opt, tdata->opt, tdata->def_opt, 0, &msg);
  tt_int_op(ret, OP_EQ, 0);
  tt_assert(tdata->opt->PathsNeededToBuildCircuits > 0.94 &&
            tdata->opt->PathsNeededToBuildCircuits < 0.96);
  expect_log_msg("PathsNeededToBuildCircuits is "
            "too high. Decreasing to 0.95\n");
  tor_free(msg);

  free_options_test_data(tdata);
  mock_clean_saved_logs();
  tdata = get_options_test_data("PathsNeededToBuildCircuits 0.91\n");

  ret = options_validate(tdata->old_opt, tdata->opt, tdata->def_opt, 0, &msg);
  tt_int_op(ret, OP_EQ, 0);
  tt_assert(tdata->opt->PathsNeededToBuildCircuits > 0.90 &&
            tdata->opt->PathsNeededToBuildCircuits < 0.92);
  expect_no_log_msg_containing("PathsNeededToBuildCircuits");
  tor_free(msg);

 done:
  teardown_capture_of_logs();
  free_options_test_data(tdata);
  tor_free(msg);
#ifndef _WIN32
  if (unset_home_env)
    unsetenv("HOME");
#endif
}

static void
test_options_validate__max_client_circuits(void *ignored)
{
  (void)ignored;
  int ret;
  char *msg;
  options_test_data_t *tdata = get_options_test_data(
                                             "MaxClientCircuitsPending 0\n");

  ret = options_validate(tdata->old_opt, tdata->opt, tdata->def_opt, 0, &msg);
  tt_int_op(ret, OP_EQ, -1);
  tt_str_op(msg, OP_EQ, "MaxClientCircuitsPending must be between 1 and 1024,"
            " but was set to 0");
  tor_free(msg);

  free_options_test_data(tdata);
  tdata = get_options_test_data("MaxClientCircuitsPending 1025\n");

  ret = options_validate(tdata->old_opt, tdata->opt, tdata->def_opt, 0, &msg);
  tt_int_op(ret, OP_EQ, -1);
  tt_str_op(msg, OP_EQ, "MaxClientCircuitsPending must be between 1 and 1024,"
            " but was set to 1025");
  tor_free(msg);

  free_options_test_data(tdata);
  tdata = get_options_test_data("MaxClientCircuitsPending 1\n");

  ret = options_validate(tdata->old_opt, tdata->opt, tdata->def_opt, 0, &msg);
  tt_int_op(ret, OP_EQ, 0);
  tor_free(msg);

 done:
  free_options_test_data(tdata);
  tor_free(msg);
}

static void
test_options_validate__ports(void *ignored)
{
  (void)ignored;
  int ret;
  char *msg;
  options_test_data_t *tdata = get_options_test_data("FirewallPorts 65537\n");

  ret = options_validate(tdata->old_opt, tdata->opt, tdata->def_opt, 0, &msg);
  tt_int_op(ret, OP_EQ, -1);
  tt_str_op(msg, OP_EQ, "Port '65537' out of range in FirewallPorts");
  tor_free(msg);

  free_options_test_data(tdata);
  tdata = get_options_test_data("FirewallPorts 1\n"
                                "LongLivedPorts 124444\n");

  ret = options_validate(tdata->old_opt, tdata->opt, tdata->def_opt, 0, &msg);
  tt_int_op(ret, OP_EQ, -1);
  tt_str_op(msg, OP_EQ, "Port '124444' out of range in LongLivedPorts");
  tor_free(msg);

  free_options_test_data(tdata);
  tdata = get_options_test_data("FirewallPorts 1\n"
                                "LongLivedPorts 2\n"
                                "RejectPlaintextPorts 112233\n");

  ret = options_validate(tdata->old_opt, tdata->opt, tdata->def_opt, 0, &msg);
  tt_int_op(ret, OP_EQ, -1);
  tt_str_op(msg, OP_EQ, "Port '112233' out of range in RejectPlaintextPorts");
  tor_free(msg);

  free_options_test_data(tdata);
  tdata = get_options_test_data("FirewallPorts 1\n"
                                "LongLivedPorts 2\n"
                                "RejectPlaintextPorts 3\n"
                                "WarnPlaintextPorts 65536\n");

  ret = options_validate(tdata->old_opt, tdata->opt, tdata->def_opt, 0, &msg);
  tt_int_op(ret, OP_EQ, -1);
  tt_str_op(msg, OP_EQ, "Port '65536' out of range in WarnPlaintextPorts");
  tor_free(msg);

  free_options_test_data(tdata);
  tdata = get_options_test_data("FirewallPorts 1\n"
                                "LongLivedPorts 2\n"
                                "RejectPlaintextPorts 3\n"
                                "WarnPlaintextPorts 4\n");

  ret = options_validate(tdata->old_opt, tdata->opt, tdata->def_opt, 0, &msg);
  tt_int_op(ret, OP_EQ, 0);
  tor_free(msg);

 done:
  free_options_test_data(tdata);
  tor_free(msg);
}

static void
test_options_validate__reachable_addresses(void *ignored)
{
  (void)ignored;
  int ret;
  char *msg;
  setup_capture_of_logs(LOG_NOTICE);
  options_test_data_t *tdata = get_options_test_data("FascistFirewall 1\n");

  ret = options_validate(tdata->old_opt, tdata->opt, tdata->def_opt, 0, &msg);
  tt_int_op(ret, OP_EQ, 0);
  expect_log_msg("Converting FascistFirewall config "
            "option to new format: \"ReachableDirAddresses *:80\"\n");
  tt_str_op(tdata->opt->ReachableDirAddresses->value, OP_EQ, "*:80");
  expect_log_msg("Converting FascistFirewall config "
            "option to new format: \"ReachableORAddresses *:443\"\n");
  tt_str_op(tdata->opt->ReachableORAddresses->value, OP_EQ, "*:443");
  tor_free(msg);

  free_options_test_data(tdata);
  mock_clean_saved_logs();
  tdata = get_options_test_data("FascistFirewall 1\n"
                                "ReachableDirAddresses *:81\n"
                                "ReachableORAddresses *:444\n");
  tt_assert(tdata->opt->FirewallPorts);
  SMARTLIST_FOREACH(tdata->opt->FirewallPorts, char *, cp, tor_free(cp));
  smartlist_clear(tdata->opt->FirewallPorts);
  ret = options_validate(tdata->old_opt, tdata->opt, tdata->def_opt, 0, &msg);
  tt_int_op(ret, OP_EQ, 0);
#if 0
  /* This does not actually produce any logs, and did not produce any relevant
   * logs before. */
  expect_log_entry();
#endif
  tt_str_op(tdata->opt->ReachableDirAddresses->value, OP_EQ, "*:81");
  tt_str_op(tdata->opt->ReachableORAddresses->value, OP_EQ, "*:444");
  tor_free(msg);

  free_options_test_data(tdata);
  mock_clean_saved_logs();
  tdata = get_options_test_data("FascistFirewall 1\n"
                                "FirewallPort 123\n");

  ret = options_validate(tdata->old_opt, tdata->opt, tdata->def_opt, 0, &msg);
  tt_int_op(ret, OP_EQ, 0);
  expect_log_msg("Converting FascistFirewall and "
            "FirewallPorts config options to new format: "
            "\"ReachableAddresses *:123\"\n");
  tt_str_op(tdata->opt->ReachableAddresses->value, OP_EQ, "*:123");
  tor_free(msg);

  free_options_test_data(tdata);
  mock_clean_saved_logs();
  tdata = get_options_test_data("FascistFirewall 1\n"
                                "ReachableAddresses *:82\n"
                                "ReachableAddresses *:83\n"
                                "ReachableAddresses reject *:*\n");

  ret = options_validate(tdata->old_opt, tdata->opt, tdata->def_opt, 0, &msg);
  tt_int_op(ret, OP_EQ, 0);
#if 0
  /* This does not actually produce any logs, and did not produce any relevant
   * logs before. */
  expect_log_entry();
#endif
  tt_str_op(tdata->opt->ReachableAddresses->value, OP_EQ, "*:82");
  tor_free(msg);

  free_options_test_data(tdata);
  mock_clean_saved_logs();
  tdata = get_options_test_data("FascistFirewall 1\n"
                                "ReachableAddresses *:82\n");

  ret = options_validate(tdata->old_opt, tdata->opt, tdata->def_opt, 0, &msg);
  tt_int_op(ret, OP_EQ, 0);
  tt_ptr_op(tdata->opt->ReachableAddresses->next, OP_EQ, NULL);
  tor_free(msg);

#define SERVERS_REACHABLE_MSG "Servers must be able to freely connect to" \
  " the rest of the Internet, so they must not set Reachable*Addresses or" \
  " FascistFirewall or FirewallPorts or ClientUseIPv4 0."

  free_options_test_data(tdata);
  tdata = get_options_test_data("ReachableAddresses *:82\n"
                                "ORPort 127.0.0.1:5555\n");

  ret = options_validate(tdata->old_opt, tdata->opt, tdata->def_opt, 0, &msg);
  tt_int_op(ret, OP_EQ, -1);
  tt_str_op(msg, OP_EQ, SERVERS_REACHABLE_MSG);
  tor_free(msg);

  free_options_test_data(tdata);
  tdata = get_options_test_data("ReachableORAddresses *:82\n"
                                "ORPort 127.0.0.1:5555\n");

  ret = options_validate(tdata->old_opt, tdata->opt, tdata->def_opt, 0, &msg);
  tt_int_op(ret, OP_EQ, -1);
  tt_str_op(msg, OP_EQ, SERVERS_REACHABLE_MSG);
  tor_free(msg);

  free_options_test_data(tdata);
  tdata = get_options_test_data("ReachableDirAddresses *:82\n"
                                "ORPort 127.0.0.1:5555\n");

  ret = options_validate(tdata->old_opt, tdata->opt, tdata->def_opt, 0, &msg);
  tt_int_op(ret, OP_EQ, -1);
  tt_str_op(msg, OP_EQ, SERVERS_REACHABLE_MSG);
  tor_free(msg);

  free_options_test_data(tdata);
  tdata = get_options_test_data("ClientUseIPv4 0\n"
                                "ORPort 127.0.0.1:5555\n");

  ret = options_validate(tdata->old_opt, tdata->opt, tdata->def_opt, 0, &msg);
  tt_int_op(ret, OP_EQ, -1);
  tt_str_op(msg, OP_EQ, SERVERS_REACHABLE_MSG);
  tor_free(msg);

  /* Test IPv4-only clients setting IPv6 preferences */

  free_options_test_data(tdata);
  tdata = get_options_test_data("ClientUseIPv4 1\n"
                                "ClientUseIPv6 0\n"
                                "UseBridges 0\n"
                                "ClientPreferIPv6ORPort 1\n");

  ret = options_validate(tdata->old_opt, tdata->opt, tdata->def_opt, 0, &msg);
  tt_int_op(ret, OP_EQ, 0);
  tor_free(msg);

  free_options_test_data(tdata);
  tdata = get_options_test_data("ClientUseIPv4 1\n"
                                "ClientUseIPv6 0\n"
                                "UseBridges 0\n"
                                "ClientPreferIPv6DirPort 1\n");

  ret = options_validate(tdata->old_opt, tdata->opt, tdata->def_opt, 0, &msg);
  tt_int_op(ret, OP_EQ, 0);
  tor_free(msg);

  /* Now test an IPv4/IPv6 client setting IPv6 preferences */

  free_options_test_data(tdata);
  tdata = get_options_test_data("ClientUseIPv4 1\n"
                                "ClientUseIPv6 1\n"
                                "ClientPreferIPv6ORPort 1\n"
                                "ClientPreferIPv6DirPort 1\n");

  ret = options_validate(tdata->old_opt, tdata->opt, tdata->def_opt, 0, &msg);
  tt_int_op(ret, OP_EQ, 0);
  tt_ptr_op(msg, OP_EQ, NULL);

  /* Now test an IPv6 client setting IPv6 preferences */

  free_options_test_data(tdata);
  tdata = get_options_test_data("ClientUseIPv6 1\n"
                                "ClientPreferIPv6ORPort 1\n"
                                "ClientPreferIPv6DirPort 1\n");

  ret = options_validate(tdata->old_opt, tdata->opt, tdata->def_opt, 0, &msg);
  tt_int_op(ret, OP_EQ, 0);
  tt_ptr_op(msg, OP_EQ, NULL);

  /* And an implicit (IPv4 disabled) IPv6 client setting IPv6 preferences */

  free_options_test_data(tdata);
  tdata = get_options_test_data("ClientUseIPv4 0\n"
                                "ClientPreferIPv6ORPort 1\n"
                                "ClientPreferIPv6DirPort 1\n");

  ret = options_validate(tdata->old_opt, tdata->opt, tdata->def_opt, 0, &msg);
  tt_int_op(ret, OP_EQ, 0);
  tt_ptr_op(msg, OP_EQ, NULL);

  /* And an implicit (bridge) client setting IPv6 preferences */

  free_options_test_data(tdata);
  tdata = get_options_test_data("UseBridges 1\n"
                                "Bridge 127.0.0.1:12345\n"
                                "ClientPreferIPv6ORPort 1\n"
                                "ClientPreferIPv6DirPort 1\n");

  ret = options_validate(tdata->old_opt, tdata->opt, tdata->def_opt, 0, &msg);
  tt_int_op(ret, OP_EQ, 0);
  tt_ptr_op(msg, OP_EQ, NULL);

 done:
  teardown_capture_of_logs();
  free_options_test_data(tdata);
  tor_free(msg);
}

static void
test_options_validate__use_bridges(void *ignored)
{
  (void)ignored;
  int ret;
  char *msg;
  options_test_data_t *tdata = get_options_test_data(
                                   "UseBridges 1\n"
                                   "ClientUseIPv4 1\n"
                                   "ORPort 127.0.0.1:5555\n");

  ret = options_validate(tdata->old_opt, tdata->opt, tdata->def_opt, 0, &msg);
  tt_int_op(ret, OP_EQ, -1);
  tt_str_op(msg, OP_EQ, "Servers must be able to freely connect to the rest of"
            " the Internet, so they must not set UseBridges.");
  tor_free(msg);

  free_options_test_data(tdata);
  tdata = get_options_test_data("UseBridges 1\n");

  ret = options_validate(tdata->old_opt, tdata->opt, tdata->def_opt, 0, &msg);
  tt_int_op(ret, OP_EQ, -1);
  tt_str_op(msg, OP_NE, "Servers must be able to freely connect to the rest of"
            " the Internet, so they must not set UseBridges.");
  tor_free(msg);

  NS_MOCK(geoip_get_country);
  free_options_test_data(tdata);
  tdata = get_options_test_data("UseBridges 1\n"
                                "EntryNodes {cn}\n");

  ret = options_validate(tdata->old_opt, tdata->opt, tdata->def_opt, 0, &msg);
  tt_int_op(ret, OP_EQ, -1);
  tt_str_op(msg, OP_EQ, "You cannot set both UseBridges and EntryNodes.");
  tor_free(msg);

  free_options_test_data(tdata);
  tdata = get_options_test_data("UseBridges 1\n");

  ret = options_validate(tdata->old_opt, tdata->opt, tdata->def_opt, 0, &msg);
  tt_int_op(ret, OP_EQ, -1);
  tt_str_op(msg, OP_EQ,
            "If you set UseBridges, you must specify at least one bridge.");
  tor_free(msg);

  free_options_test_data(tdata);
  tdata = get_options_test_data("UseBridges 1\n"
                                "Bridge 10.0.0.1\n"
                                "UseEntryGuards 0\n"
                                );

  ret = options_validate(tdata->old_opt, tdata->opt, tdata->def_opt, 0, &msg);
  tt_int_op(ret, OP_EQ, -1);
  tt_str_op(msg, OP_EQ,
            "Setting UseBridges requires also setting UseEntryGuards.");
  tor_free(msg);

  free_options_test_data(tdata);
  tdata = get_options_test_data("UseBridges 1\n"
                                "Bridge 10.0.0.1\n"
                                "Bridge !!!\n"
                                );

  ret = options_validate(tdata->old_opt, tdata->opt, tdata->def_opt, 0, &msg);
  tt_int_op(ret, OP_EQ, -1);
  tt_str_op(msg, OP_EQ, "Bridge line did not parse. See logs for details.");
  tor_free(msg);

 done:
  NS_UNMOCK(geoip_get_country);
  policies_free_all();
  free_options_test_data(tdata);
  tor_free(msg);
}

static void
test_options_validate__entry_nodes(void *ignored)
{
  (void)ignored;
  int ret;
  char *msg;
  NS_MOCK(geoip_get_country);
  options_test_data_t *tdata = get_options_test_data(
                                         "EntryNodes {cn}\n"
                                         "UseEntryGuards 0\n");

  ret = options_validate(tdata->old_opt, tdata->opt, tdata->def_opt, 0, &msg);
  tt_int_op(ret, OP_EQ, -1);
  tt_str_op(msg, OP_EQ,
            "If EntryNodes is set, UseEntryGuards must be enabled.");
  tor_free(msg);

  free_options_test_data(tdata);
  tdata = get_options_test_data("EntryNodes {cn}\n"
                                "UseEntryGuards 1\n");

  ret = options_validate(tdata->old_opt, tdata->opt, tdata->def_opt, 0, &msg);
  tt_int_op(ret, OP_EQ, 0);
  tor_free(msg);

 done:
  NS_UNMOCK(geoip_get_country);
  free_options_test_data(tdata);
  tor_free(msg);
}

static void
test_options_validate__safe_logging(void *ignored)
{
  (void)ignored;
  int ret;
  char *msg;
  options_test_data_t *tdata = get_options_test_data("SafeLogging 0\n");

  ret = options_validate(tdata->old_opt, tdata->opt, tdata->def_opt, 0, &msg);
  tt_int_op(ret, OP_EQ, 0);
  tt_int_op(tdata->opt->SafeLogging_, OP_EQ, SAFELOG_SCRUB_NONE);
  tor_free(msg);

  free_options_test_data(tdata);
  tdata = get_options_test_data("SafeLogging 0\n");

  ret = options_validate(tdata->old_opt, tdata->opt, tdata->def_opt, 0, &msg);
  tt_int_op(ret, OP_EQ, 0);
  tt_int_op(tdata->opt->SafeLogging_, OP_EQ, SAFELOG_SCRUB_NONE);
  tor_free(msg);

  free_options_test_data(tdata);
  tdata = get_options_test_data("SafeLogging Relay\n");

  ret = options_validate(tdata->old_opt, tdata->opt, tdata->def_opt, 0, &msg);
  tt_int_op(ret, OP_EQ, 0);
  tt_int_op(tdata->opt->SafeLogging_, OP_EQ, SAFELOG_SCRUB_RELAY);
  tor_free(msg);

  free_options_test_data(tdata);
  tdata = get_options_test_data("SafeLogging 1\n");

  ret = options_validate(tdata->old_opt, tdata->opt, tdata->def_opt, 0, &msg);
  tt_int_op(ret, OP_EQ, 0);
  tt_int_op(tdata->opt->SafeLogging_, OP_EQ, SAFELOG_SCRUB_ALL);
  tor_free(msg);

  free_options_test_data(tdata);
  tdata = get_options_test_data("SafeLogging stuffy\n");

  ret = options_validate(tdata->old_opt, tdata->opt, tdata->def_opt, 0, &msg);
  tt_int_op(ret, OP_EQ, -1);
  tt_str_op(msg, OP_EQ, "Unrecognized value '\"stuffy\"' in SafeLogging");
  tor_free(msg);

 done:
  escaped(NULL); // This will free the leaking memory from the previous escaped
  free_options_test_data(tdata);
  tor_free(msg);
}

static void
test_options_validate__publish_server_descriptor(void *ignored)
{
  (void)ignored;
  int ret;
  char *msg;
  setup_capture_of_logs(LOG_WARN);
  options_test_data_t *tdata = get_options_test_data(
             "PublishServerDescriptor bridge\n");

  ret = options_validate(tdata->old_opt, tdata->opt, tdata->def_opt, 0, &msg);
  tt_int_op(ret, OP_EQ, 0);
  tt_assert(!msg);

  free_options_test_data(tdata);
  tdata = get_options_test_data("PublishServerDescriptor humma\n");

  ret = options_validate(tdata->old_opt, tdata->opt, tdata->def_opt, 0, &msg);
  tt_int_op(ret, OP_EQ, -1);
  tt_str_op(msg, OP_EQ, "Unrecognized value in PublishServerDescriptor");
  tor_free(msg);

  free_options_test_data(tdata);
  tdata = get_options_test_data("PublishServerDescriptor bridge, v3\n");

  ret = options_validate(tdata->old_opt, tdata->opt, tdata->def_opt, 0, &msg);
  tt_int_op(ret, OP_EQ, -1);
  tt_str_op(msg, OP_EQ, "Bridges are not supposed to publish router "
            "descriptors to the directory authorities. Please correct your "
            "PublishServerDescriptor line.");
  tor_free(msg);

  free_options_test_data(tdata);
  tdata = get_options_test_data("BridgeRelay 1\n"
                                "PublishServerDescriptor v3\n");

  ret = options_validate(tdata->old_opt, tdata->opt, tdata->def_opt, 0, &msg);
  tt_int_op(ret, OP_EQ, -1);
  tt_str_op(msg, OP_EQ, "Bridges are not supposed to publish router "
            "descriptors to the directory authorities. Please correct your "
            "PublishServerDescriptor line.");
  tor_free(msg);

  free_options_test_data(tdata);
  tdata = get_options_test_data("BridgeRelay 1\n");

  ret = options_validate(tdata->old_opt, tdata->opt, tdata->def_opt, 0, &msg);
  tt_int_op(ret, OP_EQ, -1);
  tt_str_op(msg, OP_NE, "Bridges are not supposed to publish router "
            "descriptors to the directory authorities. Please correct your "
            "PublishServerDescriptor line.");
  tor_free(msg);

  free_options_test_data(tdata);
  tdata = get_options_test_data("BridgeRelay 1\n"
                                "DirPort 999\n");

  mock_clean_saved_logs();
  ret = options_validate(tdata->old_opt, tdata->opt, tdata->def_opt, 0, &msg);
  tt_int_op(ret, OP_EQ, -1);
  expect_log_msg("Can't set a DirPort on a bridge "
            "relay; disabling DirPort\n");
  tt_assert(!tdata->opt->DirPort_lines);
  tt_assert(!tdata->opt->DirPort_set);

 done:
  teardown_capture_of_logs();
  policies_free_all();
  free_options_test_data(tdata);
  tor_free(msg);
}

static void
test_options_validate__testing(void *ignored)
{
  (void)ignored;
  int ret;
  char *msg;
  options_test_data_t *tdata = NULL;

#define ENSURE_DEFAULT(varname, varval)                     \
  STMT_BEGIN                                                \
    free_options_test_data(tdata);                          \
  tdata = get_options_test_data(#varname " " #varval "\n"); \
  ret = options_validate(tdata->old_opt, tdata->opt, tdata->def_opt, 0, &msg);\
  tt_str_op(msg, OP_EQ, \
            #varname " may only be changed in testing Tor networks!");  \
  tt_int_op(ret, OP_EQ, -1);                                            \
  tor_free(msg);                                                        \
                                                \
  free_options_test_data(tdata); \
  tdata = get_options_test_data(#varname " " #varval "\n"               \
                                VALID_DIR_AUTH                          \
                                "TestingTorNetwork 1\n");               \
                                                                        \
  ret = options_validate(tdata->old_opt, tdata->opt, tdata->def_opt, 0, &msg);\
  if (msg) { \
    tt_str_op(msg, OP_NE, \
              #varname " may only be changed in testing Tor networks!"); \
    tor_free(msg); \
  } \
                                                                        \
  free_options_test_data(tdata);          \
  tdata = get_options_test_data(#varname " " #varval "\n"           \
                                "___UsingTestNetworkDefaults 1\n"); \
                                                                        \
  ret = options_validate(tdata->old_opt, tdata->opt, tdata->def_opt, 0, &msg);\
  if (msg) { \
    tt_str_op(msg, OP_NE, \
              #varname " may only be changed in testing Tor networks!"); \
    tor_free(msg); \
  } \
    STMT_END

  ENSURE_DEFAULT(TestingV3AuthInitialVotingInterval, 3600);
  ENSURE_DEFAULT(TestingV3AuthInitialVoteDelay, 3000);
  ENSURE_DEFAULT(TestingV3AuthInitialDistDelay, 3000);
  ENSURE_DEFAULT(TestingV3AuthVotingStartOffset, 3000);
  ENSURE_DEFAULT(TestingAuthDirTimeToLearnReachability, 3000);
  ENSURE_DEFAULT(TestingEstimatedDescriptorPropagationTime, 3000);
  ENSURE_DEFAULT(TestingServerDownloadInitialDelay, 3000);
  ENSURE_DEFAULT(TestingClientDownloadInitialDelay, 3000);
  ENSURE_DEFAULT(TestingServerConsensusDownloadInitialDelay, 3000);
  ENSURE_DEFAULT(TestingClientConsensusDownloadInitialDelay, 3000);
  ENSURE_DEFAULT(TestingBridgeDownloadInitialDelay, 3000);
  ENSURE_DEFAULT(TestingBridgeBootstrapDownloadInitialDelay, 3000);
  ENSURE_DEFAULT(TestingClientMaxIntervalWithoutRequest, 3000);
  ENSURE_DEFAULT(TestingDirConnectionMaxStall, 3000);
  ENSURE_DEFAULT(TestingAuthKeyLifetime, 3000);
  ENSURE_DEFAULT(TestingLinkCertLifetime, 3000);
  ENSURE_DEFAULT(TestingSigningKeySlop, 3000);
  ENSURE_DEFAULT(TestingAuthKeySlop, 3000);
  ENSURE_DEFAULT(TestingLinkKeySlop, 3000);

 done:
  escaped(NULL); // This will free the leaking memory from the previous escaped
  policies_free_all();
  free_options_test_data(tdata);
  tor_free(msg);
}

static void
test_options_validate__hidserv(void *ignored)
{
  (void)ignored;
  int ret;
  char *msg;
  setup_capture_of_logs(LOG_WARN);

  options_test_data_t *tdata = get_options_test_data("");

  tdata->opt->MinUptimeHidServDirectoryV2 = -1;
  ret = options_validate(tdata->old_opt, tdata->opt, tdata->def_opt, 0, &msg);
  tt_int_op(ret, OP_EQ, 0);
  expect_log_msg("MinUptimeHidServDirectoryV2 "
            "option must be at least 0 seconds. Changing to 0.\n");
  tt_int_op(tdata->opt->MinUptimeHidServDirectoryV2, OP_EQ, 0);
  tor_free(msg);

  free_options_test_data(tdata);
  tdata = get_options_test_data("RendPostPeriod 1\n" );
  mock_clean_saved_logs();
  ret = options_validate(tdata->old_opt, tdata->opt, tdata->def_opt, 0, &msg);
  tt_int_op(ret, OP_EQ, 0);
  expect_log_msg("RendPostPeriod option is too short;"
            " raising to 600 seconds.\n");
  tt_int_op(tdata->opt->RendPostPeriod, OP_EQ, 600);
  tor_free(msg);

  free_options_test_data(tdata);
  tdata = get_options_test_data("RendPostPeriod 302401\n" );
  mock_clean_saved_logs();
  ret = options_validate(tdata->old_opt, tdata->opt, tdata->def_opt, 0, &msg);
  tt_int_op(ret, OP_EQ, 0);
  expect_log_msg("RendPostPeriod is too large; "
            "clipping to 302400s.\n");
  tt_int_op(tdata->opt->RendPostPeriod, OP_EQ, 302400);
  tor_free(msg);

 done:
  teardown_capture_of_logs();
  policies_free_all();
  free_options_test_data(tdata);
  tor_free(msg);
}

static void
test_options_validate__path_bias(void *ignored)
{
  (void)ignored;
  int ret;
  char *msg;

  options_test_data_t *tdata = get_options_test_data(
                                            "PathBiasNoticeRate 1.1\n");
  ret = options_validate(tdata->old_opt, tdata->opt, tdata->def_opt, 0, &msg);
  tt_int_op(ret, OP_EQ, -1);
  tt_str_op(msg, OP_EQ,
            "PathBiasNoticeRate is too high. It must be between 0 and 1.0");
  tor_free(msg);

  free_options_test_data(tdata);
  tdata = get_options_test_data("PathBiasWarnRate 1.1\n");
  ret = options_validate(tdata->old_opt, tdata->opt, tdata->def_opt, 0, &msg);
  tt_int_op(ret, OP_EQ, -1);
  tt_str_op(msg, OP_EQ,
            "PathBiasWarnRate is too high. It must be between 0 and 1.0");
  tor_free(msg);

  free_options_test_data(tdata);
  tdata = get_options_test_data("PathBiasExtremeRate 1.1\n");
  ret = options_validate(tdata->old_opt, tdata->opt, tdata->def_opt, 0, &msg);
  tt_int_op(ret, OP_EQ, -1);
  tt_str_op(msg, OP_EQ,
            "PathBiasExtremeRate is too high. It must be between 0 and 1.0");
  tor_free(msg);

  free_options_test_data(tdata);
  tdata = get_options_test_data("PathBiasNoticeUseRate 1.1\n");
  ret = options_validate(tdata->old_opt, tdata->opt, tdata->def_opt, 0, &msg);
  tt_int_op(ret, OP_EQ, -1);
  tt_str_op(msg, OP_EQ,
            "PathBiasNoticeUseRate is too high. It must be between 0 and 1.0");
  tor_free(msg);

  free_options_test_data(tdata);
  tdata = get_options_test_data("PathBiasExtremeUseRate 1.1\n");
  ret = options_validate(tdata->old_opt, tdata->opt, tdata->def_opt, 0, &msg);
  tt_int_op(ret, OP_EQ, -1);
  tt_str_op(msg, OP_EQ,
           "PathBiasExtremeUseRate is too high. It must be between 0 and 1.0");
  tor_free(msg);

 done:
  free_options_test_data(tdata);
  tor_free(msg);
}

static void
test_options_validate__bandwidth(void *ignored)
{
  (void)ignored;
  int ret;
  char *msg;
  options_test_data_t *tdata = NULL;

#define ENSURE_BANDWIDTH_PARAM(p) \
  STMT_BEGIN                                                \
  free_options_test_data(tdata); \
  tdata = get_options_test_data(#p " 3Gb\n"); \
  ret = options_validate(tdata->old_opt, tdata->opt, tdata->def_opt, 0, &msg);\
  tt_int_op(ret, OP_EQ, -1); \
  tt_mem_op(msg, OP_EQ, #p " (3221225471) must be at most 2147483647", 40); \
  tor_free(msg); \
  STMT_END

  ENSURE_BANDWIDTH_PARAM(BandwidthRate);
  ENSURE_BANDWIDTH_PARAM(BandwidthBurst);
  ENSURE_BANDWIDTH_PARAM(MaxAdvertisedBandwidth);
  ENSURE_BANDWIDTH_PARAM(RelayBandwidthRate);
  ENSURE_BANDWIDTH_PARAM(RelayBandwidthBurst);
  ENSURE_BANDWIDTH_PARAM(PerConnBWRate);
  ENSURE_BANDWIDTH_PARAM(PerConnBWBurst);
  ENSURE_BANDWIDTH_PARAM(AuthDirFastGuarantee);
  ENSURE_BANDWIDTH_PARAM(AuthDirGuardBWGuarantee);

  free_options_test_data(tdata);
  tdata = get_options_test_data("RelayBandwidthRate 1000\n");
  ret = options_validate(tdata->old_opt, tdata->opt, tdata->def_opt, 0, &msg);
  tt_int_op(ret, OP_EQ, 0);
  tt_u64_op(tdata->opt->RelayBandwidthBurst, OP_EQ, 1000);
  tor_free(msg);

  free_options_test_data(tdata);
  tdata = get_options_test_data("RelayBandwidthBurst 1001\n");
  ret = options_validate(tdata->old_opt, tdata->opt, tdata->def_opt, 0, &msg);
  tt_int_op(ret, OP_EQ, 0);
  tt_u64_op(tdata->opt->RelayBandwidthRate, OP_EQ, 1001);
  tor_free(msg);

  free_options_test_data(tdata);
  tdata = get_options_test_data("RelayBandwidthRate 1001\n"
                                "RelayBandwidthBurst 1000\n");
  ret = options_validate(tdata->old_opt, tdata->opt, tdata->def_opt, 0, &msg);
  tt_int_op(ret, OP_EQ, -1);
  tt_str_op(msg, OP_EQ, "RelayBandwidthBurst must be at least equal to "
            "RelayBandwidthRate.");
  tor_free(msg);

  free_options_test_data(tdata);
  tdata = get_options_test_data("BandwidthRate 1001\n"
                                "BandwidthBurst 1000\n");
  ret = options_validate(tdata->old_opt, tdata->opt, tdata->def_opt, 0, &msg);
  tt_int_op(ret, OP_EQ, -1);
  tt_str_op(msg, OP_EQ,
            "BandwidthBurst must be at least equal to BandwidthRate.");
  tor_free(msg);

  free_options_test_data(tdata);
  tdata = get_options_test_data("RelayBandwidthRate 1001\n"
                                "BandwidthRate 1000\n"
                                "BandwidthBurst 1000\n"
                                );
  ret = options_validate(tdata->old_opt, tdata->opt, tdata->def_opt, 0, &msg);
  tt_int_op(ret, OP_EQ, 0);
  tt_u64_op(tdata->opt->BandwidthRate, OP_EQ, 1001);
  tor_free(msg);

  free_options_test_data(tdata);
  tdata = get_options_test_data("RelayBandwidthRate 1001\n"
                                "BandwidthRate 1000\n"
                                "RelayBandwidthBurst 1001\n"
                                "BandwidthBurst 1000\n"
                                );
  ret = options_validate(tdata->old_opt, tdata->opt, tdata->def_opt, 0, &msg);
  tt_int_op(ret, OP_EQ, 0);
  tt_u64_op(tdata->opt->BandwidthBurst, OP_EQ, 1001);
  tor_free(msg);

  free_options_test_data(tdata);
  tdata = get_options_test_data("ORPort 127.0.0.1:5555\n"
                                "BandwidthRate 1\n"
                                );
  ret = options_validate(tdata->old_opt, tdata->opt, tdata->def_opt, 0, &msg);
  tt_int_op(ret, OP_EQ, -1);
  tt_str_op(msg, OP_EQ, "BandwidthRate is set to 1 bytes/second. For servers,"
            " it must be at least 76800.");
  tor_free(msg);

  free_options_test_data(tdata);
  tdata = get_options_test_data("ORPort 127.0.0.1:5555\n"
                                "BandwidthRate 76800\n"
                                "MaxAdvertisedBandwidth 30000\n"
                                );
  ret = options_validate(tdata->old_opt, tdata->opt, tdata->def_opt, 0, &msg);
  tt_int_op(ret, OP_EQ, -1);
  tt_str_op(msg, OP_EQ, "MaxAdvertisedBandwidth is set to 30000 bytes/second."
            " For servers, it must be at least 38400.");
  tor_free(msg);

  free_options_test_data(tdata);
  tdata = get_options_test_data("ORPort 127.0.0.1:5555\n"
                                "BandwidthRate 76800\n"
                                "RelayBandwidthRate 1\n"
                                "MaxAdvertisedBandwidth 38400\n"
                                );
  ret = options_validate(tdata->old_opt, tdata->opt, tdata->def_opt, 0, &msg);
  tt_int_op(ret, OP_EQ, -1);
  tt_str_op(msg, OP_EQ, "RelayBandwidthRate is set to 1 bytes/second. For "
            "servers, it must be at least 76800.");
  tor_free(msg);

  free_options_test_data(tdata);
  tdata = get_options_test_data("ORPort 127.0.0.1:5555\n"
                                "BandwidthRate 76800\n"
                                "BandwidthBurst 76800\n"
                                "RelayBandwidthRate 76800\n"
                                "MaxAdvertisedBandwidth 38400\n"
                                );
  ret = options_validate(tdata->old_opt, tdata->opt, tdata->def_opt, 0, &msg);
  tt_int_op(ret, OP_EQ, 0);
  tor_free(msg);

 done:
  policies_free_all();
  free_options_test_data(tdata);
  tor_free(msg);
}

static void
test_options_validate__circuits(void *ignored)
{
  (void)ignored;
  char *msg;
  options_test_data_t *tdata = NULL;
  setup_capture_of_logs(LOG_WARN);

  free_options_test_data(tdata);
  tdata = get_options_test_data("MaxCircuitDirtiness 2592001\n");
  options_validate(tdata->old_opt, tdata->opt, tdata->def_opt, 0, &msg);
  expect_log_msg("MaxCircuitDirtiness option is too "
            "high; setting to 30 days.\n");
  tt_int_op(tdata->opt->MaxCircuitDirtiness, OP_EQ, 2592000);
  tor_free(msg);

  free_options_test_data(tdata);
  mock_clean_saved_logs();
  tdata = get_options_test_data("CircuitStreamTimeout 1\n");
  options_validate(tdata->old_opt, tdata->opt, tdata->def_opt, 0, &msg);
  expect_log_msg("CircuitStreamTimeout option is too"
            " short; raising to 10 seconds.\n");
  tt_int_op(tdata->opt->CircuitStreamTimeout, OP_EQ, 10);
  tor_free(msg);

  free_options_test_data(tdata);
  mock_clean_saved_logs();
  tdata = get_options_test_data("CircuitStreamTimeout 111\n");
  options_validate(tdata->old_opt, tdata->opt, tdata->def_opt, 0, &msg);
  expect_no_log_msg("CircuitStreamTimeout option is too"
            " short; raising to 10 seconds.\n");
  tt_int_op(tdata->opt->CircuitStreamTimeout, OP_EQ, 111);
  tor_free(msg);

  free_options_test_data(tdata);
  mock_clean_saved_logs();
  tdata = get_options_test_data("HeartbeatPeriod 1\n");
  options_validate(tdata->old_opt, tdata->opt, tdata->def_opt, 0, &msg);
  expect_log_msg("HeartbeatPeriod option is too short;"
            " raising to 1800 seconds.\n");
  tt_int_op(tdata->opt->HeartbeatPeriod, OP_EQ, 1800);
  tor_free(msg);

  free_options_test_data(tdata);
  mock_clean_saved_logs();
  tdata = get_options_test_data("HeartbeatPeriod 1982\n");
  options_validate(tdata->old_opt, tdata->opt, tdata->def_opt, 0, &msg);
  expect_no_log_msg("HeartbeatPeriod option is too short;"
            " raising to 1800 seconds.\n");
  tt_int_op(tdata->opt->HeartbeatPeriod, OP_EQ, 1982);
  tor_free(msg);

  free_options_test_data(tdata);
  mock_clean_saved_logs();
  tdata = get_options_test_data("LearnCircuitBuildTimeout 0\n"
                                "CircuitBuildTimeout 1\n"
                                );
  options_validate(tdata->old_opt, tdata->opt, tdata->def_opt, 0, &msg);
  expect_log_msg("CircuitBuildTimeout is shorter (1"
            " seconds) than the recommended minimum (10 seconds), and "
            "LearnCircuitBuildTimeout is disabled.  If tor isn't working, "
            "raise this value or enable LearnCircuitBuildTimeout.\n");
  tor_free(msg);

  free_options_test_data(tdata);
  mock_clean_saved_logs();
  tdata = get_options_test_data("CircuitBuildTimeout 11\n"
                                );
  options_validate(tdata->old_opt, tdata->opt, tdata->def_opt, 0, &msg);
  expect_no_log_msg("CircuitBuildTimeout is shorter (1 "
            "seconds) than the recommended minimum (10 seconds), and "
            "LearnCircuitBuildTimeout is disabled.  If tor isn't working, "
            "raise this value or enable LearnCircuitBuildTimeout.\n");
  tor_free(msg);

 done:
  policies_free_all();
  teardown_capture_of_logs();
  free_options_test_data(tdata);
  tor_free(msg);
}

static void
test_options_validate__rend(void *ignored)
{
  (void)ignored;
  int ret;
  char *msg;
  options_test_data_t *tdata = NULL;
  setup_capture_of_logs(LOG_WARN);

  free_options_test_data(tdata);
  tdata = get_options_test_data(
                 "UseEntryGuards 0\n"
                 "HiddenServiceDir /Library/Tor/var/lib/tor/hidden_service/\n"
                 "HiddenServicePort 80 127.0.0.1:8080\n"
                                );
  ret = options_validate(tdata->old_opt, tdata->opt, tdata->def_opt, 0, &msg);
  tt_int_op(ret, OP_EQ, 0);
  expect_log_msg("UseEntryGuards is disabled, but you"
            " have configured one or more hidden services on this Tor "
            "instance.  Your hidden services will be very easy to locate using"
            " a well-known attack -- see http://freehaven.net/anonbib/#hs-"
            "attack06 for details.\n");
  tor_free(msg);

  free_options_test_data(tdata);
  tdata = get_options_test_data(
            "UseEntryGuards 1\n"
            "HiddenServiceDir /Library/Tor/var/lib/tor/hidden_service/\n"
            "HiddenServicePort 80 127.0.0.1:8080\n"
                                );
  mock_clean_saved_logs();
  ret = options_validate(tdata->old_opt, tdata->opt, tdata->def_opt, 0, &msg);
  tt_int_op(ret, OP_EQ, 0);
  expect_no_log_msg("UseEntryGuards is disabled, but you"
            " have configured one or more hidden services on this Tor "
            "instance.  Your hidden services will be very easy to locate using"
            " a well-known attack -- see http://freehaven.net/anonbib/#hs-"
            "attack06 for details.\n");

  free_options_test_data(tdata);
  tdata = get_options_test_data("HiddenServicePort 80 127.0.0.1:8080\n");
  ret = options_validate(tdata->old_opt, tdata->opt, tdata->def_opt, 0, &msg);
  tt_int_op(ret, OP_EQ, -1);
  tt_str_op(msg, OP_EQ,
            "Failed to configure rendezvous options. See logs for details.");
  tor_free(msg);

  free_options_test_data(tdata);
  tdata = get_options_test_data("HidServAuth failed\n");
  ret = options_validate(tdata->old_opt, tdata->opt, tdata->def_opt, 0, &msg);
  tt_int_op(ret, OP_EQ, -1);
  tt_str_op(msg, OP_EQ, "Failed to configure client authorization for hidden "
            "services. See logs for details.");
  tor_free(msg);

 done:
  policies_free_all();
  teardown_capture_of_logs();
  free_options_test_data(tdata);
  tor_free(msg);
}

static void
test_options_validate__single_onion(void *ignored)
{
  (void)ignored;
  int ret;
  char *msg;
  options_test_data_t *tdata = NULL;
  setup_capture_of_logs(LOG_WARN);

  /* Test that HiddenServiceSingleHopMode must come with
   * HiddenServiceNonAnonymousMode */
  tdata = get_options_test_data("SOCKSPort 0\n"
                                "HiddenServiceSingleHopMode 1\n"
                                );
  ret = options_validate(tdata->old_opt, tdata->opt, tdata->def_opt, 0, &msg);
  tt_int_op(ret, OP_EQ, -1);
  tt_str_op(msg, OP_EQ, "HiddenServiceSingleHopMode does not provide any "
            "server anonymity. It must be used with "
            "HiddenServiceNonAnonymousMode set to 1.");
  tor_free(msg);
  free_options_test_data(tdata);

  tdata = get_options_test_data("SOCKSPort 0\n"
                                "HiddenServiceSingleHopMode 1\n"
                                "HiddenServiceNonAnonymousMode 0\n"
                                );
  ret = options_validate(tdata->old_opt, tdata->opt, tdata->def_opt, 0, &msg);
  tt_int_op(ret, OP_EQ, -1);
  tt_str_op(msg, OP_EQ, "HiddenServiceSingleHopMode does not provide any "
            "server anonymity. It must be used with "
            "HiddenServiceNonAnonymousMode set to 1.");
  tor_free(msg);
  free_options_test_data(tdata);

  tdata = get_options_test_data("SOCKSPort 0\n"
                                "HiddenServiceSingleHopMode 1\n"
                                "HiddenServiceNonAnonymousMode 1\n"
                                );
  ret = options_validate(tdata->old_opt, tdata->opt, tdata->def_opt, 0, &msg);
  tt_int_op(ret, OP_EQ, 0);
  tt_ptr_op(msg, OP_EQ, NULL);
  free_options_test_data(tdata);

  /* Test that SOCKSPort if HiddenServiceSingleHopMode is 1 */
  tdata = get_options_test_data("SOCKSPort 5000\n"
                                "HiddenServiceSingleHopMode 1\n"
                                "HiddenServiceNonAnonymousMode 1\n"
                                );
  ret = options_validate(tdata->old_opt, tdata->opt, tdata->def_opt, 0, &msg);
  tt_int_op(ret, OP_EQ, -1);
  tt_str_op(msg, OP_EQ, "HiddenServiceNonAnonymousMode is incompatible with "
            "using Tor as an anonymous client. Please set "
            "Socks/Trans/NATD/DNSPort to 0, or revert "
            "HiddenServiceNonAnonymousMode to 0.");
  tor_free(msg);
  free_options_test_data(tdata);

  tdata = get_options_test_data("SOCKSPort 0\n"
                                "HiddenServiceSingleHopMode 1\n"
                                "HiddenServiceNonAnonymousMode 1\n"
                                );
  ret = options_validate(tdata->old_opt, tdata->opt, tdata->def_opt, 0, &msg);
  tt_int_op(ret, OP_EQ, 0);
  tt_ptr_op(msg, OP_EQ, NULL);
  free_options_test_data(tdata);

  tdata = get_options_test_data("SOCKSPort 5000\n"
                                "HiddenServiceSingleHopMode 0\n"
                                );
  ret = options_validate(tdata->old_opt, tdata->opt, tdata->def_opt, 0, &msg);
  tt_int_op(ret, OP_EQ, 0);
  tt_ptr_op(msg, OP_EQ, NULL);
  free_options_test_data(tdata);

  /* Test that a hidden service can't be run in non anonymous mode. */
  tdata = get_options_test_data(
                  "HiddenServiceNonAnonymousMode 1\n"
                  "HiddenServiceDir /Library/Tor/var/lib/tor/hidden_service/\n"
                  "HiddenServicePort 80 127.0.0.1:8080\n"
                                );
  ret = options_validate(tdata->old_opt, tdata->opt, tdata->def_opt, 0, &msg);
  tt_int_op(ret, OP_EQ, -1);
  tt_str_op(msg, OP_EQ, "HiddenServiceNonAnonymousMode does not provide any "
            "server anonymity. It must be used with "
            "HiddenServiceSingleHopMode set to 1.");
  tor_free(msg);
  free_options_test_data(tdata);

  tdata = get_options_test_data(
                  "HiddenServiceNonAnonymousMode 1\n"
                                );
  ret = options_validate(tdata->old_opt, tdata->opt, tdata->def_opt, 0, &msg);
  tt_int_op(ret, OP_EQ, -1);
  tt_str_op(msg, OP_EQ, "HiddenServiceNonAnonymousMode does not provide any "
            "server anonymity. It must be used with "
            "HiddenServiceSingleHopMode set to 1.");
  tor_free(msg);
  free_options_test_data(tdata);

  tdata = get_options_test_data(
                  "HiddenServiceDir /Library/Tor/var/lib/tor/hidden_service/\n"
                  "HiddenServicePort 80 127.0.0.1:8080\n"
                                );
  ret = options_validate(tdata->old_opt, tdata->opt, tdata->def_opt, 0, &msg);
  tt_int_op(ret, OP_EQ, 0);
  tt_ptr_op(msg, OP_EQ, NULL);
  free_options_test_data(tdata);

  tdata = get_options_test_data(
                  "HiddenServiceNonAnonymousMode 1\n"
                  "HiddenServiceDir /Library/Tor/var/lib/tor/hidden_service/\n"
                  "HiddenServicePort 80 127.0.0.1:8080\n"
                  "HiddenServiceSingleHopMode 1\n"
                  "SOCKSPort 0\n"
                                );
  ret = options_validate(tdata->old_opt, tdata->opt, tdata->def_opt, 0, &msg);
  tt_int_op(ret, OP_EQ, 0);
  tt_ptr_op(msg, OP_EQ, NULL);

 done:
  policies_free_all();
  teardown_capture_of_logs();
  free_options_test_data(tdata);
  tor_free(msg);
}

static void
test_options_validate__accounting(void *ignored)
{
  (void)ignored;
  int ret;
  char *msg;
  options_test_data_t *tdata = NULL;
  setup_capture_of_logs(LOG_WARN);

  free_options_test_data(tdata);
  tdata = get_options_test_data("AccountingRule something_bad\n");
  ret = options_validate(tdata->old_opt, tdata->opt, tdata->def_opt, 0, &msg);
  tt_int_op(ret, OP_EQ, -1);
  tt_str_op(msg, OP_EQ, "AccountingRule must be 'sum', 'max', 'in', or 'out'");
  tor_free(msg);

  free_options_test_data(tdata);
  tdata = get_options_test_data("AccountingRule sum\n");
  ret = options_validate(tdata->old_opt, tdata->opt, tdata->def_opt, 0, &msg);
  tt_int_op(ret, OP_EQ, 0);
  tt_int_op(tdata->opt->AccountingRule, OP_EQ, ACCT_SUM);
  tor_free(msg);

  free_options_test_data(tdata);
  tdata = get_options_test_data("AccountingRule max\n");
  ret = options_validate(tdata->old_opt, tdata->opt, tdata->def_opt, 0, &msg);
  tt_int_op(ret, OP_EQ, 0);
  tt_int_op(tdata->opt->AccountingRule, OP_EQ, ACCT_MAX);
  tor_free(msg);

  free_options_test_data(tdata);
  tdata = get_options_test_data("AccountingStart fail\n");
  ret = options_validate(tdata->old_opt, tdata->opt, tdata->def_opt, 0, &msg);
  tt_int_op(ret, OP_EQ, -1);
  tt_str_op(msg, OP_EQ,
            "Failed to parse accounting options. See logs for details.");
  tor_free(msg);

  free_options_test_data(tdata);
  tdata = get_options_test_data("AccountingMax 10\n");
  ret = options_validate(tdata->old_opt, tdata->opt, tdata->def_opt, 0, &msg);
  tt_int_op(ret, OP_EQ, 0);
  tor_free(msg);

  free_options_test_data(tdata);
  tdata = get_options_test_data(
           "ORPort 127.0.0.1:5555\n"
           "BandwidthRate 76800\n"
           "BandwidthBurst 76800\n"
           "MaxAdvertisedBandwidth 38400\n"
           "HiddenServiceDir /Library/Tor/var/lib/tor/hidden_service/\n"
           "HiddenServicePort 80 127.0.0.1:8080\n"
           "AccountingMax 10\n"
                                );
  mock_clean_saved_logs();
  ret = options_validate(tdata->old_opt, tdata->opt, tdata->def_opt, 0, &msg);
  tt_int_op(ret, OP_EQ, 0);
  expect_log_msg("Using accounting with a hidden "
            "service and an ORPort is risky: your hidden service(s) and "
            "your public address will all turn off at the same time, "
            "which may alert observers that they are being run by the "
            "same party.\n");
  tor_free(msg);

  free_options_test_data(tdata);
  tdata = get_options_test_data(
                "HiddenServiceDir /Library/Tor/var/lib/tor/hidden_service/\n"
                "HiddenServicePort 80 127.0.0.1:8080\n"
                "AccountingMax 10\n"
                                );
  mock_clean_saved_logs();
  ret = options_validate(tdata->old_opt, tdata->opt, tdata->def_opt, 0, &msg);
  tt_int_op(ret, OP_EQ, 0);
  expect_no_log_msg("Using accounting with a hidden "
            "service and an ORPort is risky: your hidden service(s) and "
            "your public address will all turn off at the same time, "
            "which may alert observers that they are being run by the "
            "same party.\n");
  tor_free(msg);

  free_options_test_data(tdata);
  tdata = get_options_test_data(
             "HiddenServiceDir /Library/Tor/var/lib/tor/hidden_service/\n"
             "HiddenServicePort 80 127.0.0.1:8080\n"
             "HiddenServiceDir /Library/Tor/var/lib/tor/hidden_service2/\n"
             "HiddenServicePort 81 127.0.0.1:8081\n"
             "AccountingMax 10\n"
                                );
  mock_clean_saved_logs();
  ret = options_validate(tdata->old_opt, tdata->opt, tdata->def_opt, 0, &msg);
  tt_int_op(ret, OP_EQ, 0);
  expect_log_msg("Using accounting with multiple "
            "hidden services is risky: they will all turn off at the same"
            " time, which may alert observers that they are being run by "
            "the same party.\n");
  tor_free(msg);

 done:
  teardown_capture_of_logs();
  policies_free_all();
  free_options_test_data(tdata);
  tor_free(msg);
}

static void
test_options_validate__proxy(void *ignored)
{
  (void)ignored;
  int ret;
  char *msg;
  options_test_data_t *tdata = NULL;
  sandbox_disable_getaddrinfo_cache();
  setup_capture_of_logs(LOG_WARN);
  MOCK(tor_addr_lookup, mock_tor_addr_lookup__fail_on_bad_addrs);

  free_options_test_data(tdata);
  tdata = get_options_test_data("HttpProxy 127.0.42.1\n");
  ret = options_validate(tdata->old_opt, tdata->opt, tdata->def_opt, 0, &msg);
  tt_int_op(ret, OP_EQ, 0);
  tt_int_op(tdata->opt->HTTPProxyPort, OP_EQ, 80);
  tor_free(msg);

  free_options_test_data(tdata);
  tdata = get_options_test_data("HttpProxy 127.0.42.1:444\n");
  ret = options_validate(tdata->old_opt, tdata->opt, tdata->def_opt, 0, &msg);
  tt_int_op(ret, OP_EQ, 0);
  tt_int_op(tdata->opt->HTTPProxyPort, OP_EQ, 444);
  tor_free(msg);

  free_options_test_data(tdata);

  tdata = get_options_test_data("HttpProxy not_so_valid!\n");
  ret = options_validate(tdata->old_opt, tdata->opt, tdata->def_opt, 0, &msg);
  tt_int_op(ret, OP_EQ, -1);
  tt_str_op(msg, OP_EQ, "HTTPProxy failed to parse or resolve. Please fix.");
  tor_free(msg);

  free_options_test_data(tdata);
  tdata = get_options_test_data("HttpProxyAuthenticator "
                                "onetwothreonetwothreonetwothreonetwothreonetw"
                                "othreonetwothreonetwothreonetwothreonetwothre"
                                "onetwothreonetwothreonetwothreonetwothreonetw"
                                "othreonetwothreonetwothreonetwothreonetwothre"
                                "onetwothreonetwothreonetwothreonetwothreonetw"
                                "othreonetwothreonetwothreonetwothreonetwothre"
                                "onetwothreonetwothreonetwothreonetwothreonetw"
                                "othreonetwothreonetwothreonetwothreonetwothre"
                                "onetwothreonetwothreonetwothreonetwothreonetw"
                                "othreonetwothreonetwothreonetwothreonetwothre"
                                "onetwothreonetwothreonetwothreonetwothreonetw"
                                "othreonetwothreeonetwothreeonetwothree"
                                );
  ret = options_validate(tdata->old_opt, tdata->opt, tdata->def_opt, 0, &msg);
  tt_int_op(ret, OP_EQ, -1);
  tt_str_op(msg, OP_EQ, "HTTPProxyAuthenticator is too long (>= 512 chars).");
  tor_free(msg);

  free_options_test_data(tdata);
  tdata = get_options_test_data("HttpProxyAuthenticator validauth\n");
  ret = options_validate(tdata->old_opt, tdata->opt, tdata->def_opt, 0, &msg);
  tt_int_op(ret, OP_EQ, 0);
  tor_free(msg);

  free_options_test_data(tdata);
  tdata = get_options_test_data("HttpsProxy 127.0.42.1\n");
  ret = options_validate(tdata->old_opt, tdata->opt, tdata->def_opt, 0, &msg);
  tt_int_op(ret, OP_EQ, 0);
  tt_int_op(tdata->opt->HTTPSProxyPort, OP_EQ, 443);
  tor_free(msg);

  free_options_test_data(tdata);
  tdata = get_options_test_data("HttpsProxy 127.0.42.1:444\n");
  ret = options_validate(tdata->old_opt, tdata->opt, tdata->def_opt, 0, &msg);
  tt_int_op(ret, OP_EQ, 0);
  tt_int_op(tdata->opt->HTTPSProxyPort, OP_EQ, 444);
  tor_free(msg);

  free_options_test_data(tdata);
  tdata = get_options_test_data("HttpsProxy not_so_valid!\n");
  ret = options_validate(tdata->old_opt, tdata->opt, tdata->def_opt, 0, &msg);
  tt_int_op(ret, OP_EQ, -1);
  tt_str_op(msg, OP_EQ, "HTTPSProxy failed to parse or resolve. Please fix.");
  tor_free(msg);

  free_options_test_data(tdata);
  tdata = get_options_test_data("HttpsProxyAuthenticator "
                                "onetwothreonetwothreonetwothreonetwothreonetw"
                                "othreonetwothreonetwothreonetwothreonetwothre"
                                "onetwothreonetwothreonetwothreonetwothreonetw"
                                "othreonetwothreonetwothreonetwothreonetwothre"
                                "onetwothreonetwothreonetwothreonetwothreonetw"
                                "othreonetwothreonetwothreonetwothreonetwothre"
                                "onetwothreonetwothreonetwothreonetwothreonetw"
                                "othreonetwothreonetwothreonetwothreonetwothre"
                                "onetwothreonetwothreonetwothreonetwothreonetw"
                                "othreonetwothreonetwothreonetwothreonetwothre"
                                "onetwothreonetwothreonetwothreonetwothreonetw"
                                "othreonetwothreeonetwothreeonetwothree"

                                );
  ret = options_validate(tdata->old_opt, tdata->opt, tdata->def_opt, 0, &msg);
  tt_int_op(ret, OP_EQ, -1);
  tt_str_op(msg, OP_EQ, "HTTPSProxyAuthenticator is too long (>= 512 chars).");
  tor_free(msg);

  free_options_test_data(tdata);
  tdata = get_options_test_data("HttpsProxyAuthenticator validauth\n");
  ret = options_validate(tdata->old_opt, tdata->opt, tdata->def_opt, 0, &msg);
  tt_int_op(ret, OP_EQ, 0);
  tor_free(msg);

  free_options_test_data(tdata);
  tdata = get_options_test_data("Socks4Proxy 127.0.42.1\n");
  ret = options_validate(tdata->old_opt, tdata->opt, tdata->def_opt, 0, &msg);
  tt_int_op(ret, OP_EQ, 0);
  tt_int_op(tdata->opt->Socks4ProxyPort, OP_EQ, 1080);
  tor_free(msg);

  free_options_test_data(tdata);
  tdata = get_options_test_data("Socks4Proxy 127.0.42.1:444\n");
  ret = options_validate(tdata->old_opt, tdata->opt, tdata->def_opt, 0, &msg);
  tt_int_op(ret, OP_EQ, 0);
  tt_int_op(tdata->opt->Socks4ProxyPort, OP_EQ, 444);
  tor_free(msg);

  free_options_test_data(tdata);
  tdata = get_options_test_data("Socks4Proxy not_so_valid!\n");
  ret = options_validate(tdata->old_opt, tdata->opt, tdata->def_opt, 0, &msg);
  tt_int_op(ret, OP_EQ, -1);
  tt_str_op(msg, OP_EQ, "Socks4Proxy failed to parse or resolve. Please fix.");
  tor_free(msg);

  free_options_test_data(tdata);
  tdata = get_options_test_data("Socks5Proxy 127.0.42.1\n");
  ret = options_validate(tdata->old_opt, tdata->opt, tdata->def_opt, 0, &msg);
  tt_int_op(ret, OP_EQ, 0);
  tt_int_op(tdata->opt->Socks5ProxyPort, OP_EQ, 1080);
  tor_free(msg);

  free_options_test_data(tdata);
  tdata = get_options_test_data("Socks5Proxy 127.0.42.1:444\n");
  ret = options_validate(tdata->old_opt, tdata->opt, tdata->def_opt, 0, &msg);
  tt_int_op(ret, OP_EQ, 0);
  tt_int_op(tdata->opt->Socks5ProxyPort, OP_EQ, 444);
  tor_free(msg);

  free_options_test_data(tdata);
  tdata = get_options_test_data("Socks5Proxy not_so_valid!\n");
  ret = options_validate(tdata->old_opt, tdata->opt, tdata->def_opt, 0, &msg);
  tt_int_op(ret, OP_EQ, -1);
  tt_str_op(msg, OP_EQ, "Socks5Proxy failed to parse or resolve. Please fix.");
  tor_free(msg);

  free_options_test_data(tdata);
  tdata = get_options_test_data("Socks4Proxy 215.1.1.1\n"
                                "Socks5Proxy 215.1.1.2\n"
                                );
  ret = options_validate(tdata->old_opt, tdata->opt, tdata->def_opt, 0, &msg);
  tt_int_op(ret, OP_EQ, -1);
  tt_str_op(msg, OP_EQ, "You have configured more than one proxy type. "
            "(Socks4Proxy|Socks5Proxy|HTTPSProxy)");
  tor_free(msg);

  free_options_test_data(tdata);
  tdata = get_options_test_data("HttpProxy 215.1.1.1\n");
  mock_clean_saved_logs();
  ret = options_validate(tdata->old_opt, tdata->opt, tdata->def_opt, 0, &msg);
  tt_int_op(ret, OP_EQ, 0);
  expect_log_msg("HTTPProxy configured, but no SOCKS "
            "proxy or HTTPS proxy configured. Watch out: this configuration "
            "will proxy unencrypted directory connections only.\n");
  tor_free(msg);

  free_options_test_data(tdata);
  tdata = get_options_test_data("HttpProxy 215.1.1.1\n"
                                "Socks4Proxy 215.1.1.1\n"
                                );
  mock_clean_saved_logs();
  ret = options_validate(tdata->old_opt, tdata->opt, tdata->def_opt, 0, &msg);
  tt_int_op(ret, OP_EQ, 0);
  expect_no_log_msg("HTTPProxy configured, but no SOCKS "
            "proxy or HTTPS proxy configured. Watch out: this configuration "
            "will proxy unencrypted directory connections only.\n");
  tor_free(msg);

  free_options_test_data(tdata);
  tdata = get_options_test_data("HttpProxy 215.1.1.1\n"
                                "Socks5Proxy 215.1.1.1\n"
                                );
  mock_clean_saved_logs();
  ret = options_validate(tdata->old_opt, tdata->opt, tdata->def_opt, 0, &msg);
  tt_int_op(ret, OP_EQ, 0);
  expect_no_log_msg("HTTPProxy configured, but no SOCKS "
            "proxy or HTTPS proxy configured. Watch out: this configuration "
            "will proxy unencrypted directory connections only.\n");
  tor_free(msg);

  free_options_test_data(tdata);
  tdata = get_options_test_data("HttpProxy 215.1.1.1\n"
                                "HttpsProxy 215.1.1.1\n"
                                );
  mock_clean_saved_logs();
  ret = options_validate(tdata->old_opt, tdata->opt, tdata->def_opt, 0, &msg);
  tt_int_op(ret, OP_EQ, 0);
  expect_no_log_msg(
            "HTTPProxy configured, but no SOCKS proxy or HTTPS proxy "
            "configured. Watch out: this configuration will proxy "
            "unencrypted directory connections only.\n");
  tor_free(msg);

  free_options_test_data(tdata);
  tdata = get_options_test_data("");
  tdata->opt->Socks5ProxyUsername = tor_strdup("");
  ret = options_validate(tdata->old_opt, tdata->opt, tdata->def_opt, 0, &msg);
  tt_int_op(ret, OP_EQ, -1);
  tt_str_op(msg, OP_EQ,
            "Socks5ProxyUsername must be between 1 and 255 characters.");
  tor_free(msg);

  free_options_test_data(tdata);
  tdata = get_options_test_data("");
  tdata->opt->Socks5ProxyUsername =
    tor_strdup("ABCDEABCDE0123456789ABCDEABCDE0123456789ABCDEABCDE0123456789AB"
               "CDEABCDE0123456789ABCDEABCDE0123456789ABCDEABCDE0123456789ABCD"
               "EABCDE0123456789ABCDEABCDE0123456789ABCDEABCDE0123456789ABCDEA"
               "BCDE0123456789ABCDEABCDE0123456789ABCDEABCDE0123456789ABCDEABC"
               "DE0123456789ABCDEABCDE0123456789ABCDEABCDE0123456789");
  ret = options_validate(tdata->old_opt, tdata->opt, tdata->def_opt, 0, &msg);
  tt_int_op(ret, OP_EQ, -1);
  tt_str_op(msg, OP_EQ,
            "Socks5ProxyUsername must be between 1 and 255 characters.");
  tor_free(msg);

  free_options_test_data(tdata);
  tdata = get_options_test_data("Socks5ProxyUsername hello_world\n");
  ret = options_validate(tdata->old_opt, tdata->opt, tdata->def_opt, 0, &msg);
  tt_int_op(ret, OP_EQ, -1);
  tt_str_op(msg, OP_EQ, "Socks5ProxyPassword must be included with "
            "Socks5ProxyUsername.");
  tor_free(msg);

  free_options_test_data(tdata);
  tdata = get_options_test_data("Socks5ProxyUsername hello_world\n");
  tdata->opt->Socks5ProxyPassword = tor_strdup("");
  ret = options_validate(tdata->old_opt, tdata->opt, tdata->def_opt, 0, &msg);
  tt_int_op(ret, OP_EQ, -1);
  tt_str_op(msg, OP_EQ,
            "Socks5ProxyPassword must be between 1 and 255 characters.");
  tor_free(msg);

  free_options_test_data(tdata);
  tdata = get_options_test_data("Socks5ProxyUsername hello_world\n");
  tdata->opt->Socks5ProxyPassword =
    tor_strdup("ABCDEABCDE0123456789ABCDEABCDE0123456789ABCDEABCDE0123456789AB"
               "CDEABCDE0123456789ABCDEABCDE0123456789ABCDEABCDE0123456789ABCD"
               "EABCDE0123456789ABCDEABCDE0123456789ABCDEABCDE0123456789ABCDEA"
               "BCDE0123456789ABCDEABCDE0123456789ABCDEABCDE0123456789ABCDEABC"
               "DE0123456789ABCDEABCDE0123456789ABCDEABCDE0123456789");
  ret = options_validate(tdata->old_opt, tdata->opt, tdata->def_opt, 0, &msg);
  tt_int_op(ret, OP_EQ, -1);
  tt_str_op(msg, OP_EQ,
            "Socks5ProxyPassword must be between 1 and 255 characters.");
  tor_free(msg);

  free_options_test_data(tdata);
  tdata = get_options_test_data("Socks5ProxyUsername hello_world\n"
                                "Socks5ProxyPassword world_hello\n");
  ret = options_validate(tdata->old_opt, tdata->opt, tdata->def_opt, 0, &msg);
  tt_int_op(ret, OP_EQ, 0);
  tor_free(msg);

  free_options_test_data(tdata);
  tdata = get_options_test_data("Socks5ProxyPassword hello_world\n");
  ret = options_validate(tdata->old_opt, tdata->opt, tdata->def_opt, 0, &msg);
  tt_int_op(ret, OP_EQ, -1);
  tt_str_op(msg, OP_EQ, "Socks5ProxyPassword must be included with "
            "Socks5ProxyUsername.");
  tor_free(msg);

 done:
  teardown_capture_of_logs();
  free_options_test_data(tdata);
  policies_free_all();
  // sandbox_free_getaddrinfo_cache();
  tor_free(msg);
  UNMOCK(tor_addr_lookup);
}

static void
test_options_validate__control(void *ignored)
{
  (void)ignored;
  int ret;
  char *msg;
  options_test_data_t *tdata = NULL;
  setup_capture_of_logs(LOG_WARN);

  free_options_test_data(tdata);
  tdata = get_options_test_data(
                         "HashedControlPassword something_incorrect\n");
  ret = options_validate(tdata->old_opt, tdata->opt, tdata->def_opt, 0, &msg);
  tt_int_op(ret, OP_EQ, -1);
  tt_str_op(msg, OP_EQ,
            "Bad HashedControlPassword: wrong length or bad encoding");
  tor_free(msg);

  free_options_test_data(tdata);
  tdata = get_options_test_data("HashedControlPassword 16:872860B76453A77D60CA"
                                "2BB8C1A7042072093276A3D701AD684053EC4C\n"
                                );
  ret = options_validate(tdata->old_opt, tdata->opt, tdata->def_opt, 0, &msg);
  tt_int_op(ret, OP_EQ, 0);
  tor_free(msg);

  free_options_test_data(tdata);
  tdata = get_options_test_data(
                   "__HashedControlSessionPassword something_incorrect\n"
                                );
  ret = options_validate(tdata->old_opt, tdata->opt, tdata->def_opt, 0, &msg);
  tt_int_op(ret, OP_EQ, -1);
  tt_str_op(msg, OP_EQ, "Bad HashedControlSessionPassword: wrong length or "
            "bad encoding");
  tor_free(msg);

  free_options_test_data(tdata);
  tdata = get_options_test_data("__HashedControlSessionPassword 16:872860B7645"
                                "3A77D60CA2BB8C1A7042072093276A3D701AD684053EC"
                                "4C\n"
                                );
  ret = options_validate(tdata->old_opt, tdata->opt, tdata->def_opt, 0, &msg);
  tt_int_op(ret, OP_EQ, 0);
  tor_free(msg);

  free_options_test_data(tdata);
  tdata = get_options_test_data(
                           "__OwningControllerProcess something_incorrect\n"
                                );
  ret = options_validate(tdata->old_opt, tdata->opt, tdata->def_opt, 0, &msg);
  tt_int_op(ret, OP_EQ, -1);
  tt_str_op(msg, OP_EQ, "Bad OwningControllerProcess: invalid PID");
  tor_free(msg);

  free_options_test_data(tdata);
  tdata = get_options_test_data("__OwningControllerProcess 123\n"
                                );
  ret = options_validate(tdata->old_opt, tdata->opt, tdata->def_opt, 0, &msg);
  tt_int_op(ret, OP_EQ, 0);
  tor_free(msg);

  free_options_test_data(tdata);
  tdata = get_options_test_data("ControlPort 127.0.0.1:1234\n"
                                );
  mock_clean_saved_logs();
  ret = options_validate(tdata->old_opt, tdata->opt, tdata->def_opt, 0, &msg);
  tt_int_op(ret, OP_EQ, 0);
  expect_log_msg(
            "ControlPort is open, but no authentication method has been "
            "configured.  This means that any program on your computer can "
            "reconfigure your Tor.  That's bad!  You should upgrade your Tor"
            " controller as soon as possible.\n");
  tor_free(msg);

  free_options_test_data(tdata);
  tdata = get_options_test_data("ControlPort 127.0.0.1:1234\n"
                                "HashedControlPassword 16:872860B76453A77D60CA"
                                "2BB8C1A7042072093276A3D701AD684053EC4C\n"
                                );
  mock_clean_saved_logs();
  ret = options_validate(tdata->old_opt, tdata->opt, tdata->def_opt, 0, &msg);
  tt_int_op(ret, OP_EQ, 0);
  expect_no_log_msg(
            "ControlPort is open, but no authentication method has been "
            "configured.  This means that any program on your computer can "
            "reconfigure your Tor.  That's bad!  You should upgrade your Tor "
            "controller as soon as possible.\n");
  tor_free(msg);

  free_options_test_data(tdata);
  tdata = get_options_test_data("ControlPort 127.0.0.1:1234\n"
                                "__HashedControlSessionPassword 16:872860B7645"
                                "3A77D60CA2BB8C1A7042072093276A3D701AD684053EC"
                                "4C\n"
                                );
  mock_clean_saved_logs();
  ret = options_validate(tdata->old_opt, tdata->opt, tdata->def_opt, 0, &msg);
  tt_int_op(ret, OP_EQ, 0);
  expect_no_log_msg(
            "ControlPort is open, but no authentication method has been "
            "configured.  This means that any program on your computer can "
            "reconfigure your Tor.  That's bad!  You should upgrade your Tor "
            "controller as soon as possible.\n");
  tor_free(msg);

  free_options_test_data(tdata);
  tdata = get_options_test_data("ControlPort 127.0.0.1:1234\n"
                                "CookieAuthentication 1\n"
                                );
  mock_clean_saved_logs();
  ret = options_validate(tdata->old_opt, tdata->opt, tdata->def_opt, 0, &msg);
  tt_int_op(ret, OP_EQ, 0);
  expect_no_log_msg(
            "ControlPort is open, but no authentication method has been "
            "configured.  This means that any program on your computer can "
            "reconfigure your Tor.  That's bad!  You should upgrade your Tor "
            "controller as soon as possible.\n");
  tor_free(msg);

#ifdef HAVE_SYS_UN_H
  free_options_test_data(tdata);
  tdata = get_options_test_data("ControlSocket unix:/tmp WorldWritable\n");
  mock_clean_saved_logs();
  ret = options_validate(tdata->old_opt, tdata->opt, tdata->def_opt, 0, &msg);
  tt_int_op(ret, OP_EQ, 0);
  expect_log_msg(
            "ControlSocket is world writable, but no authentication method has"
            " been configured.  This means that any program on your computer "
            "can reconfigure your Tor.  That's bad!  You should upgrade your "
            "Tor controller as soon as possible.\n");
  tor_free(msg);

  free_options_test_data(tdata);
  tdata = get_options_test_data("ControlSocket unix:/tmp WorldWritable\n"
                                "HashedControlPassword 16:872860B76453A77D60CA"
                                "2BB8C1A7042072093276A3D701AD684053EC4C\n"
                                );
  mock_clean_saved_logs();
  ret = options_validate(tdata->old_opt, tdata->opt, tdata->def_opt, 0, &msg);
  tt_int_op(ret, OP_EQ, 0);
  expect_no_log_msg(
            "ControlSocket is world writable, but no authentication method has"
            " been configured.  This means that any program on your computer "
            "can reconfigure your Tor.  That's bad!  You should upgrade your "
            "Tor controller as soon as possible.\n");
  tor_free(msg);

  free_options_test_data(tdata);
  tdata = get_options_test_data("ControlSocket unix:/tmp WorldWritable\n"
                                "__HashedControlSessionPassword 16:872860B7645"
                                "3A77D60CA2BB8C1A7042072093276A3D701AD684053EC"
                                "4C\n"
                                );
  mock_clean_saved_logs();
  ret = options_validate(tdata->old_opt, tdata->opt, tdata->def_opt, 0, &msg);
  tt_int_op(ret, OP_EQ, 0);
  expect_no_log_msg(
            "ControlSocket is world writable, but no authentication method has"
            " been configured.  This means that any program on your computer "
            "can reconfigure your Tor.  That's bad!  You should upgrade your "
            "Tor controller as soon as possible.\n");
  tor_free(msg);

  free_options_test_data(tdata);
  tdata = get_options_test_data("ControlSocket unix:/tmp WorldWritable\n"
                                "CookieAuthentication 1\n"
                                );
  mock_clean_saved_logs();
  ret = options_validate(tdata->old_opt, tdata->opt, tdata->def_opt, 0, &msg);
  tt_int_op(ret, OP_EQ, 0);
  expect_no_log_msg(
            "ControlSocket is world writable, but no authentication method has"
            " been configured.  This means that any program on your computer "
            "can reconfigure your Tor.  That's bad!  You should upgrade your "
            "Tor controller as soon as possible.\n");
  tor_free(msg);
#endif /* defined(HAVE_SYS_UN_H) */

  free_options_test_data(tdata);
  tdata = get_options_test_data("CookieAuthFileGroupReadable 1\n"
                                );
  mock_clean_saved_logs();
  ret = options_validate(tdata->old_opt, tdata->opt, tdata->def_opt, 0, &msg);
  tt_int_op(ret, OP_EQ, 0);
  expect_log_msg(
            "CookieAuthFileGroupReadable is set, but will have no effect: you "
            "must specify an explicit CookieAuthFile to have it "
            "group-readable.\n");
  tor_free(msg);

  free_options_test_data(tdata);
  tdata = get_options_test_data("CookieAuthFileGroupReadable 1\n"
                                "CookieAuthFile /tmp/somewhere\n"
                                );
  mock_clean_saved_logs();
  ret = options_validate(tdata->old_opt, tdata->opt, tdata->def_opt, 0, &msg);
  tt_int_op(ret, OP_EQ, 0);
  expect_no_log_msg(
            "CookieAuthFileGroupReadable is set, but will have no effect: you "
            "must specify an explicit CookieAuthFile to have it "
            "group-readable.\n");
  tor_free(msg);

 done:
  teardown_capture_of_logs();
  policies_free_all();
  free_options_test_data(tdata);
  tor_free(msg);
}

static void
test_options_validate__families(void *ignored)
{
  (void)ignored;
  int ret;
  char *msg;
  options_test_data_t *tdata = NULL;
  setup_capture_of_logs(LOG_WARN);

  free_options_test_data(tdata);
  tdata = get_options_test_data("MyFamily home\n"
                                "BridgeRelay 1\n"
                                "ORPort 127.0.0.1:5555\n"
                                "BandwidthRate 51300\n"
                                "BandwidthBurst 51300\n"
                                "MaxAdvertisedBandwidth 25700\n"
                                "DirCache 1\n"
                                );
  mock_clean_saved_logs();
  ret = options_validate(tdata->old_opt, tdata->opt, tdata->def_opt, 0, &msg);
  tt_int_op(ret, OP_EQ, 0);
  expect_log_msg(
            "Listing a family for a bridge relay is not supported: it can "
            "reveal bridge fingerprints to censors. You should also make sure "
            "you aren't listing this bridge's fingerprint in any other "
            "MyFamily.\n");
  tor_free(msg);

  free_options_test_data(tdata);
  tdata = get_options_test_data("MyFamily home\n");
  mock_clean_saved_logs();
  ret = options_validate(tdata->old_opt, tdata->opt, tdata->def_opt, 0, &msg);
  tt_int_op(ret, OP_EQ, 0);
  expect_no_log_msg(
            "Listing a family for a bridge relay is not supported: it can "
            "reveal bridge fingerprints to censors. You should also make sure "
            "you aren't listing this bridge's fingerprint in any other "
            "MyFamily.\n");
  tor_free(msg);

  free_options_test_data(tdata);
  tdata = get_options_test_data("MyFamily !\n");
  mock_clean_saved_logs();
  ret = options_validate(tdata->old_opt, tdata->opt, tdata->def_opt, 0, &msg);
  tt_int_op(ret, OP_EQ, -1);
  tt_str_op(msg, OP_EQ, "Invalid nickname '!' in MyFamily line");
  tor_free(msg);

  free_options_test_data(tdata);
  tdata = get_options_test_data("NodeFamily foo\n"
                                "NodeFamily !\n");
  mock_clean_saved_logs();
  ret = options_validate(tdata->old_opt, tdata->opt, tdata->def_opt, 0, &msg);
  tt_int_op(ret, OP_EQ, -1);
  tt_assert(!msg);
  tor_free(msg);

 done:
  teardown_capture_of_logs();
  policies_free_all();
  free_options_test_data(tdata);
  tor_free(msg);
}

static void
test_options_validate__addr_policies(void *ignored)
{
  (void)ignored;
  int ret;
  char *msg;
  options_test_data_t *tdata = NULL;

  free_options_test_data(tdata);
  tdata = get_options_test_data("ExitPolicy !!!\n"
                                "ExitRelay 1\n"
                                );
  ret = options_validate(tdata->old_opt, tdata->opt, tdata->def_opt, 0, &msg);
  tt_int_op(ret, OP_EQ, -1);
  tt_str_op(msg, OP_EQ, "Error in ExitPolicy entry.");
  tor_free(msg);

 done:
  policies_free_all();
  free_options_test_data(tdata);
  tor_free(msg);
}

static void
test_options_validate__dir_auth(void *ignored)
{
  (void)ignored;
  int ret;
  char *msg;
  options_test_data_t *tdata = NULL;
  setup_capture_of_logs(LOG_WARN);

  free_options_test_data(tdata);
  tdata = get_options_test_data(VALID_DIR_AUTH
                                VALID_ALT_DIR_AUTH
                                );
  mock_clean_saved_logs();
  ret = options_validate(tdata->old_opt, tdata->opt, tdata->def_opt, 0, &msg);
  tt_int_op(ret, OP_EQ, -1);
  tt_str_op(msg, OP_EQ,
            "Directory authority/fallback line did not parse. See logs for "
            "details.");
  expect_log_msg(
            "You cannot set both DirAuthority and Alternate*Authority.\n");
  tor_free(msg);

  free_options_test_data(tdata);
  tdata = get_options_test_data("TestingTorNetwork 1\n");
  ret = options_validate(tdata->old_opt, tdata->opt, tdata->def_opt, 0, &msg);
  tt_int_op(ret, OP_EQ, -1);
  tt_str_op(msg, OP_EQ,
            "TestingTorNetwork may only be configured in combination with a "
            "non-default set of DirAuthority or both of AlternateDirAuthority "
            "and AlternateBridgeAuthority configured.");
  tor_free(msg);

  free_options_test_data(tdata);
  tdata = get_options_test_data(VALID_DIR_AUTH
                                "TestingTorNetwork 1\n"
                                );
  ret = options_validate(tdata->old_opt, tdata->opt, tdata->def_opt, 0, &msg);
  tt_int_op(ret, OP_EQ, 0);
  tor_free(msg);

  free_options_test_data(tdata);
  tdata = get_options_test_data("TestingTorNetwork 1\n"
                                VALID_ALT_DIR_AUTH
                                );
  ret = options_validate(tdata->old_opt, tdata->opt, tdata->def_opt, 0, &msg);
  tt_int_op(ret, OP_EQ, -1);
  tt_str_op(msg, OP_EQ,
            "TestingTorNetwork may only be configured in combination with a "
            "non-default set of DirAuthority or both of AlternateDirAuthority "
            "and AlternateBridgeAuthority configured.");
  tor_free(msg);

  free_options_test_data(tdata);
  tdata = get_options_test_data("TestingTorNetwork 1\n"
                                VALID_ALT_BRIDGE_AUTH
                                );
  ret = options_validate(tdata->old_opt, tdata->opt, tdata->def_opt, 0, &msg);
  tt_int_op(ret, OP_EQ, -1);
  tt_str_op(msg, OP_EQ, "TestingTorNetwork may only be configured in "
            "combination with a non-default set of DirAuthority or both of "
            "AlternateDirAuthority and AlternateBridgeAuthority configured.");
  tor_free(msg);

  free_options_test_data(tdata);
  tdata = get_options_test_data(VALID_ALT_DIR_AUTH
                                VALID_ALT_BRIDGE_AUTH
                                "TestingTorNetwork 1\n"
                                );
  ret = options_validate(tdata->old_opt, tdata->opt, tdata->def_opt, 0, &msg);
  tt_int_op(ret, OP_EQ, 0);
  tor_free(msg);

 done:
  policies_free_all();
  teardown_capture_of_logs();
  free_options_test_data(tdata);
  tor_free(msg);
}

static void
test_options_validate__transport(void *ignored)
{
  (void)ignored;
  int ret;
  char *msg;
  options_test_data_t *tdata = NULL;
  setup_capture_of_logs(LOG_NOTICE);

  free_options_test_data(tdata);
  tdata = get_options_test_data("ClientTransportPlugin !!\n"
                                );
  mock_clean_saved_logs();
  ret = options_validate(tdata->old_opt, tdata->opt, tdata->def_opt, 0, &msg);
  tt_int_op(ret, OP_EQ, -1);
  tt_str_op(msg, OP_EQ,
            "Invalid client transport line. See logs for details.");
  expect_log_msg(
            "Too few arguments on ClientTransportPlugin line.\n");
  tor_free(msg);

  free_options_test_data(tdata);
  tdata = get_options_test_data("ClientTransportPlugin foo exec bar\n"
                                );
  mock_clean_saved_logs();
  ret = options_validate(tdata->old_opt, tdata->opt, tdata->def_opt, 0, &msg);
  tt_int_op(ret, OP_EQ, 0);
  tor_free(msg);

  free_options_test_data(tdata);
  tdata = get_options_test_data("ServerTransportPlugin !!\n");
  mock_clean_saved_logs();
  ret = options_validate(tdata->old_opt, tdata->opt, tdata->def_opt, 0, &msg);
  tt_int_op(ret, OP_EQ, -1);
  tt_str_op(msg, OP_EQ,
            "Invalid server transport line. See logs for details.");
  expect_log_msg(
            "Too few arguments on ServerTransportPlugin line.\n");
  tor_free(msg);

  free_options_test_data(tdata);
  tdata = get_options_test_data("ServerTransportPlugin foo exec bar\n");
  mock_clean_saved_logs();
  ret = options_validate(tdata->old_opt, tdata->opt, tdata->def_opt, 0, &msg);
  tt_int_op(ret, OP_EQ, 0);
  expect_log_msg(
            "Tor is not configured as a relay but you specified a "
            "ServerTransportPlugin line (\"foo exec bar\"). The "
            "ServerTransportPlugin line will be ignored.\n");
  tor_free(msg);

  free_options_test_data(tdata);
  tdata = get_options_test_data("ServerTransportPlugin foo exec bar\n"
                                "ORPort 127.0.0.1:5555\n"
                                "BandwidthRate 76900\n"
                                "BandwidthBurst 76900\n"
                                "MaxAdvertisedBandwidth 38500\n"
                                );
  mock_clean_saved_logs();
  ret = options_validate(tdata->old_opt, tdata->opt, tdata->def_opt, 0, &msg);
  tt_int_op(ret, OP_EQ, 0);
  expect_no_log_msg(
            "Tor is not configured as a relay but you specified a "
            "ServerTransportPlugin line (\"foo exec bar\"). The "
            "ServerTransportPlugin line will be ignored.\n");
  tor_free(msg);

  free_options_test_data(tdata);
  tdata = get_options_test_data("ServerTransportListenAddr foo 127.0.0.42:55\n"
                                "ServerTransportListenAddr !\n");
  ret = options_validate(tdata->old_opt, tdata->opt, tdata->def_opt, 0, &msg);
  tt_int_op(ret, OP_EQ, -1);
  tt_str_op(msg, OP_EQ,
            "ServerTransportListenAddr did not parse. See logs for details.");
  tor_free(msg);

  free_options_test_data(tdata);
  tdata = get_options_test_data("ServerTransportListenAddr foo 127.0.0.42:55\n"
                                );
  mock_clean_saved_logs();
  ret = options_validate(tdata->old_opt, tdata->opt, tdata->def_opt, 0, &msg);
  tt_int_op(ret, OP_EQ, 0);
  expect_log_msg(
            "You need at least a single managed-proxy to specify a transport "
            "listen address. The ServerTransportListenAddr line will be "
            "ignored.\n");
  tor_free(msg);

  free_options_test_data(tdata);
  tdata = get_options_test_data("ServerTransportListenAddr foo 127.0.0.42:55\n"
                                "ServerTransportPlugin foo exec bar\n"
                                "ORPort 127.0.0.1:5555\n"
                                "BandwidthRate 76900\n"
                                "BandwidthBurst 76900\n"
                                "MaxAdvertisedBandwidth 38500\n"
                                );
  mock_clean_saved_logs();
  ret = options_validate(tdata->old_opt, tdata->opt, tdata->def_opt, 0, &msg);
  tt_int_op(ret, OP_EQ, 0);
  expect_no_log_msg(
            "You need at least a single managed-proxy to specify a transport "
            "listen address. The ServerTransportListenAddr line will be "
            "ignored.\n");

 done:
  escaped(NULL); // This will free the leaking memory from the previous escaped
  policies_free_all();
  teardown_capture_of_logs();
  free_options_test_data(tdata);
  tor_free(msg);
}

static void
test_options_validate__constrained_sockets(void *ignored)
{
  (void)ignored;
  int ret;
  char *msg;
  options_test_data_t *tdata = NULL;
  setup_capture_of_logs(LOG_WARN);

  free_options_test_data(tdata);
  tdata = get_options_test_data("ConstrainedSockets 1\n"
                                "ConstrainedSockSize 0\n"
                                );
  mock_clean_saved_logs();
  ret = options_validate(tdata->old_opt, tdata->opt, tdata->def_opt, 0, &msg);
  tt_int_op(ret, OP_EQ, -1);
  tt_str_op(msg, OP_EQ, "ConstrainedSockSize is invalid.  Must be a value "
            "between 2048 and 262144 in 1024 byte increments.");
  tor_free(msg);

  free_options_test_data(tdata);
  tdata = get_options_test_data("ConstrainedSockets 1\n"
                                "ConstrainedSockSize 263168\n"
                                );
  mock_clean_saved_logs();
  ret = options_validate(tdata->old_opt, tdata->opt, tdata->def_opt, 0, &msg);
  tt_int_op(ret, OP_EQ, -1);
  tt_str_op(msg, OP_EQ, "ConstrainedSockSize is invalid.  Must be a value "
            "between 2048 and 262144 in 1024 byte increments.");
  tor_free(msg);

  free_options_test_data(tdata);
  tdata = get_options_test_data("ConstrainedSockets 1\n"
                                "ConstrainedSockSize 2047\n"
                                );
  mock_clean_saved_logs();
  ret = options_validate(tdata->old_opt, tdata->opt, tdata->def_opt, 0, &msg);
  tt_int_op(ret, OP_EQ, -1);
  tt_str_op(msg, OP_EQ, "ConstrainedSockSize is invalid.  Must be a value "
            "between 2048 and 262144 in 1024 byte increments.");
  tor_free(msg);

  free_options_test_data(tdata);
  tdata = get_options_test_data("ConstrainedSockets 1\n"
                                "ConstrainedSockSize 2048\n"
                                "DirPort 999\n"
                                "DirCache 1\n"
                                );
  mock_clean_saved_logs();
  ret = options_validate(tdata->old_opt, tdata->opt, tdata->def_opt, 0, &msg);
  tt_int_op(ret, OP_EQ, 0);
  expect_log_msg("You have requested constrained "
            "socket buffers while also serving directory entries via DirPort."
            "  It is strongly suggested that you disable serving directory"
            " requests when system TCP buffer resources are scarce.\n");
  tor_free(msg);

  free_options_test_data(tdata);
  tdata = get_options_test_data("ConstrainedSockets 1\n"
                                "ConstrainedSockSize 2048\n"
                                );
  mock_clean_saved_logs();
  ret = options_validate(tdata->old_opt, tdata->opt, tdata->def_opt, 0, &msg);
  tt_int_op(ret, OP_EQ, 0);
  expect_no_log_msg(
            "You have requested constrained socket buffers while also serving"
            " directory entries via DirPort.  It is strongly suggested that "
            "you disable serving directory requests when system TCP buffer "
            "resources are scarce.\n");
  tor_free(msg);

 done:
  policies_free_all();
  teardown_capture_of_logs();
  free_options_test_data(tdata);
  tor_free(msg);
}

static void
test_options_validate__v3_auth(void *ignored)
{
  (void)ignored;
  int ret;
  char *msg;
  options_test_data_t *tdata = NULL;
  setup_capture_of_logs(LOG_WARN);

  free_options_test_data(tdata);
  tdata = get_options_test_data("V3AuthVoteDelay 1000\n"
                                "V3AuthDistDelay 1000\n"
                                "V3AuthVotingInterval 1000\n"
                                );
  ret = options_validate(tdata->old_opt, tdata->opt, tdata->def_opt, 0, &msg);
  tt_int_op(ret, OP_EQ, -1);
  tt_str_op(msg, OP_EQ,
            "V3AuthVoteDelay plus V3AuthDistDelay must be less than half "
            "V3AuthVotingInterval");
  tor_free(msg);

  free_options_test_data(tdata);
  tdata = get_options_test_data("V3AuthVoteDelay 1\n");
  ret = options_validate(tdata->old_opt, tdata->opt, tdata->def_opt, 0, &msg);
  tt_int_op(ret, OP_EQ, -1);
  tt_str_op(msg, OP_EQ, "V3AuthVoteDelay is way too low.");
  tor_free(msg);

  free_options_test_data(tdata);
  tdata = get_options_test_data("V3AuthVoteDelay 1\n"
                                "TestingTorNetwork 1\n");
  ret = options_validate(tdata->old_opt, tdata->opt, tdata->def_opt, 0, &msg);
  tt_int_op(ret, OP_EQ, -1);
  tt_str_op(msg, OP_EQ, "V3AuthVoteDelay is way too low.");
  tor_free(msg);

  // TODO: we can't reach the case of v3authvotedelay lower
  // than MIN_VOTE_SECONDS but not lower than MIN_VOTE_SECONDS_TESTING,
  // since they are the same

  free_options_test_data(tdata);
  tdata = get_options_test_data("V3AuthDistDelay 1\n");
  ret = options_validate(tdata->old_opt, tdata->opt, tdata->def_opt, 0, &msg);
  tt_int_op(ret, OP_EQ, -1);
  tt_str_op(msg, OP_EQ, "V3AuthDistDelay is way too low.");
  tor_free(msg);

  free_options_test_data(tdata);
  tdata = get_options_test_data("V3AuthDistDelay 1\n"
                                "TestingTorNetwork 1\n"
                                );
  ret = options_validate(tdata->old_opt, tdata->opt, tdata->def_opt, 0, &msg);
  tt_int_op(ret, OP_EQ, -1);
  tt_str_op(msg, OP_EQ, "V3AuthDistDelay is way too low.");
  tor_free(msg);

  // TODO: we can't reach the case of v3authdistdelay lower than
  // MIN_DIST_SECONDS but not lower than MIN_DIST_SECONDS_TESTING,
  // since they are the same

  free_options_test_data(tdata);
  tdata = get_options_test_data("V3AuthNIntervalsValid 1\n"
                                );
  ret = options_validate(tdata->old_opt, tdata->opt, tdata->def_opt, 0, &msg);
  tt_int_op(ret, OP_EQ, -1);
  tt_str_op(msg, OP_EQ, "V3AuthNIntervalsValid must be at least 2.");
  tor_free(msg);

  free_options_test_data(tdata);
  tdata = get_options_test_data("V3AuthVoteDelay 49\n"
                                "V3AuthDistDelay 49\n"
                                "V3AuthVotingInterval 200\n"
                                );
  ret = options_validate(tdata->old_opt, tdata->opt, tdata->def_opt, 0, &msg);
  tt_int_op(ret, OP_EQ, -1);
  tt_str_op(msg, OP_EQ, "V3AuthVotingInterval is insanely low.");
  tor_free(msg);

  free_options_test_data(tdata);
  tdata = get_options_test_data("V3AuthVoteDelay 49\n"
                                "V3AuthDistDelay 49\n"
                                "V3AuthVotingInterval 200000\n"
                                );
  ret = options_validate(tdata->old_opt, tdata->opt, tdata->def_opt, 0, &msg);
  tt_int_op(ret, OP_EQ, -1);
  tt_str_op(msg, OP_EQ, "V3AuthVotingInterval is insanely high.");
  tor_free(msg);

  free_options_test_data(tdata);
  tdata = get_options_test_data("V3AuthVoteDelay 49\n"
                                "V3AuthDistDelay 49\n"
                                "V3AuthVotingInterval 1441\n"
                                );
  mock_clean_saved_logs();
  ret = options_validate(tdata->old_opt, tdata->opt, tdata->def_opt, 0, &msg);
  tt_int_op(ret, OP_EQ, 0);
  expect_log_msg("V3AuthVotingInterval does not divide"
            " evenly into 24 hours.\n");
  tor_free(msg);

  free_options_test_data(tdata);
  tdata = get_options_test_data("V3AuthVoteDelay 49\n"
                                "V3AuthDistDelay 49\n"
                                "V3AuthVotingInterval 1440\n"
                                );
  mock_clean_saved_logs();
  ret = options_validate(tdata->old_opt, tdata->opt, tdata->def_opt, 0, &msg);
  tt_int_op(ret, OP_EQ, 0);
  expect_no_log_msg("V3AuthVotingInterval does not divide"
            " evenly into 24 hours.\n");
  tor_free(msg);

  free_options_test_data(tdata);
  tdata = get_options_test_data("V3AuthVoteDelay 49\n"
                                "V3AuthDistDelay 49\n"
                                "V3AuthVotingInterval 299\n"
                                VALID_DIR_AUTH
                                "TestingTorNetwork 1\n"
                                );
  mock_clean_saved_logs();
  ret = options_validate(tdata->old_opt, tdata->opt, tdata->def_opt, 0, &msg);
  tt_int_op(ret, OP_EQ, 0);
  expect_log_msg("V3AuthVotingInterval is very low. "
            "This may lead to failure to synchronise for a consensus.\n");
  tor_free(msg);

  // TODO: It is impossible to reach the case of testingtor network, with
  // v3authvotinginterval too low
  /* free_options_test_data(tdata); */
  /* tdata = get_options_test_data(TEST_OPTIONS_DEFAULT_VALUES */
  /*                               "V3AuthVoteDelay 1\n" */
  /*                               "V3AuthDistDelay 1\n" */
  /*                               "V3AuthVotingInterval 9\n" */
                                   /* VALID_DIR_AUTH */
  /*                               "TestingTorNetwork 1\n" */
  /*                               ); */
  /* ret = options_validate(tdata->old_opt, tdata->opt, */
  /*                        tdata->def_opt, 0, &msg); */
  /* tt_int_op(ret, OP_EQ, -1); */
  /* tt_str_op(msg, OP_EQ, "V3AuthVotingInterval is insanely low."); */

  free_options_test_data(tdata);
  tdata = get_options_test_data("TestingV3AuthInitialVoteDelay 1\n"
                                VALID_DIR_AUTH
                                "TestingTorNetwork 1\n"
                                );
  ret = options_validate(tdata->old_opt, tdata->opt, tdata->def_opt, 0, &msg);
  tt_int_op(ret, OP_EQ, -1);
  tt_str_op(msg, OP_EQ, "TestingV3AuthInitialVoteDelay is way too low.");
  tor_free(msg);

  free_options_test_data(tdata);
  tdata = get_options_test_data("TestingV3AuthInitialDistDelay 1\n"
                                VALID_DIR_AUTH
                                "TestingTorNetwork 1\n"
                                );
  ret = options_validate(tdata->old_opt, tdata->opt, tdata->def_opt, 0, &msg);
  tt_int_op(ret, OP_EQ, -1);
  tt_str_op(msg, OP_EQ, "TestingV3AuthInitialDistDelay is way too low.");
  tor_free(msg);

  free_options_test_data(tdata);
  tdata = get_options_test_data(VALID_DIR_AUTH
                                "TestingTorNetwork 1\n"
                                );
  tdata->opt->TestingV3AuthVotingStartOffset = 100000;
  ret = options_validate(tdata->old_opt, tdata->opt, tdata->def_opt, 0, &msg);
  tt_int_op(ret, OP_EQ, -1);
  tt_str_op(msg, OP_EQ, "TestingV3AuthVotingStartOffset is higher than the "
            "voting interval.");
  tor_free(msg);

  free_options_test_data(tdata);
  tdata = get_options_test_data(VALID_DIR_AUTH
                                "TestingTorNetwork 1\n"
                                );
  tdata->opt->TestingV3AuthVotingStartOffset = -1;
  ret = options_validate(tdata->old_opt, tdata->opt, tdata->def_opt, 0, &msg);
  tt_int_op(ret, OP_EQ, -1);
  tt_str_op(msg, OP_EQ,
            "TestingV3AuthVotingStartOffset must be non-negative.");
  tor_free(msg);

  free_options_test_data(tdata);
  tdata = get_options_test_data(VALID_DIR_AUTH
                                "TestingTorNetwork 1\n"
                                "TestingV3AuthInitialVotingInterval 4\n"
                                );
  ret = options_validate(tdata->old_opt, tdata->opt, tdata->def_opt, 0, &msg);
  tt_int_op(ret, OP_EQ, -1);
  tt_str_op(msg, OP_EQ, "TestingV3AuthInitialVotingInterval is insanely low.");
  tor_free(msg);

 done:
  policies_free_all();
  teardown_capture_of_logs();
  free_options_test_data(tdata);
  tor_free(msg);
}

static void
test_options_validate__virtual_addr(void *ignored)
{
  (void)ignored;
  int ret;
  char *msg;
  options_test_data_t *tdata = NULL;

  free_options_test_data(tdata);
  tdata = get_options_test_data("VirtualAddrNetworkIPv4 !!");
  ret = options_validate(tdata->old_opt, tdata->opt, tdata->def_opt, 0, &msg);
  tt_int_op(ret, OP_EQ, -1);
  tt_str_op(msg, OP_EQ, "Error parsing VirtualAddressNetwork !!");
  tor_free(msg);

  free_options_test_data(tdata);
  tdata = get_options_test_data("VirtualAddrNetworkIPv6 !!"
                                );
  ret = options_validate(tdata->old_opt, tdata->opt, tdata->def_opt, 0, &msg);
  tt_int_op(ret, OP_EQ, -1);
  tt_str_op(msg, OP_EQ, "Error parsing VirtualAddressNetworkIPv6 !!");
  tor_free(msg);

 done:
  escaped(NULL); // This will free the leaking memory from the previous escaped
  policies_free_all();
  free_options_test_data(tdata);
  tor_free(msg);
}

static void
test_options_validate__testing_options(void *ignored)
{
  (void)ignored;
  int ret;
  char *msg;
  options_test_data_t *tdata = NULL;
  setup_capture_of_logs(LOG_WARN);

#define TEST_TESTING_OPTION(name, low_val, high_val, err_low)           \
  STMT_BEGIN                                                            \
    free_options_test_data(tdata);                                      \
  tdata = get_options_test_data(VALID_DIR_AUTH                          \
                                "TestingTorNetwork 1\n"                 \
                                );                                      \
  tdata->opt-> name = low_val;                                       \
  ret = options_validate(tdata->old_opt, tdata->opt, tdata->def_opt, 0, &msg);\
  tt_int_op(ret, OP_EQ, -1);                                            \
  tt_str_op(msg, OP_EQ, #name " " err_low);                \
  tor_free(msg); \
                                                                        \
  free_options_test_data(tdata);                                        \
  tdata = get_options_test_data(VALID_DIR_AUTH                          \
                                "TestingTorNetwork 1\n"                 \
                                );                                      \
  tdata->opt->  name = high_val;                                      \
  mock_clean_saved_logs();                                              \
  ret = options_validate(tdata->old_opt, tdata->opt, tdata->def_opt, 0, &msg);\
  tt_int_op(ret, OP_EQ, 0);                                             \
  expect_log_msg( #name " is insanely high.\n"); \
  tor_free(msg); \
  STMT_END

  TEST_TESTING_OPTION(TestingAuthDirTimeToLearnReachability, -1, 8000,
                      "must be non-negative.");
  TEST_TESTING_OPTION(TestingEstimatedDescriptorPropagationTime, -1, 3601,
                      "must be non-negative.");
  TEST_TESTING_OPTION(TestingClientMaxIntervalWithoutRequest, -1, 3601,
                      "is way too low.");
  TEST_TESTING_OPTION(TestingDirConnectionMaxStall, 1, 3601,
                      "is way too low.");

  free_options_test_data(tdata);
  tdata = get_options_test_data("TestingEnableConnBwEvent 1\n");
  ret = options_validate(tdata->old_opt, tdata->opt, tdata->def_opt, 0, &msg);
  tt_int_op(ret, OP_EQ, -1);
  tt_str_op(msg, OP_EQ, "TestingEnableConnBwEvent may only be changed in "
            "testing Tor networks!");
  tor_free(msg);

  free_options_test_data(tdata);
  tdata = get_options_test_data("TestingEnableConnBwEvent 1\n"
                                VALID_DIR_AUTH
                                "TestingTorNetwork 1\n"
                                "___UsingTestNetworkDefaults 0\n"
                                );

  ret = options_validate(tdata->old_opt, tdata->opt, tdata->def_opt, 0, &msg);
  tt_int_op(ret, OP_EQ, 0);
  tt_assert(!msg);
  tor_free(msg);

  free_options_test_data(tdata);
  tdata = get_options_test_data("TestingEnableConnBwEvent 1\n"
                                VALID_DIR_AUTH
                                "TestingTorNetwork 0\n"
                                "___UsingTestNetworkDefaults 1\n"
                                );

  ret = options_validate(tdata->old_opt, tdata->opt, tdata->def_opt, 0, &msg);
  tt_int_op(ret, OP_EQ, 0);
  tt_assert(!msg);
  tor_free(msg);

  free_options_test_data(tdata);
  tdata = get_options_test_data("TestingEnableCellStatsEvent 1\n");
  ret = options_validate(tdata->old_opt, tdata->opt, tdata->def_opt, 0, &msg);
  tt_int_op(ret, OP_EQ, -1);
  tt_str_op(msg, OP_EQ, "TestingEnableCellStatsEvent may only be changed in "
            "testing Tor networks!");
  tor_free(msg);

  free_options_test_data(tdata);
  tdata = get_options_test_data("TestingEnableCellStatsEvent 1\n"
                                VALID_DIR_AUTH
                                "TestingTorNetwork 1\n"
                                "___UsingTestNetworkDefaults 0\n"
                                );

  ret = options_validate(tdata->old_opt, tdata->opt, tdata->def_opt, 0, &msg);
  tt_int_op(ret, OP_EQ, 0);
  tt_assert(!msg);
  tor_free(msg);

  free_options_test_data(tdata);
  tdata = get_options_test_data("TestingEnableCellStatsEvent 1\n"
                                VALID_DIR_AUTH
                                "TestingTorNetwork 0\n"
                                "___UsingTestNetworkDefaults 1\n"
                                );

  ret = options_validate(tdata->old_opt, tdata->opt, tdata->def_opt, 0, &msg);
  tt_int_op(ret, OP_EQ, 0);
  tt_assert(!msg);
  tor_free(msg);

  free_options_test_data(tdata);
  tdata = get_options_test_data("TestingEnableTbEmptyEvent 1\n"
                                VALID_DIR_AUTH
                                "TestingTorNetwork 1\n"
                                "___UsingTestNetworkDefaults 0\n"
                                );

  ret = options_validate(tdata->old_opt, tdata->opt, tdata->def_opt, 0, &msg);
  tt_int_op(ret, OP_EQ, 0);
  tt_assert(!msg);
  tor_free(msg);

  free_options_test_data(tdata);
  tdata = get_options_test_data("TestingEnableTbEmptyEvent 1\n"
                                VALID_DIR_AUTH
                                "TestingTorNetwork 0\n"
                                "___UsingTestNetworkDefaults 1\n"
                                );

  ret = options_validate(tdata->old_opt, tdata->opt, tdata->def_opt, 0, &msg);
  tt_int_op(ret, OP_EQ, 0);
  tt_assert(!msg);
  tor_free(msg);

 done:
  policies_free_all();
  teardown_capture_of_logs();
  free_options_test_data(tdata);
  tor_free(msg);
}

static void
test_options_validate__accel(void *ignored)
{
  (void)ignored;
  int ret;
  char *msg;
  options_test_data_t *tdata = NULL;

  free_options_test_data(tdata);
  tdata = get_options_test_data("AccelName foo\n");
  ret = options_validate(tdata->old_opt, tdata->opt, tdata->def_opt, 0, &msg);
  tt_int_op(ret, OP_EQ, 0);
  tt_int_op(tdata->opt->HardwareAccel, OP_EQ, 1);
  tor_free(msg);

  free_options_test_data(tdata);
  tdata = get_options_test_data("AccelName foo\n");
  tdata->opt->HardwareAccel = 2;
  ret = options_validate(tdata->old_opt, tdata->opt, tdata->def_opt, 0, &msg);
  tt_int_op(ret, OP_EQ, 0);
  tt_int_op(tdata->opt->HardwareAccel, OP_EQ, 2);
  tor_free(msg);

  free_options_test_data(tdata);
  tdata = get_options_test_data("AccelDir 1\n");
  ret = options_validate(tdata->old_opt, tdata->opt, tdata->def_opt, 0, &msg);
  tt_int_op(ret, OP_EQ, -1);
  tt_str_op(msg, OP_EQ,
            "Can't use hardware crypto accelerator dir without engine name.");
  tor_free(msg);

  free_options_test_data(tdata);
  tdata = get_options_test_data("AccelDir 1\n"
                                "AccelName something\n");
  ret = options_validate(tdata->old_opt, tdata->opt, tdata->def_opt, 0, &msg);
  tt_int_op(ret, OP_EQ, 0);
  tor_free(msg);

 done:
  policies_free_all();
  free_options_test_data(tdata);
  tor_free(msg);
}

<<<<<<< HEAD
static int mocked_granularity;

static void
mock_set_log_time_granularity(int g)
{
  mocked_granularity = g;
}

static void
test_options_init_logs_granularity(void *arg)
{
  options_test_data_t *tdata = get_options_test_data("");
  int rv;
  (void) arg;

  MOCK(set_log_time_granularity, mock_set_log_time_granularity);

  /* Reasonable value. */
  tdata->opt->LogTimeGranularity = 100;
  mocked_granularity = -1;
  rv = options_init_logs(NULL, tdata->opt, 0);
  tt_int_op(rv, OP_EQ, 0);
  tt_int_op(mocked_granularity, OP_EQ, 100);

  /* Doesn't divide 1000. */
  tdata->opt->LogTimeGranularity = 249;
  mocked_granularity = -1;
  rv = options_init_logs(NULL, tdata->opt, 0);
  tt_int_op(rv, OP_EQ, 0);
  tt_int_op(mocked_granularity, OP_EQ, 250);

  /* Doesn't divide 1000. */
  tdata->opt->LogTimeGranularity = 3;
  mocked_granularity = -1;
  rv = options_init_logs(NULL, tdata->opt, 0);
  tt_int_op(rv, OP_EQ, 0);
  tt_int_op(mocked_granularity, OP_EQ, 4);

  /* Not a multiple of 1000. */
  tdata->opt->LogTimeGranularity = 1500;
  mocked_granularity = -1;
  rv = options_init_logs(NULL, tdata->opt, 0);
  tt_int_op(rv, OP_EQ, 0);
  tt_int_op(mocked_granularity, OP_EQ, 2000);

  /* Reasonable value. */
  tdata->opt->LogTimeGranularity = 3000;
  mocked_granularity = -1;
  rv = options_init_logs(NULL, tdata->opt, 0);
  tt_int_op(rv, OP_EQ, 0);
  tt_int_op(mocked_granularity, OP_EQ, 3000);

  /* Negative. (Shouldn't be allowed by rest of config parsing.) */
  tdata->opt->LogTimeGranularity = -1;
  mocked_granularity = -1;
  rv = options_init_logs(NULL, tdata->opt, 0);
  tt_int_op(rv, OP_EQ, -1);

  /* Very big */
  tdata->opt->LogTimeGranularity = 3600 * 1000;
  mocked_granularity = -1;
  rv = options_init_logs(NULL, tdata->opt, 0);
  tt_int_op(rv, OP_EQ, 0);
  tt_int_op(mocked_granularity, OP_EQ, 3600 * 1000);

 done:
  free_options_test_data(tdata);
  UNMOCK(set_log_time_granularity);
}

typedef struct {
  char *name;
  log_severity_list_t sev;
  int fd;
  bool stream;
} added_log_t;

static smartlist_t *added_logs = NULL;

static void
mock_add_stream_log_impl(const log_severity_list_t *sev, const char *name,
                         int fd)
{
  added_log_t *a = tor_malloc_zero(sizeof(added_log_t));
  a->name = tor_strdup(name);
  memcpy(&a->sev, sev, sizeof(log_severity_list_t));
  a->fd = fd;
  a->stream = true;
  smartlist_add(added_logs, a);
}

static int
mock_add_file_log(const log_severity_list_t *sev, const char *name, int fd)
{
  added_log_t *a = tor_malloc_zero(sizeof(added_log_t));
  a->name = tor_strdup(name);
  memcpy(&a->sev, sev, sizeof(log_severity_list_t));
  a->fd = fd;
  smartlist_add(added_logs, a);
  return 0;
}

static void
clear_added_logs(void)
{
  SMARTLIST_FOREACH(added_logs, added_log_t *, a,
                    { tor_free(a->name); tor_free(a); });
  smartlist_clear(added_logs);
}

static void
test_options_init_logs_quiet(void *arg)
{
  (void)arg;
  char *cfg = NULL;
  options_test_data_t *tdata = get_options_test_data("");
  char *fn1 = tor_strdup(get_fname_rnd("log"));
  const added_log_t *a;
  int rv;
  tdata->opt->RunAsDaemon = 0;

  added_logs = smartlist_new();
  MOCK(add_stream_log_impl, mock_add_stream_log_impl);
  MOCK(add_file_log, mock_add_file_log);

  tt_ptr_op(tdata->opt->Logs, OP_EQ, NULL);

  /* First, try with no configured logs, and make sure that our configured
     logs match the quiet level. */
  quiet_level = QUIET_SILENT;
  rv = options_init_logs(NULL, tdata->opt, 0);
  tt_int_op(rv, OP_EQ, 0);
  tt_int_op(smartlist_len(added_logs), OP_EQ, 0);

  quiet_level = QUIET_HUSH;
  rv = options_init_logs(NULL, tdata->opt, 0);
  tt_int_op(rv, OP_EQ, 0);
  tt_int_op(smartlist_len(added_logs), OP_EQ, 1);
  a = smartlist_get(added_logs, 0);
  tt_assert(a);
  tt_assert(a->stream);
  tt_int_op(a->fd, OP_EQ, fileno(stdout));
  tt_int_op(a->sev.masks[LOG_INFO-LOG_ERR], OP_EQ, 0);
  tt_int_op(a->sev.masks[LOG_NOTICE-LOG_ERR], OP_EQ, 0);
  tt_int_op(a->sev.masks[LOG_WARN-LOG_ERR], OP_EQ, LD_ALL_DOMAINS);
  clear_added_logs();

  quiet_level = QUIET_NONE;
  rv = options_init_logs(NULL, tdata->opt, 0);
  tt_int_op(rv, OP_EQ, 0);
  tt_int_op(smartlist_len(added_logs), OP_EQ, 1);
  a = smartlist_get(added_logs, 0);
  tt_assert(a);
  tt_assert(a->stream);
  tt_int_op(a->fd, OP_EQ, fileno(stdout));
  tt_int_op(a->sev.masks[LOG_INFO-LOG_ERR], OP_EQ, 0);
  tt_int_op(a->sev.masks[LOG_NOTICE-LOG_ERR], OP_EQ, LD_ALL_DOMAINS);
  tt_int_op(a->sev.masks[LOG_WARN-LOG_ERR], OP_EQ, LD_ALL_DOMAINS);
  clear_added_logs();

  /* Make sure that adding a configured log makes the default logs go away. */
  tor_asprintf(&cfg, "Log info file %s\n", fn1);
  free_options_test_data(tdata);
  tdata = get_options_test_data(cfg);
  rv = options_init_logs(NULL, tdata->opt, 0);
  tt_int_op(rv, OP_EQ, 0);
  tt_int_op(smartlist_len(added_logs), OP_EQ, 1);
  a = smartlist_get(added_logs, 0);
  tt_assert(a);
  tt_assert(! a->stream);
  tt_int_op(a->fd, OP_NE, fileno(stdout));
  tt_int_op(a->sev.masks[LOG_INFO-LOG_ERR], OP_EQ, LD_ALL_DOMAINS);
  tt_int_op(a->sev.masks[LOG_NOTICE-LOG_ERR], OP_EQ, LD_ALL_DOMAINS);
  tt_int_op(a->sev.masks[LOG_WARN-LOG_ERR], OP_EQ, LD_ALL_DOMAINS);

 done:
  free_options_test_data(tdata);
  tor_free(fn1);
  tor_free(cfg);
  clear_added_logs();
  smartlist_free(added_logs);
  UNMOCK(add_stream_log_impl);
  UNMOCK(add_file_log);
}

=======
#ifndef COCCI
>>>>>>> 7e7a4874
#define LOCAL_VALIDATE_TEST(name) \
  { "validate__" #name, test_options_validate__ ## name, TT_FORK, NULL, NULL }
#endif

struct testcase_t options_tests[] = {
  { "validate", test_options_validate, TT_FORK, NULL, NULL },
  { "mem_dircache", test_have_enough_mem_for_dircache, TT_FORK, NULL, NULL },
  LOCAL_VALIDATE_TEST(uname_for_server),
  LOCAL_VALIDATE_TEST(outbound_addresses),
  LOCAL_VALIDATE_TEST(data_directory),
  LOCAL_VALIDATE_TEST(nickname),
  LOCAL_VALIDATE_TEST(contactinfo),
  LOCAL_VALIDATE_TEST(logs),
  LOCAL_VALIDATE_TEST(authdir),
  LOCAL_VALIDATE_TEST(relay_with_hidden_services),
  LOCAL_VALIDATE_TEST(transproxy),
  LOCAL_VALIDATE_TEST(exclude_nodes),
  LOCAL_VALIDATE_TEST(node_families),
  LOCAL_VALIDATE_TEST(token_bucket),
  LOCAL_VALIDATE_TEST(fetch_dir),
  LOCAL_VALIDATE_TEST(conn_limit),
  LOCAL_VALIDATE_TEST(paths_needed),
  LOCAL_VALIDATE_TEST(max_client_circuits),
  LOCAL_VALIDATE_TEST(ports),
  LOCAL_VALIDATE_TEST(reachable_addresses),
  LOCAL_VALIDATE_TEST(use_bridges),
  LOCAL_VALIDATE_TEST(entry_nodes),
  LOCAL_VALIDATE_TEST(safe_logging),
  LOCAL_VALIDATE_TEST(publish_server_descriptor),
  LOCAL_VALIDATE_TEST(testing),
  LOCAL_VALIDATE_TEST(hidserv),
  LOCAL_VALIDATE_TEST(path_bias),
  LOCAL_VALIDATE_TEST(bandwidth),
  LOCAL_VALIDATE_TEST(circuits),
  LOCAL_VALIDATE_TEST(rend),
  LOCAL_VALIDATE_TEST(single_onion),
  LOCAL_VALIDATE_TEST(accounting),
  LOCAL_VALIDATE_TEST(proxy),
  LOCAL_VALIDATE_TEST(control),
  LOCAL_VALIDATE_TEST(families),
  LOCAL_VALIDATE_TEST(addr_policies),
  LOCAL_VALIDATE_TEST(dir_auth),
  LOCAL_VALIDATE_TEST(transport),
  LOCAL_VALIDATE_TEST(constrained_sockets),
  LOCAL_VALIDATE_TEST(v3_auth),
  LOCAL_VALIDATE_TEST(virtual_addr),
  LOCAL_VALIDATE_TEST(testing_options),
  LOCAL_VALIDATE_TEST(accel),
  { "init_logs/granularity", test_options_init_logs_granularity, TT_FORK,
    NULL, NULL },
  { "init_logs/quiet", test_options_init_logs_quiet, TT_FORK,
    NULL, NULL },
  END_OF_TESTCASES              /*  */
};<|MERGE_RESOLUTION|>--- conflicted
+++ resolved
@@ -3882,7 +3882,6 @@
   tor_free(msg);
 }
 
-<<<<<<< HEAD
 static int mocked_granularity;
 
 static void
@@ -4068,9 +4067,7 @@
   UNMOCK(add_file_log);
 }
 
-=======
 #ifndef COCCI
->>>>>>> 7e7a4874
 #define LOCAL_VALIDATE_TEST(name) \
   { "validate__" #name, test_options_validate__ ## name, TT_FORK, NULL, NULL }
 #endif
