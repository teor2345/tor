
export PYTHON=@PYTHON@
export SHELL=@SHELL@
export abs_top_srcdir=@abs_top_srcdir@
export builddir=@builddir@

TESTSCRIPTS = src/test/test_zero_length_keys.sh

if USEPYTHON
TESTSCRIPTS += src/test/test_ntor.sh src/test/test_bt.sh
endif

TESTS += src/test/test src/test/test-slow src/test/test-memwipe \
	src/test/test_workqueue src/test/test_keygen.sh $(TESTSCRIPTS)

# These flavors are run using automake's test-driver and test-network.sh
TEST_CHUTNEY_FLAVORS = basic-min bridges-min hs-min bridges+hs
# only run if we can ping6 ::1 (localhost)
TEST_CHUTNEY_FLAVORS_IPV6 = bridges+ipv6-min ipv6-exit-min
# only run if we can find a stable (or simply another) version of tor
TEST_CHUTNEY_FLAVORS_MIXED = mixed

### This is a lovely feature, but it requires automake >= 1.12, and Tor
###  doesn't require that yet.
###
# TEST_EXTENSIONS = .sh
# SH_LOG_COMPILER = $(SHELL)

noinst_PROGRAMS+= src/test/bench
if UNITTESTS_ENABLED
noinst_PROGRAMS+= \
	src/test/test \
	src/test/test-slow \
	src/test/test-memwipe \
	src/test/test-child \
	src/test/test_workqueue
endif

src_test_AM_CPPFLAGS = -DSHARE_DATADIR="\"$(datadir)\"" \
        -DLOCALSTATEDIR="\"$(localstatedir)\"" \
        -DBINDIR="\"$(bindir)\""	       \
	-I"$(top_srcdir)/src/or" -I"$(top_srcdir)/src/ext" \
	-I"$(top_srcdir)/src/trunnel" \
	-I"$(top_srcdir)/src/ext/trunnel" \
	-DTOR_UNIT_TESTS

# -L flags need to go in LDFLAGS. -l flags need to go in LDADD.
# This seems to matter nowhere but on Windows, but I assure you that it
# matters a lot there, and is quite hard to debug if you forget to do it.

src_test_test_SOURCES = \
<<<<<<< HEAD
	src/test/log_test_helpers.c \
=======
	src/test/rend_test_helpers.c \
>>>>>>> 70de8d4b
	src/test/test.c \
	src/test/test_accounting.c \
	src/test/test_addr.c \
	src/test/test_address.c \
	src/test/test_buffers.c \
	src/test/test_cell_formats.c \
	src/test/test_cell_queue.c \
	src/test/test_channel.c \
	src/test/test_channeltls.c \
	src/test/test_checkdir.c \
	src/test/test_circuitlist.c \
	src/test/test_circuitmux.c \
	src/test/test_compat_libevent.c \
	src/test/test_config.c \
	src/test/test_containers.c \
	src/test/test_controller.c \
	src/test/test_controller_events.c \
	src/test/test_crypto.c \
	src/test/test_data.c \
	src/test/test_dir.c \
	src/test/test_dir_handle_get.c \
	src/test/test_entryconn.c \
	src/test/test_entrynodes.c \
	src/test/test_guardfraction.c \
	src/test/test_extorport.c \
	src/test/test_hs.c \
	src/test/test_introduce.c \
	src/test/test_keypin.c \
	src/test/test_link_handshake.c \
	src/test/test_logging.c \
	src/test/test_microdesc.c \
	src/test/test_nodelist.c \
	src/test/test_oom.c \
	src/test/test_options.c \
	src/test/test_policy.c \
	src/test/test_pt.c \
	src/test/test_relay.c \
	src/test/test_relaycell.c \
	src/test/test_rendcache.c \
	src/test/test_replay.c \
	src/test/test_routerkeys.c \
	src/test/test_routerlist.c \
	src/test/test_routerset.c \
	src/test/test_scheduler.c \
	src/test/test_socks.c \
	src/test/test_status.c \
	src/test/test_threads.c \
	src/test/test_tortls.c \
	src/test/test_util.c \
	src/test/test_util_format.c \
	src/test/test_helpers.c \
	src/test/rend_test_helpers.c \
	src/test/test_dns.c \
	src/test/testing_common.c \
	src/ext/tinytest.c

src_test_test_slow_SOURCES = \
	src/test/test_slow.c \
	src/test/test_crypto_slow.c \
	src/test/test_util_slow.c \
	src/test/testing_common.c \
	src/ext/tinytest.c

src_test_test_memwipe_SOURCES = \
	src/test/test-memwipe.c


src_test_test_CFLAGS = $(AM_CFLAGS) $(TEST_CFLAGS)

src_test_test_CPPFLAGS= $(src_test_AM_CPPFLAGS) $(TEST_CPPFLAGS)

src_test_bench_SOURCES = \
	src/test/bench.c

src_test_test_workqueue_SOURCES = \
	src/test/test_workqueue.c
src_test_test_workqueue_CPPFLAGS= $(src_test_AM_CPPFLAGS)
src_test_test_workqueue_CFLAGS = $(AM_CFLAGS) $(TEST_CFLAGS)

src_test_test_LDFLAGS = @TOR_LDFLAGS_zlib@ @TOR_LDFLAGS_openssl@ \
        @TOR_LDFLAGS_libevent@
src_test_test_LDADD = src/or/libtor-testing.a src/common/libor-testing.a \
	src/common/libor-crypto-testing.a $(LIBDONNA) src/common/libor.a \
	src/common/libor-event-testing.a src/trunnel/libor-trunnel-testing.a \
	@TOR_ZLIB_LIBS@ @TOR_LIB_MATH@ @TOR_LIBEVENT_LIBS@ \
	@TOR_OPENSSL_LIBS@ @TOR_LIB_WS32@ @TOR_LIB_GDI@ @CURVE25519_LIBS@ \
	@TOR_SYSTEMD_LIBS@

src_test_test_slow_CPPFLAGS = $(src_test_test_CPPFLAGS)
src_test_test_slow_CFLAGS = $(src_test_test_CFLAGS)
src_test_test_slow_LDADD = $(src_test_test_LDADD)
src_test_test_slow_LDFLAGS = $(src_test_test_LDFLAGS)

src_test_test_memwipe_CPPFLAGS = $(src_test_test_CPPFLAGS)
src_test_test_memwipe_CFLAGS = $(src_test_test_CFLAGS)
src_test_test_memwipe_LDADD = $(src_test_test_LDADD)
src_test_test_memwipe_LDFLAGS = $(src_test_test_LDFLAGS)

src_test_bench_LDFLAGS = @TOR_LDFLAGS_zlib@ @TOR_LDFLAGS_openssl@ \
        @TOR_LDFLAGS_libevent@
src_test_bench_LDADD = src/or/libtor.a src/common/libor.a \
	src/common/libor-crypto.a $(LIBDONNA) \
	src/common/libor-event.a src/trunnel/libor-trunnel.a \
	@TOR_ZLIB_LIBS@ @TOR_LIB_MATH@ @TOR_LIBEVENT_LIBS@ \
	@TOR_OPENSSL_LIBS@ @TOR_LIB_WS32@ @TOR_LIB_GDI@ @CURVE25519_LIBS@ \
	@TOR_SYSTEMD_LIBS@

src_test_test_workqueue_LDFLAGS = @TOR_LDFLAGS_zlib@ @TOR_LDFLAGS_openssl@ \
        @TOR_LDFLAGS_libevent@
src_test_test_workqueue_LDADD = src/or/libtor-testing.a \
	src/common/libor-testing.a \
	src/common/libor-crypto-testing.a $(LIBDONNA) \
	src/common/libor-event-testing.a \
	@TOR_ZLIB_LIBS@ @TOR_LIB_MATH@ @TOR_LIBEVENT_LIBS@ \
	@TOR_OPENSSL_LIBS@ @TOR_LIB_WS32@ @TOR_LIB_GDI@ @CURVE25519_LIBS@

noinst_HEADERS+= \
	src/test/fakechans.h \
	src/test/log_test_helpers.h \
	src/test/rend_test_helpers.h \
	src/test/test.h \
	src/test/test_helpers.h \
	src/test/test_descriptors.inc \
	src/test/example_extrainfo.inc \
	src/test/failing_routerdescs.inc \
	src/test/ed25519_vectors.inc \
	src/test/test_descriptors.inc \
	src/test/vote_descriptors.inc

noinst_PROGRAMS+= src/test/test-ntor-cl
src_test_test_ntor_cl_SOURCES  = src/test/test_ntor_cl.c
src_test_test_ntor_cl_LDFLAGS = @TOR_LDFLAGS_zlib@ @TOR_LDFLAGS_openssl@
src_test_test_ntor_cl_LDADD = src/or/libtor.a src/common/libor.a \
	src/common/libor-crypto.a $(LIBDONNA) \
	@TOR_ZLIB_LIBS@ @TOR_LIB_MATH@ \
	@TOR_OPENSSL_LIBS@ @TOR_LIB_WS32@ @TOR_LIB_GDI@ @CURVE25519_LIBS@
src_test_test_ntor_cl_AM_CPPFLAGS =	       \
	-I"$(top_srcdir)/src/or"

noinst_PROGRAMS += src/test/test-bt-cl
src_test_test_bt_cl_SOURCES = src/test/test_bt_cl.c
src_test_test_bt_cl_LDADD = src/common/libor-testing.a \
	@TOR_LIB_MATH@ \
	@TOR_LIB_WS32@ @TOR_LIB_GDI@
src_test_test_bt_cl_CFLAGS = $(AM_CFLAGS) $(TEST_CFLAGS)
src_test_test_bt_cl_CPPFLAGS= $(src_test_AM_CPPFLAGS) $(TEST_CPPFLAGS)

EXTRA_DIST += \
	src/test/bt_test.py \
	src/test/ntor_ref.py \
	src/test/slownacl_curve25519.py \
	src/test/zero_length_keys.sh \
	src/test/test_keygen.sh \
        src/test/test_zero_length_keys.sh \
        src/test/test_ntor.sh src/test/test_bt.sh \
	src/test/test-network.sh<|MERGE_RESOLUTION|>--- conflicted
+++ resolved
@@ -49,11 +49,8 @@
 # matters a lot there, and is quite hard to debug if you forget to do it.
 
 src_test_test_SOURCES = \
-<<<<<<< HEAD
 	src/test/log_test_helpers.c \
-=======
 	src/test/rend_test_helpers.c \
->>>>>>> 70de8d4b
 	src/test/test.c \
 	src/test/test_accounting.c \
 	src/test/test_addr.c \
@@ -105,7 +102,6 @@
 	src/test/test_util.c \
 	src/test/test_util_format.c \
 	src/test/test_helpers.c \
-	src/test/rend_test_helpers.c \
 	src/test/test_dns.c \
 	src/test/testing_common.c \
 	src/ext/tinytest.c
