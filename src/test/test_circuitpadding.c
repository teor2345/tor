#define TOR_CHANNEL_INTERNAL_
#define TOR_TIMERS_PRIVATE
#define CIRCUITPADDING_PRIVATE
#define NETWORKSTATUS_PRIVATE

#include "core/or/or.h"
#include "test.h"
#include "lib/testsupport/testsupport.h"
#include "core/or/connection_or.h"
#include "core/or/channel.h"
#include "core/or/channeltls.h"
#include <event.h>
#include "lib/evloop/compat_libevent.h"
#include "lib/time/compat_time.h"
#include "lib/defs/time.h"
#include "core/or/relay.h"
#include "core/or/circuitlist.h"
#include "core/or/circuitbuild.h"
#include "core/or/circuitpadding.h"
#include "core/mainloop/netstatus.h"
#include "core/crypto/relay_crypto.h"
#include "core/or/protover.h"
#include "feature/nodelist/nodelist.h"
#include "lib/evloop/compat_libevent.h"
#include "app/config/config.h"

#include "feature/nodelist/routerstatus_st.h"
#include "feature/nodelist/networkstatus_st.h"
#include "feature/nodelist/node_st.h"
#include "core/or/cell_st.h"
#include "core/or/crypt_path_st.h"
#include "core/or/or_circuit_st.h"
#include "core/or/origin_circuit_st.h"

/* Start our monotime mocking at 1 second past whatever monotime_init()
 * thought the actual wall clock time was, for platforms with bad resolution
 * and weird timevalues during monotime_init() before mocking. */
#define MONOTIME_MOCK_START   (monotime_absolute_nsec()+\
                               TOR_NSEC_PER_USEC*TOR_USEC_PER_SEC)

extern smartlist_t *connection_array;

circid_t get_unique_circ_id_by_chan(channel_t *chan);
void helper_create_basic_machine(void);
static void helper_create_conditional_machines(void);

static or_circuit_t * new_fake_orcirc(channel_t *nchan, channel_t *pchan);
channel_t *new_fake_channel(void);
void test_circuitpadding_negotiation(void *arg);
void test_circuitpadding_wronghop(void *arg);
void test_circuitpadding_conditions(void *arg);

void test_circuitpadding_serialize(void *arg);
void test_circuitpadding_rtt(void *arg);
void test_circuitpadding_tokens(void *arg);

static void
simulate_single_hop_extend(circuit_t *client, circuit_t *mid_relay,
                           int padding);
void free_fake_orcirc(circuit_t *circ);
void free_fake_origin_circuit(origin_circuit_t *circ);

static int deliver_negotiated = 1;
static int64_t curr_mocked_time;

static node_t padding_node;
static node_t non_padding_node;

static channel_t dummy_channel;
static circpad_machine_spec_t circ_client_machine;

static void
timers_advance_and_run(int64_t msec_update)
{
  curr_mocked_time += msec_update*TOR_NSEC_PER_MSEC;
  monotime_coarse_set_mock_time_nsec(curr_mocked_time);
  monotime_set_mock_time_nsec(curr_mocked_time);
  timers_run_pending();
}

static void
nodes_init(void)
{
  padding_node.rs = tor_malloc_zero(sizeof(routerstatus_t));
  padding_node.rs->pv.supports_padding = 1;

  non_padding_node.rs = tor_malloc_zero(sizeof(routerstatus_t));
  non_padding_node.rs->pv.supports_padding = 0;
}

static void
nodes_free(void)
{
  tor_free(padding_node.rs);

  tor_free(non_padding_node.rs);
}

static const node_t *
node_get_by_id_mock(const char *identity_digest)
{
  if (identity_digest[0] == 1) {
    return &padding_node;
  } else if (identity_digest[0] == 0) {
    return &non_padding_node;
  }

  return NULL;
}

static or_circuit_t *
new_fake_orcirc(channel_t *nchan, channel_t *pchan)
{
  or_circuit_t *orcirc = NULL;
  circuit_t *circ = NULL;
  crypt_path_t tmp_cpath;
  char whatevs_key[CPATH_KEY_MATERIAL_LEN];

  orcirc = tor_malloc_zero(sizeof(*orcirc));
  circ = &(orcirc->base_);
  circ->magic = OR_CIRCUIT_MAGIC;

  //circ->n_chan = nchan;
  circ->n_circ_id = get_unique_circ_id_by_chan(nchan);
  cell_queue_init(&(circ->n_chan_cells));
  circ->n_hop = NULL;
  circ->streams_blocked_on_n_chan = 0;
  circ->streams_blocked_on_p_chan = 0;
  circ->n_delete_pending = 0;
  circ->p_delete_pending = 0;
  circ->received_destroy = 0;
  circ->state = CIRCUIT_STATE_OPEN;
  circ->purpose = CIRCUIT_PURPOSE_OR;
  circ->package_window = CIRCWINDOW_START_MAX;
  circ->deliver_window = CIRCWINDOW_START_MAX;
  circ->n_chan_create_cell = NULL;

  //orcirc->p_chan = pchan;
  orcirc->p_circ_id = get_unique_circ_id_by_chan(pchan);
  cell_queue_init(&(orcirc->p_chan_cells));

  circuit_set_p_circid_chan(orcirc, orcirc->p_circ_id, pchan);
  circuit_set_n_circid_chan(circ, circ->n_circ_id, nchan);

  memset(&tmp_cpath, 0, sizeof(tmp_cpath));
  if (circuit_init_cpath_crypto(&tmp_cpath, whatevs_key,
                                sizeof(whatevs_key), 0, 0)<0) {
    log_warn(LD_BUG,"Circuit initialization failed");
    return NULL;
  }
  orcirc->crypto = tmp_cpath.crypto;

  return orcirc;
}

void
free_fake_orcirc(circuit_t *circ)
{
  or_circuit_t *orcirc = TO_OR_CIRCUIT(circ);

  relay_crypto_clear(&orcirc->crypto);

  circpad_circuit_free_all_machineinfos(circ);
  tor_free(circ);
}

void
free_fake_origin_circuit(origin_circuit_t *circ)
{
  circpad_circuit_free_all_machineinfos(TO_CIRCUIT(circ));
  circuit_clear_cpath(circ);
  tor_free(circ);
}

void dummy_nop_timer(void);

//static int dont_stop_libevent = 0;

static circuit_t *client_side;
static circuit_t *relay_side;

static int n_client_cells = 0;
static int n_relay_cells = 0;

static int
circuit_package_relay_cell_mock(cell_t *cell, circuit_t *circ,
                           cell_direction_t cell_direction,
                           crypt_path_t *layer_hint, streamid_t on_stream,
                           const char *filename, int lineno);

static void
circuitmux_attach_circuit_mock(circuitmux_t *cmux, circuit_t *circ,
                               cell_direction_t direction);

static void
circuitmux_attach_circuit_mock(circuitmux_t *cmux, circuit_t *circ,
                               cell_direction_t direction)
{
  (void)cmux;
  (void)circ;
  (void)direction;

  return;
}

static int
circuit_package_relay_cell_mock(cell_t *cell, circuit_t *circ,
                           cell_direction_t cell_direction,
                           crypt_path_t *layer_hint, streamid_t on_stream,
                           const char *filename, int lineno)
{
  (void)cell; (void)on_stream; (void)filename; (void)lineno;

  if (circ == client_side) {
    if (cell->payload[0] == RELAY_COMMAND_PADDING_NEGOTIATE) {
      // Deliver to relay
      circpad_handle_padding_negotiate(relay_side, cell);
    } else {

      int is_target_hop = circpad_padding_is_from_expected_hop(circ,
                                                             layer_hint);
      tt_int_op(cell_direction, OP_EQ, CELL_DIRECTION_OUT);
      tt_int_op(is_target_hop, OP_EQ, 1);

      // No need to pretend a padding cell was sent: This event is
      // now emitted internally when the circuitpadding code sends them.
      //circpad_cell_event_padding_sent(client_side);

      // Receive padding cell at middle
      circpad_deliver_recognized_relay_cell_events(relay_side,
              cell->payload[0], NULL);
    }
    n_client_cells++;
  } else if (circ == relay_side) {
    tt_int_op(cell_direction, OP_EQ, CELL_DIRECTION_IN);

    if (cell->payload[0] == RELAY_COMMAND_PADDING_NEGOTIATED) {
      // XXX: blah need right layer_hint..
      if (deliver_negotiated)
        circpad_handle_padding_negotiated(client_side, cell,
                                          TO_ORIGIN_CIRCUIT(client_side)
                                             ->cpath->next);
    } else if (cell->payload[0] == RELAY_COMMAND_PADDING_NEGOTIATE) {
      circpad_handle_padding_negotiate(client_side, cell);
    } else {
      // No need to pretend a padding cell was sent: This event is
      // now emitted internally when the circuitpadding code sends them.
      //circpad_cell_event_padding_sent(relay_side);

      // Receive padding cell at client
      circpad_deliver_recognized_relay_cell_events(client_side,
              cell->payload[0],
              TO_ORIGIN_CIRCUIT(client_side)->cpath->next);
    }

    n_relay_cells++;
  }

 done:
  timers_advance_and_run(1);
  return 0;
}

// Test reading and writing padding to strings (or options_t + consensus)
void
test_circuitpadding_serialize(void *arg)
{
  (void)arg;
}

static signed_error_t
circpad_send_command_to_hop_mock(origin_circuit_t *circ, uint8_t hopnum,
                                 uint8_t relay_command, const uint8_t *payload,
                                 ssize_t payload_len)
{
  (void) circ;
  (void) hopnum;
  (void) relay_command;
  (void) payload;
  (void) payload_len;
  return 0;
}

void
test_circuitpadding_rtt(void *arg)
{
  /* Test Plan:
   *
   * 1. Test RTT measurement server side
   *    a. test usage of measured RTT
   * 2. Test termination of RTT measurement
   *    a. test non-update of RTT
   * 3. Test client side circuit and non-application of RTT..
   */
  circpad_delay_t rtt_estimate;
  int64_t actual_mocked_monotime_start;
  (void)arg;

  MOCK(circuitmux_attach_circuit, circuitmux_attach_circuit_mock);
  MOCK(circpad_send_command_to_hop, circpad_send_command_to_hop_mock);

  dummy_channel.cmux = circuitmux_alloc();
  relay_side = TO_CIRCUIT(new_fake_orcirc(&dummy_channel, &dummy_channel));
  client_side = TO_CIRCUIT(origin_circuit_new());
  relay_side->purpose = CIRCUIT_PURPOSE_OR;
  client_side->purpose = CIRCUIT_PURPOSE_C_GENERAL;

  monotime_init();
  monotime_enable_test_mocking();
  actual_mocked_monotime_start = MONOTIME_MOCK_START;
  monotime_set_mock_time_nsec(actual_mocked_monotime_start);
  monotime_coarse_set_mock_time_nsec(actual_mocked_monotime_start);
  curr_mocked_time = actual_mocked_monotime_start;

  timers_initialize();
  circpad_machines_init();
  helper_create_basic_machine();

  MOCK(circuit_package_relay_cell,
       circuit_package_relay_cell_mock);

  client_side->padding_machine[0] = &circ_client_machine;
  client_side->padding_info[0] = circpad_circuit_machineinfo_new(client_side,
                                                                 0);

  relay_side->padding_machine[0] = &circ_client_machine;
  relay_side->padding_info[0] = circpad_circuit_machineinfo_new(client_side,0);

  /* Test 1: Test measuring RTT */
  circpad_cell_event_nonpadding_received((circuit_t*)relay_side);
  tt_u64_op(relay_side->padding_info[0]->last_received_time_usec, OP_NE, 0);

  timers_advance_and_run(20);

  circpad_cell_event_nonpadding_sent((circuit_t*)relay_side);
  tt_u64_op(relay_side->padding_info[0]->last_received_time_usec, OP_EQ, 0);

  tt_int_op(relay_side->padding_info[0]->rtt_estimate_usec, OP_GE, 19000);
  tt_int_op(relay_side->padding_info[0]->rtt_estimate_usec, OP_LE, 30000);
  tt_int_op(circpad_histogram_bin_to_usec(relay_side->padding_info[0], 0),
            OP_EQ,
            relay_side->padding_info[0]->rtt_estimate_usec+
            circpad_machine_current_state(
             relay_side->padding_info[0])->histogram_edges[0]);

  circpad_cell_event_nonpadding_received((circuit_t*)relay_side);
  circpad_cell_event_nonpadding_received((circuit_t*)relay_side);
  tt_u64_op(relay_side->padding_info[0]->last_received_time_usec, OP_NE, 0);
  timers_advance_and_run(20);
  circpad_cell_event_nonpadding_sent((circuit_t*)relay_side);
  circpad_cell_event_nonpadding_sent((circuit_t*)relay_side);
  tt_u64_op(relay_side->padding_info[0]->last_received_time_usec, OP_EQ, 0);

  tt_int_op(relay_side->padding_info[0]->rtt_estimate_usec, OP_GE, 20000);
  tt_int_op(relay_side->padding_info[0]->rtt_estimate_usec, OP_LE, 21000);
  tt_int_op(circpad_histogram_bin_to_usec(relay_side->padding_info[0], 0),
            OP_EQ,
            relay_side->padding_info[0]->rtt_estimate_usec+
            circpad_machine_current_state(
             relay_side->padding_info[0])->histogram_edges[0]);

  /* Test 2: Termination of RTT measurement (from the previous test) */
  tt_int_op(relay_side->padding_info[0]->stop_rtt_update, OP_EQ, 1);
  rtt_estimate = relay_side->padding_info[0]->rtt_estimate_usec;

  circpad_cell_event_nonpadding_received((circuit_t*)relay_side);
  timers_advance_and_run(4);
  circpad_cell_event_nonpadding_sent((circuit_t*)relay_side);

  tt_int_op(relay_side->padding_info[0]->rtt_estimate_usec, OP_EQ,
            rtt_estimate);
  tt_u64_op(relay_side->padding_info[0]->last_received_time_usec, OP_EQ, 0);
  tt_int_op(relay_side->padding_info[0]->stop_rtt_update, OP_EQ, 1);
  tt_int_op(circpad_histogram_bin_to_usec(relay_side->padding_info[0], 0),
            OP_EQ,
            relay_side->padding_info[0]->rtt_estimate_usec+
            circpad_machine_current_state(
             relay_side->padding_info[0])->histogram_edges[0]);

  /* Test 3: Make sure client side machine properly ignores RTT */
  circpad_cell_event_nonpadding_received((circuit_t*)client_side);
  tt_u64_op(client_side->padding_info[0]->last_received_time_usec, OP_EQ, 0);

  timers_advance_and_run(20);
  circpad_cell_event_nonpadding_sent((circuit_t*)client_side);
  tt_u64_op(client_side->padding_info[0]->last_received_time_usec, OP_EQ, 0);

  tt_int_op(client_side->padding_info[0]->rtt_estimate_usec, OP_EQ, 0);
  tt_int_op(circpad_histogram_bin_to_usec(client_side->padding_info[0], 0),
            OP_NE, client_side->padding_info[0]->rtt_estimate_usec);
  tt_int_op(circpad_histogram_bin_to_usec(client_side->padding_info[0], 0),
            OP_EQ,
            circpad_machine_current_state(
                client_side->padding_info[0])->histogram_edges[0]);
 done:
  free_fake_orcirc(relay_side);
  circuitmux_detach_all_circuits(dummy_channel.cmux, NULL);
  circuitmux_free(dummy_channel.cmux);
  timers_shutdown();
  monotime_disable_test_mocking();
  UNMOCK(circuit_package_relay_cell);
  UNMOCK(circuitmux_attach_circuit);
  tor_free(circ_client_machine.states);

  return;
}

void
helper_create_basic_machine(void)
{
  /* Start, burst */
  circpad_machine_states_init(&circ_client_machine, 2);

  circ_client_machine.states[CIRCPAD_STATE_START].
      next_state[CIRCPAD_EVENT_NONPADDING_RECV] = CIRCPAD_STATE_BURST;

  circ_client_machine.states[CIRCPAD_STATE_BURST].
      next_state[CIRCPAD_EVENT_PADDING_RECV] = CIRCPAD_STATE_BURST;
  circ_client_machine.states[CIRCPAD_STATE_BURST].
      next_state[CIRCPAD_EVENT_NONPADDING_RECV] = CIRCPAD_STATE_BURST;

  circ_client_machine.states[CIRCPAD_STATE_BURST].
      next_state[CIRCPAD_EVENT_NONPADDING_SENT] = CIRCPAD_STATE_CANCEL;

  circ_client_machine.states[CIRCPAD_STATE_BURST].token_removal =
      CIRCPAD_TOKEN_REMOVAL_HIGHER;

  circ_client_machine.states[CIRCPAD_STATE_BURST].histogram_len = 5;

  circ_client_machine.states[CIRCPAD_STATE_BURST].histogram_edges[0] = 500;
  circ_client_machine.states[CIRCPAD_STATE_BURST].histogram_edges[1] = 2500;
  circ_client_machine.states[CIRCPAD_STATE_BURST].histogram_edges[2] = 5000;
  circ_client_machine.states[CIRCPAD_STATE_BURST].histogram_edges[3] = 10000;
  circ_client_machine.states[CIRCPAD_STATE_BURST].histogram_edges[4] = 20000;

  circ_client_machine.states[CIRCPAD_STATE_BURST].histogram[0] = 1;
  circ_client_machine.states[CIRCPAD_STATE_BURST].histogram[1] = 0;
  circ_client_machine.states[CIRCPAD_STATE_BURST].histogram[2] = 2;
  circ_client_machine.states[CIRCPAD_STATE_BURST].histogram[3] = 2;
  circ_client_machine.states[CIRCPAD_STATE_BURST].histogram[4] = 2;

  circ_client_machine.states[CIRCPAD_STATE_BURST].histogram_total_tokens = 7;
  circ_client_machine.states[CIRCPAD_STATE_BURST].use_rtt_estimate = 1;

  return;
}

#define BIG_HISTOGRAM_LEN 10

/** Setup a machine with a big histogram */
static void
helper_create_machine_with_big_histogram(circpad_removal_t removal_strategy)
{
  const int tokens_per_bin = 2;

  /* Start, burst */
  circpad_machine_states_init(&circ_client_machine, 2);

  circpad_state_t *burst_state =
    &circ_client_machine.states[CIRCPAD_STATE_BURST];

  circ_client_machine.states[CIRCPAD_STATE_START].
    next_state[CIRCPAD_EVENT_NONPADDING_RECV] = CIRCPAD_STATE_BURST;

  burst_state->next_state[CIRCPAD_EVENT_PADDING_RECV] = CIRCPAD_STATE_BURST;
  burst_state->next_state[CIRCPAD_EVENT_NONPADDING_RECV] =CIRCPAD_STATE_BURST;

  burst_state->next_state[CIRCPAD_EVENT_NONPADDING_SENT] =CIRCPAD_STATE_CANCEL;

  burst_state->token_removal = CIRCPAD_TOKEN_REMOVAL_HIGHER;

  burst_state->histogram_len = BIG_HISTOGRAM_LEN;

  int n_tokens = 0;
  int i;
  for (i = 0; i < BIG_HISTOGRAM_LEN ; i++) {
    burst_state->histogram[i] = tokens_per_bin;
    n_tokens += tokens_per_bin;
  }

  burst_state->histogram_edges[0] = 0;
  burst_state->histogram_edges[1] = 1;
  burst_state->histogram_edges[2] = 7;
  burst_state->histogram_edges[3] = 15;
  burst_state->histogram_edges[4] = 31;
  burst_state->histogram_edges[5] = 62;
  burst_state->histogram_edges[6] = 125;
  burst_state->histogram_edges[7] = 250;
  burst_state->histogram_edges[8] = 500;
  burst_state->histogram_edges[9] = 1000;

  burst_state->histogram_total_tokens = n_tokens;
  burst_state->length_dist.type = CIRCPAD_DIST_UNIFORM;
  burst_state->length_dist.param1 = n_tokens;
  burst_state->length_dist.param2 = n_tokens;
  burst_state->max_length = n_tokens;
  burst_state->length_includes_nonpadding = 1;
  burst_state->use_rtt_estimate = 0;
  burst_state->token_removal = removal_strategy;
}

static circpad_decision_t
circpad_machine_schedule_padding_mock(circpad_machine_runtime_t *mi)
{
  (void)mi;
  return 0;
}

static uint64_t
mock_monotime_absolute_usec(void)
{
  return 100;
}

/** Test higher token removal strategy by bin  */
static void
test_circuitpadding_token_removal_higher(void *arg)
{
  circpad_machine_runtime_t *mi;
  (void)arg;

  /* Mock it up */
  MOCK(monotime_absolute_usec, mock_monotime_absolute_usec);
  MOCK(circpad_machine_schedule_padding,circpad_machine_schedule_padding_mock);

  /* Setup test environment (time etc.) */
  client_side = (circuit_t *)origin_circuit_new();
  client_side->purpose = CIRCUIT_PURPOSE_C_GENERAL;
  monotime_enable_test_mocking();

  /* Create test machine */
  helper_create_machine_with_big_histogram(CIRCPAD_TOKEN_REMOVAL_HIGHER);
  client_side->padding_machine[0] = &circ_client_machine;
  client_side->padding_info[0] =
    circpad_circuit_machineinfo_new(client_side, 0);

  /* move the machine to the right state */
  circpad_cell_event_nonpadding_received((circuit_t*)client_side);
  tt_int_op(client_side->padding_info[0]->current_state, OP_EQ,
            CIRCPAD_STATE_BURST);

  /* Get the machine and setup tokens */
  mi = client_side->padding_info[0];
  tt_assert(mi);

  /*************************************************************************/

  uint64_t current_time = monotime_absolute_usec();

  /* Test left boundaries of each histogram bin: */
  const circpad_delay_t bin_left_bounds[] =
    {0, 1,    7,  15,  31,  62,  125, 250, 500, 1000, CIRCPAD_DELAY_INFINITE};
  for (int i = 0; i <= BIG_HISTOGRAM_LEN ; i++) {
    tt_uint_op(bin_left_bounds[i], OP_EQ,
               circpad_histogram_bin_to_usec(mi, i));
  }

  /* Test right boundaries of each histogram bin: */
  const circpad_delay_t bin_right_bounds[] =
    {0,    6,  14,  30,  61,  124, 249, 499, 999, CIRCPAD_DELAY_INFINITE-1};
  for (int i = 0; i < BIG_HISTOGRAM_LEN ; i++) {
    tt_uint_op(bin_right_bounds[i], OP_EQ,
               histogram_get_bin_upper_bound(mi, i));
  }

  /* Check that all bins have two tokens right now */
  for (int i = 0; i < BIG_HISTOGRAM_LEN ; i++) {
    tt_int_op(mi->histogram[i], OP_EQ, 2);
  }

  /* This is the right order to remove tokens from this histogram. That is, we
   * first remove tokens from the 4th bin since 57 usec is nearest to the 4th
   * bin midpoint (31 + (62-31)/2 == 46). Then we remove from the 3rd bin for
   * the same reason, then from the 5th, etc. */
  const int bin_removal_order[] = {4, 5, 6, 7, 8};
  unsigned i;

  /* Remove all tokens from all bins apart from the infinity bin */
  for (i = 0; i < sizeof(bin_removal_order)/sizeof(int) ; i++) {
    int bin_to_remove = bin_removal_order[i];
    log_debug(LD_GENERAL, "Testing that %d attempt removes %d bin",
              i, bin_to_remove);

    tt_int_op(mi->histogram[bin_to_remove], OP_EQ, 2);

    mi->padding_scheduled_at_usec = current_time - 57;
    circpad_machine_remove_token(mi);

    tt_int_op(mi->histogram[bin_to_remove], OP_EQ, 1);

    mi->padding_scheduled_at_usec = current_time - 57;
    circpad_machine_remove_token(mi);

    /* Test that we cleaned out this bin. Don't do this in the case of the last
       bin since the tokens will get refilled */
    if (i != BIG_HISTOGRAM_LEN - 2) {
      tt_int_op(mi->histogram[bin_to_remove], OP_EQ, 0);
    }
  }

  /* Check that all lower bins are not touched */
  for (i=0; i < 4 ; i++) {
    tt_int_op(mi->histogram[i], OP_EQ, 2);
  }

  /* Test below the lowest bin, for coverage */
  tt_int_op(client_side->padding_info[0]->current_state, OP_EQ,
            CIRCPAD_STATE_BURST);
  circ_client_machine.states[CIRCPAD_STATE_BURST].histogram_edges[0] = 100;
  mi->padding_scheduled_at_usec = current_time;
  circpad_machine_remove_token(mi);
  tt_int_op(mi->histogram[0], OP_EQ, 1);

 done:
  free_fake_origin_circuit(TO_ORIGIN_CIRCUIT(client_side));
  monotime_disable_test_mocking();
  tor_free(circ_client_machine.states);
}

/** Test lower token removal strategy by bin  */
static void
test_circuitpadding_token_removal_lower(void *arg)
{
  circpad_machine_runtime_t *mi;
  (void)arg;

  /* Mock it up */
  MOCK(monotime_absolute_usec, mock_monotime_absolute_usec);
  MOCK(circpad_machine_schedule_padding,circpad_machine_schedule_padding_mock);

  /* Setup test environment (time etc.) */
  client_side = (circuit_t *)origin_circuit_new();
  client_side->purpose = CIRCUIT_PURPOSE_C_GENERAL;
  monotime_enable_test_mocking();

  /* Create test machine */
  helper_create_machine_with_big_histogram(CIRCPAD_TOKEN_REMOVAL_LOWER);
  client_side->padding_machine[0] = &circ_client_machine;
  client_side->padding_info[0] =
    circpad_circuit_machineinfo_new(client_side, 0);

  /* move the machine to the right state */
  circpad_cell_event_nonpadding_received((circuit_t*)client_side);
  tt_int_op(client_side->padding_info[0]->current_state, OP_EQ,
            CIRCPAD_STATE_BURST);

  /* Get the machine and setup tokens */
  mi = client_side->padding_info[0];
  tt_assert(mi);

  /*************************************************************************/

  uint64_t current_time = monotime_absolute_usec();

  /* Test left boundaries of each histogram bin: */
  const circpad_delay_t bin_left_bounds[] =
    {0, 1,    7,  15,  31,  62,  125, 250, 500, 1000, CIRCPAD_DELAY_INFINITE};
  for (int i = 0; i <= BIG_HISTOGRAM_LEN ; i++) {
    tt_uint_op(bin_left_bounds[i], OP_EQ,
               circpad_histogram_bin_to_usec(mi, i));
  }

  /* Check that all bins have two tokens right now */
  for (int i = 0; i < BIG_HISTOGRAM_LEN ; i++) {
    tt_int_op(mi->histogram[i], OP_EQ, 2);
  }

  /* This is the right order to remove tokens from this histogram. That is, we
   * first remove tokens from the 4th bin since 57 usec is nearest to the 4th
   * bin midpoint (31 + (62-31)/2 == 46). Then we remove from the 3rd bin for
   * the same reason, then from the 5th, etc. */
  const int bin_removal_order[] = {4, 3, 2, 1, 0};
  unsigned i;

  /* Remove all tokens from all bins apart from the infinity bin */
  for (i = 0; i < sizeof(bin_removal_order)/sizeof(int) ; i++) {
    int bin_to_remove = bin_removal_order[i];
    log_debug(LD_GENERAL, "Testing that %d attempt removes %d bin",
              i, bin_to_remove);

    tt_int_op(mi->histogram[bin_to_remove], OP_EQ, 2);

    mi->padding_scheduled_at_usec = current_time - 57;
    circpad_machine_remove_token(mi);

    tt_int_op(mi->histogram[bin_to_remove], OP_EQ, 1);

    mi->padding_scheduled_at_usec = current_time - 57;
    circpad_machine_remove_token(mi);

    /* Test that we cleaned out this bin. Don't do this in the case of the last
       bin since the tokens will get refilled */
    if (i != BIG_HISTOGRAM_LEN - 2) {
      tt_int_op(mi->histogram[bin_to_remove], OP_EQ, 0);
    }
  }

  /* Check that all higher bins are untouched */
  for (i = 5; i < BIG_HISTOGRAM_LEN ; i++) {
    tt_int_op(mi->histogram[i], OP_EQ, 2);
  }

  /* Test above the highest bin, for coverage */
  tt_int_op(client_side->padding_info[0]->current_state, OP_EQ,
            CIRCPAD_STATE_BURST);
  circ_client_machine.states[CIRCPAD_STATE_BURST].
    histogram_edges[BIG_HISTOGRAM_LEN-2] = 100;
  mi->padding_scheduled_at_usec = current_time - 29202;
  circpad_machine_remove_token(mi);
  tt_int_op(mi->histogram[BIG_HISTOGRAM_LEN-2], OP_EQ, 1);

 done:
  free_fake_origin_circuit(TO_ORIGIN_CIRCUIT(client_side));
  monotime_disable_test_mocking();
  tor_free(circ_client_machine.states);
}

/** Test closest token removal strategy by bin  */
static void
test_circuitpadding_closest_token_removal(void *arg)
{
  circpad_machine_runtime_t *mi;
  (void)arg;

  /* Mock it up */
  MOCK(monotime_absolute_usec, mock_monotime_absolute_usec);
  MOCK(circpad_machine_schedule_padding,circpad_machine_schedule_padding_mock);

  /* Setup test environment (time etc.) */
  client_side = (circuit_t *)origin_circuit_new();
  client_side->purpose = CIRCUIT_PURPOSE_C_GENERAL;
  monotime_enable_test_mocking();

  /* Create test machine */
  helper_create_machine_with_big_histogram(CIRCPAD_TOKEN_REMOVAL_CLOSEST);
  client_side->padding_machine[0] = &circ_client_machine;
  client_side->padding_info[0] =
    circpad_circuit_machineinfo_new(client_side, 0);

  /* move the machine to the right state */
  circpad_cell_event_nonpadding_received((circuit_t*)client_side);
  tt_int_op(client_side->padding_info[0]->current_state, OP_EQ,
            CIRCPAD_STATE_BURST);

  /* Get the machine and setup tokens */
  mi = client_side->padding_info[0];
  tt_assert(mi);

  /*************************************************************************/

  uint64_t current_time = monotime_absolute_usec();

  /* Test left boundaries of each histogram bin: */
  const circpad_delay_t bin_left_bounds[] =
    {0, 1,    7,  15,  31,  62,  125, 250, 500, 1000, CIRCPAD_DELAY_INFINITE};
  for (int i = 0; i <= BIG_HISTOGRAM_LEN ; i++) {
    tt_uint_op(bin_left_bounds[i], OP_EQ,
               circpad_histogram_bin_to_usec(mi, i));
  }

  /* Check that all bins have two tokens right now */
  for (int i = 0; i < BIG_HISTOGRAM_LEN ; i++) {
    tt_int_op(mi->histogram[i], OP_EQ, 2);
  }

  /* This is the right order to remove tokens from this histogram. That is, we
   * first remove tokens from the 4th bin since 57 usec is nearest to the 4th
   * bin midpoint (31 + (62-31)/2 == 46). Then we remove from the 3rd bin for
   * the same reason, then from the 5th, etc. */
  const int bin_removal_order[] = {4, 3, 5, 2, 6, 1, 7, 0, 8, 9};

  /* Remove all tokens from all bins apart from the infinity bin */
  for (int i = 0; i < BIG_HISTOGRAM_LEN-1 ; i++) {
    int bin_to_remove = bin_removal_order[i];
    log_debug(LD_GENERAL, "Testing that %d attempt removes %d bin",
              i, bin_to_remove);

    tt_int_op(mi->histogram[bin_to_remove], OP_EQ, 2);

    mi->padding_scheduled_at_usec = current_time - 57;
    circpad_machine_remove_token(mi);

    tt_int_op(mi->histogram[bin_to_remove], OP_EQ, 1);

    mi->padding_scheduled_at_usec = current_time - 57;
    circpad_machine_remove_token(mi);

    /* Test that we cleaned out this bin. Don't do this in the case of the last
       bin since the tokens will get refilled */
    if (i != BIG_HISTOGRAM_LEN - 2) {
      tt_int_op(mi->histogram[bin_to_remove], OP_EQ, 0);
    }
  }

  /* Check that all bins have been refilled */
  for (int i = 0; i < BIG_HISTOGRAM_LEN ; i++) {
    tt_int_op(mi->histogram[i], OP_EQ, 2);
  }

  /* Test below the lowest bin, for coverage */
  tt_int_op(client_side->padding_info[0]->current_state, OP_EQ,
            CIRCPAD_STATE_BURST);
  circ_client_machine.states[CIRCPAD_STATE_BURST].histogram_edges[0] = 100;
  circ_client_machine.states[CIRCPAD_STATE_BURST].histogram_edges[1] = 101;
  circ_client_machine.states[CIRCPAD_STATE_BURST].histogram_edges[2] = 120;
  mi->padding_scheduled_at_usec = current_time - 102;
  mi->histogram[0] = 0;
  circpad_machine_remove_token(mi);
  tt_int_op(mi->histogram[1], OP_EQ, 1);

  /* Test above the highest bin, for coverage */
  tt_int_op(client_side->padding_info[0]->current_state, OP_EQ,
            CIRCPAD_STATE_BURST);
  mi->padding_scheduled_at_usec = current_time - 29202;
  circpad_machine_remove_token(mi);
  tt_int_op(mi->histogram[BIG_HISTOGRAM_LEN-2], OP_EQ, 1);

 done:
  free_fake_origin_circuit(TO_ORIGIN_CIRCUIT(client_side));
  monotime_disable_test_mocking();
  tor_free(circ_client_machine.states);
}

/** Test closest token removal strategy with usec  */
static void
test_circuitpadding_closest_token_removal_usec(void *arg)
{
  circpad_machine_runtime_t *mi;
  (void)arg;

  /* Mock it up */
  MOCK(monotime_absolute_usec, mock_monotime_absolute_usec);
  MOCK(circpad_machine_schedule_padding,circpad_machine_schedule_padding_mock);

  /* Setup test environment (time etc.) */
  client_side = (circuit_t *)origin_circuit_new();
  client_side->purpose = CIRCUIT_PURPOSE_C_GENERAL;
  monotime_enable_test_mocking();

  /* Create test machine */
  helper_create_machine_with_big_histogram(CIRCPAD_TOKEN_REMOVAL_CLOSEST_USEC);
  client_side->padding_machine[0] = &circ_client_machine;
  client_side->padding_info[0] =
    circpad_circuit_machineinfo_new(client_side, 0);

  /* move the machine to the right state */
  circpad_cell_event_nonpadding_received((circuit_t*)client_side);
  tt_int_op(client_side->padding_info[0]->current_state, OP_EQ,
            CIRCPAD_STATE_BURST);

  /* Get the machine and setup tokens */
  mi = client_side->padding_info[0];
  tt_assert(mi);

  /*************************************************************************/

  uint64_t current_time = monotime_absolute_usec();

  /* Test left boundaries of each histogram bin: */
  const circpad_delay_t bin_left_bounds[] =
    {0, 1,    7,  15,  31,  62,  125, 250, 500, 1000, CIRCPAD_DELAY_INFINITE};
  for (int i = 0; i <= BIG_HISTOGRAM_LEN ; i++) {
    tt_uint_op(bin_left_bounds[i], OP_EQ,
               circpad_histogram_bin_to_usec(mi, i));
  }

  /* XXX we want to test remove_token_exact and
     circpad_machine_remove_closest_token() with usec */

  /* Check that all bins have two tokens right now */
  for (int i = 0; i < BIG_HISTOGRAM_LEN ; i++) {
    tt_int_op(mi->histogram[i], OP_EQ, 2);
  }

  /* This is the right order to remove tokens from this histogram. That is, we
   * first remove tokens from the 4th bin since 57 usec is nearest to the 4th
   * bin midpoint (31 + (62-31)/2 == 46). Then we remove from the 3rd bin for
   * the same reason, then from the 5th, etc. */
  const int bin_removal_order[] = {4, 3, 5, 2, 1, 0, 6, 7, 8, 9};

  /* Remove all tokens from all bins apart from the infinity bin */
  for (int i = 0; i < BIG_HISTOGRAM_LEN-1 ; i++) {
    int bin_to_remove = bin_removal_order[i];
    log_debug(LD_GENERAL, "Testing that %d attempt removes %d bin",
              i, bin_to_remove);

    tt_int_op(mi->histogram[bin_to_remove], OP_EQ, 2);

    mi->padding_scheduled_at_usec = current_time - 57;
    circpad_machine_remove_token(mi);

    tt_int_op(mi->histogram[bin_to_remove], OP_EQ, 1);

    mi->padding_scheduled_at_usec = current_time - 57;
    circpad_machine_remove_token(mi);

    /* Test that we cleaned out this bin. Don't do this in the case of the last
       bin since the tokens will get refilled */
    if (i != BIG_HISTOGRAM_LEN - 2) {
      tt_int_op(mi->histogram[bin_to_remove], OP_EQ, 0);
    }
  }

  /* Check that all bins have been refilled */
  for (int i = 0; i < BIG_HISTOGRAM_LEN ; i++) {
    tt_int_op(mi->histogram[i], OP_EQ, 2);
  }

  /* Test below the lowest bin, for coverage */
  tt_int_op(client_side->padding_info[0]->current_state, OP_EQ,
            CIRCPAD_STATE_BURST);
  circ_client_machine.states[CIRCPAD_STATE_BURST].histogram_edges[0] = 100;
  circ_client_machine.states[CIRCPAD_STATE_BURST].histogram_edges[1] = 101;
  circ_client_machine.states[CIRCPAD_STATE_BURST].histogram_edges[2] = 120;
  mi->padding_scheduled_at_usec = current_time - 102;
  mi->histogram[0] = 0;
  circpad_machine_remove_token(mi);
  tt_int_op(mi->histogram[1], OP_EQ, 1);

  /* Test above the highest bin, for coverage */
  tt_int_op(client_side->padding_info[0]->current_state, OP_EQ,
            CIRCPAD_STATE_BURST);
  circ_client_machine.states[CIRCPAD_STATE_BURST].
    histogram_edges[BIG_HISTOGRAM_LEN-2] = 100;
  mi->padding_scheduled_at_usec = current_time - 29202;
  circpad_machine_remove_token(mi);
  tt_int_op(mi->histogram[BIG_HISTOGRAM_LEN-2], OP_EQ, 1);

 done:
  free_fake_origin_circuit(TO_ORIGIN_CIRCUIT(client_side));
  monotime_disable_test_mocking();
  tor_free(circ_client_machine.states);
}

/** Test closest token removal strategy with usec  */
static void
test_circuitpadding_token_removal_exact(void *arg)
{
  circpad_machine_runtime_t *mi;
  (void)arg;

  /* Mock it up */
  MOCK(monotime_absolute_usec, mock_monotime_absolute_usec);
  MOCK(circpad_machine_schedule_padding,circpad_machine_schedule_padding_mock);

  /* Setup test environment (time etc.) */
  client_side = (circuit_t *)origin_circuit_new();
  client_side->purpose = CIRCUIT_PURPOSE_C_GENERAL;
  monotime_enable_test_mocking();

  /* Create test machine */
  helper_create_machine_with_big_histogram(CIRCPAD_TOKEN_REMOVAL_EXACT);
  client_side->padding_machine[0] = &circ_client_machine;
  client_side->padding_info[0] =
    circpad_circuit_machineinfo_new(client_side, 0);

  /* move the machine to the right state */
  circpad_cell_event_nonpadding_received((circuit_t*)client_side);
  tt_int_op(client_side->padding_info[0]->current_state, OP_EQ,
            CIRCPAD_STATE_BURST);

  /* Get the machine and setup tokens */
  mi = client_side->padding_info[0];
  tt_assert(mi);

  /**********************************************************************/
  uint64_t current_time = monotime_absolute_usec();

  /* Ensure that we will clear out bin #4 with this usec */
  mi->padding_scheduled_at_usec = current_time - 57;
  tt_int_op(mi->histogram[4], OP_EQ, 2);
  circpad_machine_remove_token(mi);
  mi->padding_scheduled_at_usec = current_time - 57;
  tt_int_op(mi->histogram[4], OP_EQ, 1);
  circpad_machine_remove_token(mi);
  tt_int_op(mi->histogram[4], OP_EQ, 0);

  /* Ensure that we will not remove any other tokens even tho we try to, since
   * this is what the exact strategy dictates */
  mi->padding_scheduled_at_usec = current_time - 57;
  circpad_machine_remove_token(mi);
  for (int i = 0; i < BIG_HISTOGRAM_LEN ; i++) {
    if (i != 4) {
      tt_int_op(mi->histogram[i], OP_EQ, 2);
    }
  }

 done:
  free_fake_origin_circuit(TO_ORIGIN_CIRCUIT(client_side));
  monotime_disable_test_mocking();
  tor_free(circ_client_machine.states);
}

#undef BIG_HISTOGRAM_LEN

void
test_circuitpadding_tokens(void *arg)
{
  const circpad_state_t *state;
<<<<<<< HEAD
  circpad_machine_runtime_t *mi;
=======
  circpad_machine_state_t *mi;
  int64_t actual_mocked_monotime_start;
>>>>>>> 593b3360
  (void)arg;

  /** Test plan:
   *
   * 1. Test symmetry between bin_to_usec and usec_to_bin
   *    a. Test conversion
   *    b. Test edge transitions (lower, upper)
   * 2. Test remove higher on an empty bin
   *    a. Normal bin
   *    b. Infinity bin
   *    c. Bin 0
   *    d. No higher
   * 3. Test remove lower
   *    a. Normal bin
   *    b. Bin 0
   *    c. No lower
   * 4. Test remove closest
   *    a. Closest lower
   *    b. Closest higher
   *    c. Closest 0
   *    d. Closest Infinity
   */
  client_side = TO_CIRCUIT(origin_circuit_new());
  client_side->purpose = CIRCUIT_PURPOSE_C_GENERAL;

  monotime_init();
  monotime_enable_test_mocking();
  actual_mocked_monotime_start = MONOTIME_MOCK_START;
  monotime_set_mock_time_nsec(actual_mocked_monotime_start);
  monotime_coarse_set_mock_time_nsec(actual_mocked_monotime_start);
  curr_mocked_time = actual_mocked_monotime_start;

  /* This is needed so that we are not considered to be dormant */
  note_user_activity(20);

  timers_initialize();

  helper_create_basic_machine();
  client_side->padding_machine[0] = &circ_client_machine;
  client_side->padding_info[0] = circpad_circuit_machineinfo_new(client_side,
                                                                 0);

  mi = client_side->padding_info[0];

  // Pretend a non-padding cell was sent
  circpad_cell_event_nonpadding_received((circuit_t*)client_side);
  circpad_cell_event_nonpadding_sent((circuit_t*)client_side);
  /* We have to save the infinity bin because one inf delay
   * could have been chosen when we transition to burst */
  circpad_hist_token_t inf_bin = mi->histogram[4];

  tt_int_op(client_side->padding_info[0]->current_state, OP_EQ,
            CIRCPAD_STATE_BURST);

  state = circpad_machine_current_state(client_side->padding_info[0]);

  // Test 0: convert bin->usec->bin
  // Bin 0+1 have different semantics
  for (int bin = 0; bin < 2; bin++) {
    circpad_delay_t usec =
        circpad_histogram_bin_to_usec(client_side->padding_info[0], bin);
    int bin2 = circpad_histogram_usec_to_bin(client_side->padding_info[0],
                                             usec);
    tt_int_op(bin, OP_EQ, bin2);
  }
  for (int bin = 2; bin < state->histogram_len-1; bin++) {
    circpad_delay_t usec =
        circpad_histogram_bin_to_usec(client_side->padding_info[0], bin);
    int bin2 = circpad_histogram_usec_to_bin(client_side->padding_info[0],
                                             usec);
    tt_int_op(bin, OP_EQ, bin2);
    /* Verify we round down */
    bin2 = circpad_histogram_usec_to_bin(client_side->padding_info[0],
                                             usec+3);
    tt_int_op(bin, OP_EQ, bin2);

    bin2 = circpad_histogram_usec_to_bin(client_side->padding_info[0],
                                             usec-1);
    tt_int_op(bin, OP_EQ, bin2+1);
  }

  // Test 1: converting usec->bin->usec->bin
  // Bin 0+1 have different semantics.
  for (circpad_delay_t i = 0; i <= state->histogram_edges[0]; i++) {
    int bin = circpad_histogram_usec_to_bin(client_side->padding_info[0],
                                            i);
    circpad_delay_t usec =
        circpad_histogram_bin_to_usec(client_side->padding_info[0], bin);
    int bin2 = circpad_histogram_usec_to_bin(client_side->padding_info[0],
                                             usec);
    tt_int_op(bin, OP_EQ, bin2);
    tt_int_op(i, OP_LE, usec);
  }
  for (circpad_delay_t i = state->histogram_edges[0]+1;
       i <= state->histogram_edges[0] +
         state->histogram_edges[state->histogram_len-2]; i++) {
    int bin = circpad_histogram_usec_to_bin(client_side->padding_info[0],
                                            i);
    circpad_delay_t usec =
        circpad_histogram_bin_to_usec(client_side->padding_info[0], bin);
    int bin2 = circpad_histogram_usec_to_bin(client_side->padding_info[0],
                                             usec);
    tt_int_op(bin, OP_EQ, bin2);
    tt_int_op(i, OP_GE, usec);
  }

  /* 2.a. Normal higher bin */
  {
    tt_int_op(mi->histogram[2], OP_EQ, 2);
    tt_int_op(mi->histogram[3], OP_EQ, 2);
    circpad_machine_remove_higher_token(mi,
         circpad_histogram_bin_to_usec(mi, 2)+1);
    tt_int_op(mi->histogram[3], OP_EQ, 2);
    tt_int_op(mi->histogram[2], OP_EQ, 1);

    circpad_machine_remove_higher_token(mi,
         circpad_histogram_bin_to_usec(mi, 2)+1);
    tt_int_op(mi->histogram[2], OP_EQ, 0);

    tt_int_op(mi->histogram[3], OP_EQ, 2);
    circpad_machine_remove_higher_token(mi,
         circpad_histogram_bin_to_usec(mi, 2)+1);
    circpad_machine_remove_higher_token(mi,
         circpad_histogram_bin_to_usec(mi, 2)+1);
    tt_int_op(mi->histogram[3], OP_EQ, 0);
    circpad_machine_remove_higher_token(mi,
         circpad_histogram_bin_to_usec(mi, 2)+1);
    tt_int_op(mi->histogram[3], OP_EQ, 0);
  }

  /* 2.b. Higher Infinity bin */
  {
    tt_int_op(mi->histogram[4], OP_EQ, inf_bin);
    circpad_machine_remove_higher_token(mi,
         circpad_histogram_bin_to_usec(mi, 2)+1);
    tt_int_op(mi->histogram[4], OP_EQ, inf_bin);

    /* Test past the infinity bin */
    circpad_machine_remove_higher_token(mi,
         circpad_histogram_bin_to_usec(mi, 5)+1000000);

    tt_int_op(mi->histogram[4], OP_EQ, inf_bin);
  }

  /* 2.c. Bin 0 */
  {
<<<<<<< HEAD
    tt_int_op(mi->histogram[0], OP_EQ, 1);
    circpad_machine_remove_higher_token(mi, state->histogram_edges[0]/2);
=======
    tt_int_op(mi->histogram[0], OP_EQ, 0);
    mi->histogram[0] = 1;
    circpad_machine_remove_higher_token(mi,
         state->start_usec/2);
>>>>>>> 593b3360
    tt_int_op(mi->histogram[0], OP_EQ, 0);
  }

  /* Drain the infinity bin and cause a refill */
  while (inf_bin != 0) {
    tt_int_op(mi->histogram[4], OP_EQ, inf_bin);
    circpad_cell_event_nonpadding_received((circuit_t*)client_side);
    inf_bin--;
  }

  circpad_cell_event_nonpadding_sent((circuit_t*)client_side);

  // We should have refilled here.
  tt_int_op(mi->histogram[4], OP_EQ, 2);

  /* 3.a. Bin 0 */
  {
    tt_int_op(mi->histogram[0], OP_EQ, 1);
    circpad_machine_remove_higher_token(mi, state->histogram_edges[0]/2);
    tt_int_op(mi->histogram[0], OP_EQ, 0);
  }

  /* 3.b. Test remove lower normal bin */
  {
    tt_int_op(mi->histogram[3], OP_EQ, 2);
    circpad_machine_remove_lower_token(mi,
         circpad_histogram_bin_to_usec(mi, 3)+1);
    circpad_machine_remove_lower_token(mi,
         circpad_histogram_bin_to_usec(mi, 3)+1);
    tt_int_op(mi->histogram[3], OP_EQ, 0);
    tt_int_op(mi->histogram[2], OP_EQ, 2);
    circpad_machine_remove_lower_token(mi,
         circpad_histogram_bin_to_usec(mi, 3)+1);
    circpad_machine_remove_lower_token(mi,
         circpad_histogram_bin_to_usec(mi, 3)+1);
    /* 3.c. No lower */
    circpad_machine_remove_lower_token(mi,
         circpad_histogram_bin_to_usec(mi, 3)+1);
    tt_int_op(mi->histogram[2], OP_EQ, 0);
  }

  /* 4. Test remove closest
   *    a. Closest lower
   *    b. Closest higher
   *    c. Closest 0
   *    d. Closest Infinity
   */
  circpad_machine_setup_tokens(mi);
  tt_int_op(mi->histogram[2], OP_EQ, 2);
  circpad_machine_remove_closest_token(mi,
         circpad_histogram_bin_to_usec(mi, 2)+1, 0);
  circpad_machine_remove_closest_token(mi,
         circpad_histogram_bin_to_usec(mi, 2)+1, 0);
  tt_int_op(mi->histogram[2], OP_EQ, 0);
  tt_int_op(mi->histogram[3], OP_EQ, 2);
  circpad_machine_remove_closest_token(mi,
         circpad_histogram_bin_to_usec(mi, 2)+1, 0);
  circpad_machine_remove_closest_token(mi,
         circpad_histogram_bin_to_usec(mi, 2)+1, 0);
  tt_int_op(mi->histogram[3], OP_EQ, 0);
  tt_int_op(mi->histogram[0], OP_EQ, 1);
  circpad_machine_remove_closest_token(mi,
         circpad_histogram_bin_to_usec(mi, 2)+1, 0);
  tt_int_op(mi->histogram[0], OP_EQ, 0);
  tt_int_op(mi->histogram[4], OP_EQ, 2);
  circpad_machine_remove_closest_token(mi,
         circpad_histogram_bin_to_usec(mi, 2)+1, 0);
  tt_int_op(mi->histogram[4], OP_EQ, 2);

  /* 5. Test remove closest usec
   *    a. Closest 0
   *    b. Closest lower (below midpoint)
   *    c. Closest higher (above midpoint)
   *    d. Closest Infinity
   */
  circpad_machine_setup_tokens(mi);

  tt_int_op(mi->histogram[0], OP_EQ, 1);
  circpad_machine_remove_closest_token(mi,
         circpad_histogram_bin_to_usec(mi, 0)/3, 1);
  tt_int_op(mi->histogram[0], OP_EQ, 0);
  tt_int_op(mi->histogram[2], OP_EQ, 2);
  circpad_machine_remove_closest_token(mi,
         circpad_histogram_bin_to_usec(mi, 0)/3, 1);
  circpad_machine_remove_closest_token(mi,
         circpad_histogram_bin_to_usec(mi, 0)/3, 1);
  tt_int_op(mi->histogram[2], OP_EQ, 0);
  tt_int_op(mi->histogram[3], OP_EQ, 2);
  circpad_machine_remove_closest_token(mi,
         circpad_histogram_bin_to_usec(mi, 4), 1);
  circpad_machine_remove_closest_token(mi,
         circpad_histogram_bin_to_usec(mi, 4), 1);
  tt_int_op(mi->histogram[3], OP_EQ, 0);
  tt_int_op(mi->histogram[4], OP_EQ, 2);
  circpad_machine_remove_closest_token(mi,
         circpad_histogram_bin_to_usec(mi, 4), 1);
  circpad_machine_remove_closest_token(mi,
         circpad_histogram_bin_to_usec(mi, 4), 1);
  tt_int_op(mi->histogram[4], OP_EQ, 2);

  // XXX: Need more coverage of the actual usec branches

 done:
  free_fake_origin_circuit(TO_ORIGIN_CIRCUIT(client_side));
  monotime_disable_test_mocking();
  tor_free(circ_client_machine.states);
}

void
test_circuitpadding_wronghop(void *arg)
{
  /**
   * Test plan:
   * 1. Padding sent from hop 1 and 3 to client
   * 2. Send negotiated from hop 1 and 3 to client
   * 3. Garbled negotiated cell
   * 4. Padding negotiate sent to client
   * 5. Send negotiate stop command for unknown machine
   * 6. Send negotiated to relay
   * 7. Garbled padding negotiate cell
   */
  (void)arg;
  uint32_t read_bw = 0, overhead_bw = 0;
  cell_t cell;
  signed_error_t ret;
  origin_circuit_t *orig_client;
  int64_t actual_mocked_monotime_start;

  MOCK(circuitmux_attach_circuit, circuitmux_attach_circuit_mock);

  /* Mock this function so that our cell counting tests don't get confused by
   * padding that gets sent by scheduled timers. */
  MOCK(circpad_machine_schedule_padding,circpad_machine_schedule_padding_mock);

  client_side = (circuit_t *)origin_circuit_new();
  dummy_channel.cmux = circuitmux_alloc();
  relay_side = (circuit_t *)new_fake_orcirc(&dummy_channel,
                                            &dummy_channel);
  orig_client = TO_ORIGIN_CIRCUIT(client_side);

  relay_side->purpose = CIRCUIT_PURPOSE_OR;
  client_side->purpose = CIRCUIT_PURPOSE_C_GENERAL;
  nodes_init();

  monotime_init();
  monotime_enable_test_mocking();
  actual_mocked_monotime_start = MONOTIME_MOCK_START;
  monotime_set_mock_time_nsec(actual_mocked_monotime_start);
  monotime_coarse_set_mock_time_nsec(actual_mocked_monotime_start);
  curr_mocked_time = actual_mocked_monotime_start;

  timers_initialize();
  circpad_machines_init();

  MOCK(node_get_by_id,
       node_get_by_id_mock);

  MOCK(circuit_package_relay_cell,
       circuit_package_relay_cell_mock);

  /* Build three hops */
  simulate_single_hop_extend(client_side, relay_side, 1);
  simulate_single_hop_extend(client_side, relay_side, 1);
  simulate_single_hop_extend(client_side, relay_side, 1);

  /* verify padding was negotiated */
  tt_ptr_op(relay_side->padding_machine[0], OP_NE, NULL);
  tt_ptr_op(relay_side->padding_info[0], OP_NE, NULL);

  /* verify echo was sent */
  tt_int_op(n_relay_cells, OP_EQ, 1);
  tt_int_op(n_client_cells, OP_EQ, 1);

  read_bw = orig_client->n_delivered_read_circ_bw;
  overhead_bw = orig_client->n_overhead_read_circ_bw;

  /* 1. Test padding from first and third hop */
  circpad_deliver_recognized_relay_cell_events(client_side,
              RELAY_COMMAND_DROP,
              TO_ORIGIN_CIRCUIT(client_side)->cpath);
  tt_int_op(read_bw, OP_EQ,
            orig_client->n_delivered_read_circ_bw);
  tt_int_op(overhead_bw, OP_EQ,
            orig_client->n_overhead_read_circ_bw);

  circpad_deliver_recognized_relay_cell_events(client_side,
              RELAY_COMMAND_DROP,
              TO_ORIGIN_CIRCUIT(client_side)->cpath->next->next);
  tt_int_op(read_bw, OP_EQ,
            orig_client->n_delivered_read_circ_bw);
  tt_int_op(overhead_bw, OP_EQ,
            orig_client->n_overhead_read_circ_bw);

  circpad_deliver_recognized_relay_cell_events(client_side,
              RELAY_COMMAND_DROP,
              TO_ORIGIN_CIRCUIT(client_side)->cpath->next);
  tt_int_op(read_bw, OP_EQ,
            orig_client->n_delivered_read_circ_bw);
  tt_int_op(overhead_bw, OP_LT,
            orig_client->n_overhead_read_circ_bw);

  /* 2. Test padding negotiated not handled from hops 1,3 */
  ret = circpad_handle_padding_negotiated(client_side, &cell,
          TO_ORIGIN_CIRCUIT(client_side)->cpath);
  tt_int_op(ret, OP_EQ, -1);

  ret = circpad_handle_padding_negotiated(client_side, &cell,
          TO_ORIGIN_CIRCUIT(client_side)->cpath->next->next);
  tt_int_op(ret, OP_EQ, -1);

  /* 3. Garbled negotiated cell */
  memset(&cell, 255, sizeof(cell));
  ret = circpad_handle_padding_negotiated(client_side, &cell,
          TO_ORIGIN_CIRCUIT(client_side)->cpath->next);
  tt_int_op(ret, OP_EQ, -1);

  /* 4. Test that negotiate is dropped at origin */
  read_bw = orig_client->n_delivered_read_circ_bw;
  overhead_bw = orig_client->n_overhead_read_circ_bw;
  relay_send_command_from_edge(0, relay_side,
                               RELAY_COMMAND_PADDING_NEGOTIATE,
                               (void*)cell.payload,
                               (size_t)3, NULL);
  tt_int_op(read_bw, OP_EQ,
            orig_client->n_delivered_read_circ_bw);
  tt_int_op(overhead_bw, OP_EQ,
            orig_client->n_overhead_read_circ_bw);

  tt_int_op(n_relay_cells, OP_EQ, 2);
  tt_int_op(n_client_cells, OP_EQ, 1);

  /* 5. Test that asking to stop the wrong machine does nothing */
  circpad_negotiate_padding(TO_ORIGIN_CIRCUIT(client_side),
                            255, 2, CIRCPAD_COMMAND_STOP);
  tt_ptr_op(client_side->padding_machine[0], OP_NE, NULL);
  tt_ptr_op(client_side->padding_info[0], OP_NE, NULL);
  tt_ptr_op(relay_side->padding_machine[0], OP_NE, NULL);
  tt_ptr_op(relay_side->padding_info[0], OP_NE, NULL);
  tt_int_op(n_relay_cells, OP_EQ, 3);
  tt_int_op(n_client_cells, OP_EQ, 2);

  /* 6. Sending negotiated command to relay does nothing */
  ret = circpad_handle_padding_negotiated(relay_side, &cell, NULL);
  tt_int_op(ret, OP_EQ, -1);

  /* 7. Test garbled negotated cell (bad command 255) */
  memset(&cell, 0, sizeof(cell));
  ret = circpad_handle_padding_negotiate(relay_side, &cell);
  tt_int_op(ret, OP_EQ, -1);
  tt_int_op(n_client_cells, OP_EQ, 2);

  /* Test 2: Test no padding */
  free_fake_origin_circuit(TO_ORIGIN_CIRCUIT(client_side));
  free_fake_orcirc(relay_side);

  client_side = (circuit_t *)origin_circuit_new();
  relay_side = (circuit_t *)new_fake_orcirc(&dummy_channel,
                                            &dummy_channel);
  relay_side->purpose = CIRCUIT_PURPOSE_OR;
  client_side->purpose = CIRCUIT_PURPOSE_C_GENERAL;

  simulate_single_hop_extend(client_side, relay_side, 1);
  simulate_single_hop_extend(client_side, relay_side, 0);

  /* verify no padding was negotiated */
  tt_ptr_op(relay_side->padding_machine[0], OP_EQ, NULL);
  tt_ptr_op(client_side->padding_machine[0], OP_EQ, NULL);
  tt_int_op(n_relay_cells, OP_EQ, 3);
  tt_int_op(n_client_cells, OP_EQ, 2);

  /* verify no echo was sent */
  tt_int_op(n_relay_cells, OP_EQ, 3);
  tt_int_op(n_client_cells, OP_EQ, 2);

  /* Finish circuit */
  simulate_single_hop_extend(client_side, relay_side, 1);

  /* Spoof padding negotiated on circuit with no padding */
  circpad_padding_negotiated(relay_side,
                             CIRCPAD_MACHINE_CIRC_SETUP,
                             CIRCPAD_COMMAND_START,
                             CIRCPAD_RESPONSE_OK);

  /* verify no padding was negotiated */
  tt_ptr_op(relay_side->padding_machine[0], OP_EQ, NULL);
  tt_ptr_op(client_side->padding_machine[0], OP_EQ, NULL);

  circpad_padding_negotiated(relay_side,
                             CIRCPAD_MACHINE_CIRC_SETUP,
                             CIRCPAD_COMMAND_START,
                             CIRCPAD_RESPONSE_ERR);

  /* verify no padding was negotiated */
  tt_ptr_op(relay_side->padding_machine[0], OP_EQ, NULL);
  tt_ptr_op(client_side->padding_machine[0], OP_EQ, NULL);

 done:
  free_fake_origin_circuit(TO_ORIGIN_CIRCUIT(client_side));
  free_fake_orcirc(relay_side);
  circuitmux_detach_all_circuits(dummy_channel.cmux, NULL);
  circuitmux_free(dummy_channel.cmux);
  monotime_disable_test_mocking();
  UNMOCK(node_get_by_id);
  UNMOCK(circuit_package_relay_cell);
  UNMOCK(circuitmux_attach_circuit);
  nodes_free();
}

void
test_circuitpadding_negotiation(void *arg)
{
  /**
   * Test plan:
   * 1. Test circuit where padding is supported by middle
   *    a. Make sure padding negotiation is sent
   *    b. Test padding negotiation delivery and parsing
   * 2. Test circuit where padding is unsupported by middle
   *    a. Make sure padding negotiation is not sent
   * 3. Test failure to negotiate a machine due to desync.
   */
  int64_t actual_mocked_monotime_start;
  (void)arg;

  MOCK(circuitmux_attach_circuit, circuitmux_attach_circuit_mock);

  client_side = TO_CIRCUIT(origin_circuit_new());
  dummy_channel.cmux = circuitmux_alloc();
  relay_side = TO_CIRCUIT(new_fake_orcirc(&dummy_channel, &dummy_channel));

  relay_side->purpose = CIRCUIT_PURPOSE_OR;
  client_side->purpose = CIRCUIT_PURPOSE_C_GENERAL;
  nodes_init();

  monotime_init();
  monotime_enable_test_mocking();
  actual_mocked_monotime_start = MONOTIME_MOCK_START;
  monotime_set_mock_time_nsec(actual_mocked_monotime_start);
  monotime_coarse_set_mock_time_nsec(actual_mocked_monotime_start);
  curr_mocked_time = actual_mocked_monotime_start;

  timers_initialize();
  circpad_machines_init();

  MOCK(node_get_by_id,
       node_get_by_id_mock);

  MOCK(circuit_package_relay_cell,
       circuit_package_relay_cell_mock);

  /* Build two hops */
  simulate_single_hop_extend(client_side, relay_side, 1);
  simulate_single_hop_extend(client_side, relay_side, 1);

  /* verify padding was negotiated */
  tt_ptr_op(relay_side->padding_machine[0], OP_NE, NULL);
  tt_ptr_op(relay_side->padding_info[0], OP_NE, NULL);

  /* verify echo was sent */
  tt_int_op(n_relay_cells, OP_EQ, 1);
  tt_int_op(n_client_cells, OP_EQ, 1);

  /* Finish circuit */
  simulate_single_hop_extend(client_side, relay_side, 1);

  /* Test 2: Test no padding */
  free_fake_origin_circuit(TO_ORIGIN_CIRCUIT(client_side));
  free_fake_orcirc(relay_side);

  client_side = TO_CIRCUIT(origin_circuit_new());
  relay_side = TO_CIRCUIT(new_fake_orcirc(&dummy_channel, &dummy_channel));
  relay_side->purpose = CIRCUIT_PURPOSE_OR;
  client_side->purpose = CIRCUIT_PURPOSE_C_GENERAL;

  simulate_single_hop_extend(client_side, relay_side, 1);
  simulate_single_hop_extend(client_side, relay_side, 0);

  /* verify no padding was negotiated */
  tt_ptr_op(client_side->padding_machine[0], OP_EQ, NULL);
  tt_ptr_op(relay_side->padding_machine[0], OP_EQ, NULL);
  tt_int_op(n_relay_cells, OP_EQ, 1);
  tt_int_op(n_client_cells, OP_EQ, 1);

  /* verify no echo was sent */
  tt_int_op(n_relay_cells, OP_EQ, 1);
  tt_int_op(n_client_cells, OP_EQ, 1);

  /* Finish circuit */
  simulate_single_hop_extend(client_side, relay_side, 1);

  /* Force negotiate padding. */
  circpad_negotiate_padding(TO_ORIGIN_CIRCUIT(client_side),
                            CIRCPAD_MACHINE_CIRC_SETUP,
                            2, CIRCPAD_COMMAND_START);

  /* verify no padding was negotiated */
  tt_ptr_op(relay_side->padding_machine[0], OP_EQ, NULL);
  tt_ptr_op(client_side->padding_machine[0], OP_EQ, NULL);

  /* verify no echo was sent */
  tt_int_op(n_relay_cells, OP_EQ, 1);
  tt_int_op(n_client_cells, OP_EQ, 1);

  /* 3. Test failure to negotiate a machine due to desync */
  free_fake_origin_circuit(TO_ORIGIN_CIRCUIT(client_side));
  free_fake_orcirc(relay_side);

  client_side = TO_CIRCUIT(origin_circuit_new());
  relay_side = TO_CIRCUIT(new_fake_orcirc(&dummy_channel, &dummy_channel));
  relay_side->purpose = CIRCUIT_PURPOSE_OR;
  client_side->purpose = CIRCUIT_PURPOSE_C_GENERAL;

  SMARTLIST_FOREACH(relay_padding_machines,
          circpad_machine_spec_t *,
          m, tor_free(m->states); tor_free(m));
  smartlist_free(relay_padding_machines);
  relay_padding_machines = smartlist_new();

  simulate_single_hop_extend(client_side, relay_side, 1);
  simulate_single_hop_extend(client_side, relay_side, 1);

  /* verify echo was sent */
  tt_int_op(n_client_cells, OP_EQ, 2);
  tt_int_op(n_relay_cells, OP_EQ, 2);

  /* verify no padding was negotiated */
  tt_ptr_op(client_side->padding_info[0], OP_EQ, NULL);
  tt_ptr_op(client_side->padding_machine[0], OP_EQ, NULL);
  tt_ptr_op(relay_side->padding_machine[0], OP_EQ, NULL);
  tt_ptr_op(relay_side->padding_info[0], OP_EQ, NULL);

 done:
  free_fake_origin_circuit(TO_ORIGIN_CIRCUIT(client_side));
  free_fake_orcirc(relay_side);
  circuitmux_detach_all_circuits(dummy_channel.cmux, NULL);
  circuitmux_free(dummy_channel.cmux);
  monotime_disable_test_mocking();
  UNMOCK(node_get_by_id);
  UNMOCK(circuit_package_relay_cell);
  UNMOCK(circuitmux_attach_circuit);
  nodes_free();
}

static void
simulate_single_hop_extend(circuit_t *client, circuit_t *mid_relay,
                           int padding)
{
  char whatevs_key[CPATH_KEY_MATERIAL_LEN];
  char digest[DIGEST_LEN];
  tor_addr_t addr;

  // Pretend a non-padding cell was sent
  circpad_cell_event_nonpadding_sent((circuit_t*)client);

  // Receive extend cell at middle
  circpad_cell_event_nonpadding_received((circuit_t*)mid_relay);

  // Advance time a tiny bit so we can calculate an RTT
  curr_mocked_time += 10 * TOR_NSEC_PER_MSEC;
  monotime_coarse_set_mock_time_nsec(curr_mocked_time);
  monotime_set_mock_time_nsec(curr_mocked_time);

  // Receive extended cell at middle
  circpad_cell_event_nonpadding_sent((circuit_t*)mid_relay);

  // Receive extended cell at first hop
  circpad_cell_event_nonpadding_received((circuit_t*)client);

  // Add a hop to cpath
  crypt_path_t *hop = tor_malloc_zero(sizeof(crypt_path_t));
  onion_append_to_cpath(&TO_ORIGIN_CIRCUIT(client)->cpath, hop);

  hop->magic = CRYPT_PATH_MAGIC;
  hop->state = CPATH_STATE_OPEN;

  // add an extend info to indicate if this node supports padding or not.
  // (set the first byte of the digest for our mocked node_get_by_id)
  digest[0] = padding;

  hop->extend_info = extend_info_new(
          padding ? "padding" : "non-padding",
          digest, NULL, NULL, NULL,
          &addr, padding);

  circuit_init_cpath_crypto(hop, whatevs_key, sizeof(whatevs_key), 0, 0);

  hop->package_window = circuit_initial_package_window();
  hop->deliver_window = CIRCWINDOW_START;

  // Signal that the hop was added
  circpad_machine_event_circ_added_hop(TO_ORIGIN_CIRCUIT(client));
}

static circpad_machine_spec_t *
helper_create_conditional_machine(void)
{
  circpad_machine_spec_t *ret =
    tor_malloc_zero(sizeof(circpad_machine_spec_t));

  /* Start, burst */
  circpad_machine_states_init(ret, 2);

  ret->states[CIRCPAD_STATE_START].
      next_state[CIRCPAD_EVENT_PADDING_SENT] = CIRCPAD_STATE_BURST;

  ret->states[CIRCPAD_STATE_BURST].
      next_state[CIRCPAD_EVENT_PADDING_SENT] = CIRCPAD_STATE_BURST;

  ret->states[CIRCPAD_STATE_BURST].
      next_state[CIRCPAD_EVENT_LENGTH_COUNT] = CIRCPAD_STATE_END;

  /* Use EXACT removal strategy, otherwise setup_tokens() does not work */
  ret->states[CIRCPAD_STATE_BURST].token_removal =
      CIRCPAD_TOKEN_REMOVAL_EXACT;

  ret->states[CIRCPAD_STATE_BURST].histogram_len = 3;

  ret->states[CIRCPAD_STATE_BURST].histogram_edges[0] = 0;
  ret->states[CIRCPAD_STATE_BURST].histogram_edges[1] = 1;
  ret->states[CIRCPAD_STATE_BURST].histogram_edges[2] = 1000000;

  ret->states[CIRCPAD_STATE_BURST].histogram[0] = 6;
  ret->states[CIRCPAD_STATE_BURST].histogram[1] = 0;
  ret->states[CIRCPAD_STATE_BURST].histogram[2] = 0;

  ret->states[CIRCPAD_STATE_BURST].histogram_total_tokens = 6;
  ret->states[CIRCPAD_STATE_BURST].use_rtt_estimate = 0;
  ret->states[CIRCPAD_STATE_BURST].length_includes_nonpadding = 1;

  return ret;
}

static void
helper_create_conditional_machines(void)
{
  circpad_machine_spec_t *add = helper_create_conditional_machine();
  origin_padding_machines = smartlist_new();
  relay_padding_machines = smartlist_new();

  add->machine_num = 2;
  add->is_origin_side = 1;
  add->should_negotiate_end = 1;
  add->target_hopnum = 2;

  /* Let's have this one end after 4 packets */
  add->states[CIRCPAD_STATE_BURST].length_dist.type = CIRCPAD_DIST_UNIFORM;
  add->states[CIRCPAD_STATE_BURST].length_dist.param1 = 4;
  add->states[CIRCPAD_STATE_BURST].length_dist.param2 = 4;
  add->states[CIRCPAD_STATE_BURST].max_length = 4;

  add->conditions.requires_vanguards = 0;
  add->conditions.min_hops = 2;
  add->conditions.state_mask = CIRCPAD_CIRC_BUILDING|
           CIRCPAD_CIRC_NO_STREAMS|CIRCPAD_CIRC_HAS_RELAY_EARLY;
  add->conditions.purpose_mask = CIRCPAD_PURPOSE_ALL;
  register_padding_machine(add, origin_padding_machines);

  add = helper_create_conditional_machine();
  add->machine_num = 3;
  add->is_origin_side = 1;
  add->should_negotiate_end = 1;
  add->target_hopnum = 2;

  /* Let's have this one end after 4 packets */
  add->states[CIRCPAD_STATE_BURST].length_dist.type = CIRCPAD_DIST_UNIFORM;
  add->states[CIRCPAD_STATE_BURST].length_dist.param1 = 4;
  add->states[CIRCPAD_STATE_BURST].length_dist.param2 = 4;
  add->states[CIRCPAD_STATE_BURST].max_length = 4;

  add->conditions.requires_vanguards = 1;
  add->conditions.min_hops = 3;
  add->conditions.state_mask = CIRCPAD_CIRC_OPENED|
           CIRCPAD_CIRC_STREAMS|CIRCPAD_CIRC_HAS_NO_RELAY_EARLY;
  add->conditions.purpose_mask = CIRCPAD_PURPOSE_ALL;
  register_padding_machine(add, origin_padding_machines);

  add = helper_create_conditional_machine();
  add->machine_num = 2;
  register_padding_machine(add, relay_padding_machines);

  add = helper_create_conditional_machine();
  add->machine_num = 3;
  register_padding_machine(add, relay_padding_machines);
}

void
test_circuitpadding_conditions(void *arg)
{
  /**
   * Test plan:
   *  0. Make a few origin and client machines with diff conditions
   *     * vanguards, purposes, has_opened circs, no relay early
   *     * Client side should_negotiate_end
   *     * Length limits
   *  1. Test STATE_END transitions
   *  2. Test new machine after end with same conditions
   *  3. Test new machine due to changed conditions
   *     * Esp: built event, no relay early, no streams
   * XXX: Diff test:
   *  1. Test STATE_END with pending timers
   *  2. Test marking a circuit before padding callback fires
   *  3. Test freeing a circuit before padding callback fires
   */
  int64_t actual_mocked_monotime_start;
  (void)arg;
  MOCK(circuitmux_attach_circuit, circuitmux_attach_circuit_mock);

  nodes_init();
  dummy_channel.cmux = circuitmux_alloc();
  relay_side = (circuit_t *)new_fake_orcirc(&dummy_channel,
                                            &dummy_channel);
  client_side = (circuit_t *)origin_circuit_new();
  relay_side->purpose = CIRCUIT_PURPOSE_OR;
  client_side->purpose = CIRCUIT_PURPOSE_C_GENERAL;

  monotime_init();
  monotime_enable_test_mocking();
  actual_mocked_monotime_start = MONOTIME_MOCK_START;
  monotime_set_mock_time_nsec(actual_mocked_monotime_start);
  monotime_coarse_set_mock_time_nsec(actual_mocked_monotime_start);
  curr_mocked_time = actual_mocked_monotime_start;

  /* This is needed so that we are not considered to be dormant */
  note_user_activity(20);

  timers_initialize();
  helper_create_conditional_machines();

  MOCK(circuit_package_relay_cell,
       circuit_package_relay_cell_mock);
  MOCK(node_get_by_id,
       node_get_by_id_mock);

  /* Simulate extend. This should result in the original machine getting
   * added, since the circuit is not built */
  simulate_single_hop_extend(client_side, relay_side, 1);
  simulate_single_hop_extend(client_side, relay_side, 1);

  /* Verify that machine #2 is added */
  tt_int_op(client_side->padding_machine[0]->machine_num, OP_EQ, 2);
  tt_int_op(relay_side->padding_machine[0]->machine_num, OP_EQ, 2);

  /* Deliver a padding cell to the client, to trigger burst state */
  circpad_cell_event_padding_sent(client_side);

  /* This should have trigger length shutdown condition on client.. */
  tt_ptr_op(client_side->padding_info[0], OP_EQ, NULL);
  tt_ptr_op(client_side->padding_machine[0], OP_EQ, NULL);

  /* Verify machine is gone from both sides */
  tt_ptr_op(relay_side->padding_info[0], OP_EQ, NULL);
  tt_ptr_op(relay_side->padding_machine[0], OP_EQ, NULL);

  /* Send another event.. verify machine gets re-added properly
   * (test race with shutdown) */
  simulate_single_hop_extend(client_side, relay_side, 1);
  tt_int_op(client_side->padding_machine[0]->machine_num, OP_EQ, 2);
  tt_int_op(relay_side->padding_machine[0]->machine_num, OP_EQ, 2);

  TO_ORIGIN_CIRCUIT(client_side)->p_streams = 0;
  circpad_machine_event_circ_has_no_streams(TO_ORIGIN_CIRCUIT(client_side));
  tt_int_op(client_side->padding_machine[0]->machine_num, OP_EQ, 2);
  tt_int_op(relay_side->padding_machine[0]->machine_num, OP_EQ, 2);

  /* Now make the circuit opened and send built event */
  TO_ORIGIN_CIRCUIT(client_side)->has_opened = 1;
  circpad_machine_event_circ_built(TO_ORIGIN_CIRCUIT(client_side));
  tt_int_op(client_side->padding_machine[0]->machine_num, OP_EQ, 2);
  tt_int_op(relay_side->padding_machine[0]->machine_num, OP_EQ, 2);

  TO_ORIGIN_CIRCUIT(client_side)->remaining_relay_early_cells = 0;
  circpad_machine_event_circ_has_no_relay_early(
          TO_ORIGIN_CIRCUIT(client_side));
  tt_int_op(client_side->padding_machine[0]->machine_num, OP_EQ, 2);
  tt_int_op(relay_side->padding_machine[0]->machine_num, OP_EQ, 2);

  get_options_mutable()->HSLayer2Nodes = (void*)1;
  TO_ORIGIN_CIRCUIT(client_side)->p_streams = (void*)1;
  circpad_machine_event_circ_has_streams(TO_ORIGIN_CIRCUIT(client_side));

  /* Verify different machine is added */
  tt_int_op(client_side->padding_machine[0]->machine_num, OP_EQ, 3);
  tt_int_op(relay_side->padding_machine[0]->machine_num, OP_EQ, 3);

  /* Hold off on negotiated */
  deliver_negotiated = 0;

  /* Deliver a padding cell to the client, to trigger burst state */
  circpad_cell_event_padding_sent(client_side);

  /* This should have trigger length shutdown condition on client
   * but not the response for the padding machine */
  tt_ptr_op(client_side->padding_info[0], OP_EQ, NULL);
  tt_ptr_op(client_side->padding_machine[0], OP_NE, NULL);

  /* Verify machine is gone from the relay (but negotiated not back yet */
  tt_ptr_op(relay_side->padding_info[0], OP_EQ, NULL);
  tt_ptr_op(relay_side->padding_machine[0], OP_EQ, NULL);

  /* Add another hop and verify it's back */
  simulate_single_hop_extend(client_side, relay_side, 1);

  tt_int_op(client_side->padding_machine[0]->machine_num, OP_EQ, 3);
  tt_int_op(relay_side->padding_machine[0]->machine_num, OP_EQ, 3);

  tt_ptr_op(client_side->padding_info[0], OP_NE, NULL);
  tt_ptr_op(relay_side->padding_info[0], OP_NE, NULL);

 done:
  /* XXX: Free everything */
  return;
}

/** Disabled unstable test until #29298 is implemented (see #29122) */
#if 0
void
test_circuitpadding_circuitsetup_machine(void *arg)
{
  int64_t actual_mocked_monotime_start;
  /**
   * Test case plan:
   *
   * 1. Simulate a normal circuit setup pattern
   *    a. Application traffic
   *
   * FIXME: This should focus more on exercising the machine
   * features rather than actual traffic patterns. For example,
   * test cancellation and bins empty/refill
   */
  (void)arg;

  MOCK(circuitmux_attach_circuit, circuitmux_attach_circuit_mock);

  dummy_channel.cmux = circuitmux_alloc();
  client_side = TO_CIRCUIT(origin_circuit_new());
  relay_side = TO_CIRCUIT(new_fake_orcirc(&dummy_channel, &dummy_channel));

  relay_side->purpose = CIRCUIT_PURPOSE_OR;
  client_side->purpose = CIRCUIT_PURPOSE_C_GENERAL;

  nodes_init();

  monotime_init();
  monotime_enable_test_mocking();
  actual_mocked_monotime_start = MONOTIME_MOCK_START;
  monotime_set_mock_time_nsec(actual_mocked_monotime_start);
  monotime_coarse_set_mock_time_nsec(actual_mocked_monotime_start);
  curr_mocked_time = actual_mocked_monotime_start;

  timers_initialize();
  circpad_machines_init();

  MOCK(circuit_package_relay_cell,
       circuit_package_relay_cell_mock);
  MOCK(node_get_by_id,
       node_get_by_id_mock);

  /* Test case #1: Build a 3 hop circuit, then wait and let pad */
  simulate_single_hop_extend(client_side, relay_side, 1);
  simulate_single_hop_extend(client_side, relay_side, 1);
  simulate_single_hop_extend(client_side, relay_side, 1);

  tt_int_op(n_client_cells, OP_EQ, 1);
  tt_int_op(n_relay_cells, OP_EQ, 1);
  tt_int_op(client_side->padding_info[0]->current_state, OP_EQ,
                CIRCPAD_STATE_BURST);
  tt_int_op(relay_side->padding_info[0]->current_state, OP_EQ,
          CIRCPAD_STATE_BURST);

  tt_u64_op(client_side->padding_info[0]->padding_scheduled_at_usec,
            OP_NE, 0);
  tt_int_op(relay_side->padding_info[0]->is_padding_timer_scheduled,
            OP_EQ, 0);
  timers_advance_and_run(2000);
  tt_int_op(n_client_cells, OP_EQ, 2);
  tt_int_op(n_relay_cells, OP_EQ, 1);

  tt_int_op(relay_side->padding_info[0]->current_state, OP_EQ,
              CIRCPAD_STATE_GAP);

  tt_u64_op(client_side->padding_info[0]->padding_scheduled_at_usec,
            OP_EQ, 0);
  tt_u64_op(relay_side->padding_info[0]->padding_scheduled_at_usec,
            OP_NE, 0);
  timers_advance_and_run(5000);
  tt_int_op(n_client_cells, OP_EQ, 2);
  tt_int_op(n_relay_cells, OP_EQ, 2);

  tt_u64_op(client_side->padding_info[0]->padding_scheduled_at_usec,
            OP_NE, 0);
  tt_u64_op(relay_side->padding_info[0]->padding_scheduled_at_usec,
            OP_EQ, 0);
  timers_advance_and_run(2000);
  tt_int_op(n_client_cells, OP_EQ, 3);
  tt_int_op(n_relay_cells, OP_EQ, 2);

  tt_u64_op(client_side->padding_info[0]->padding_scheduled_at_usec,
            OP_EQ, 0);
  tt_u64_op(relay_side->padding_info[0]->padding_scheduled_at_usec,
            OP_NE, 0);
  timers_advance_and_run(5000);
  tt_int_op(n_client_cells, OP_EQ, 3);
  tt_int_op(n_relay_cells, OP_EQ, 3);

  tt_u64_op(client_side->padding_info[0]->padding_scheduled_at_usec,
            OP_NE, 0);
  tt_u64_op(relay_side->padding_info[0]->padding_scheduled_at_usec,
            OP_EQ, 0);
  timers_advance_and_run(2000);
  tt_int_op(n_client_cells, OP_EQ, 4);
  tt_int_op(n_relay_cells, OP_EQ, 3);

  tt_u64_op(client_side->padding_info[0]->padding_scheduled_at_usec,
            OP_EQ, 0);
  tt_u64_op(relay_side->padding_info[0]->padding_scheduled_at_usec,
            OP_NE, 0);
  timers_advance_and_run(5000);
  tt_int_op(n_client_cells, OP_EQ, 4);
  tt_int_op(n_relay_cells, OP_EQ, 4);

  tt_u64_op(client_side->padding_info[0]->padding_scheduled_at_usec,
            OP_NE, 0);
  tt_u64_op(relay_side->padding_info[0]->padding_scheduled_at_usec,
            OP_EQ, 0);
  timers_advance_and_run(2000);
  tt_int_op(n_client_cells, OP_EQ, 5);
  tt_int_op(n_relay_cells, OP_EQ, 4);

  tt_u64_op(client_side->padding_info[0]->padding_scheduled_at_usec,
            OP_EQ, 0);
  tt_u64_op(relay_side->padding_info[0]->padding_scheduled_at_usec,
            OP_NE, 0);
  timers_advance_and_run(5000);
  tt_int_op(n_client_cells, OP_EQ, 5);
  tt_int_op(n_relay_cells, OP_EQ, 5);

  tt_u64_op(client_side->padding_info[0]->padding_scheduled_at_usec,
            OP_NE, 0);
  tt_u64_op(relay_side->padding_info[0]->padding_scheduled_at_usec,
            OP_EQ, 0);
  timers_advance_and_run(2000);
  tt_int_op(n_client_cells, OP_EQ, 6);
  tt_int_op(n_relay_cells, OP_EQ, 5);

  tt_u64_op(client_side->padding_info[0]->padding_scheduled_at_usec,
            OP_EQ, 0);
  tt_u64_op(relay_side->padding_info[0]->padding_scheduled_at_usec,
            OP_NE, 0);
  timers_advance_and_run(5000);
  tt_int_op(n_client_cells, OP_EQ, 6);
  tt_int_op(n_relay_cells, OP_EQ, 6);

  tt_int_op(client_side->padding_info[0]->current_state,
            OP_EQ, CIRCPAD_STATE_END);
  tt_u64_op(client_side->padding_info[0]->padding_scheduled_at_usec,
            OP_EQ, 0);
  tt_int_op(relay_side->padding_info[0]->current_state,
            OP_EQ, CIRCPAD_STATE_GAP);
  tt_u64_op(relay_side->padding_info[0]->padding_scheduled_at_usec,
            OP_EQ, 0);

  /* Verify we can't schedule padding in END state */
  circpad_decision_t ret =
      circpad_machine_schedule_padding(client_side->padding_info[0]);
  tt_int_op(ret, OP_EQ, CIRCPAD_STATE_UNCHANGED);

  /* Simulate application traffic */
  circpad_cell_event_nonpadding_sent(client_side);
  circpad_deliver_unrecognized_cell_events(relay_side, CELL_DIRECTION_OUT);
  circpad_deliver_unrecognized_cell_events(relay_side, CELL_DIRECTION_IN);
  circpad_deliver_recognized_relay_cell_events(client_side, RELAY_COMMAND_DATA,
                                  TO_ORIGIN_CIRCUIT(client_side)->cpath->next);

  tt_ptr_op(client_side->padding_info[0], OP_EQ, NULL);
  tt_ptr_op(client_side->padding_machine[0], OP_EQ, NULL);

  tt_ptr_op(relay_side->padding_info[0], OP_EQ, NULL);
  tt_ptr_op(relay_side->padding_machine[0], OP_EQ, NULL);
  tt_int_op(n_client_cells, OP_EQ, 6);
  tt_int_op(n_relay_cells, OP_EQ, 7);

  // Test timer cancellation
  simulate_single_hop_extend(client_side, relay_side, 1);
  simulate_single_hop_extend(client_side, relay_side, 1);
  timers_advance_and_run(5000);
  circpad_cell_event_padding_received(client_side);

  tt_int_op(client_side->padding_info[0]->current_state, OP_EQ,
                CIRCPAD_STATE_BURST);
  tt_int_op(relay_side->padding_info[0]->current_state, OP_EQ,
          CIRCPAD_STATE_GAP);

  tt_int_op(n_client_cells, OP_EQ, 8);
  tt_int_op(n_relay_cells, OP_EQ, 8);
  tt_u64_op(client_side->padding_info[0]->padding_scheduled_at_usec,
            OP_NE, 0);
  tt_u64_op(relay_side->padding_info[0]->padding_scheduled_at_usec,
            OP_NE, 0);

  /* Test timer cancel due to state rules */
  circpad_cell_event_nonpadding_sent(client_side);
  tt_u64_op(client_side->padding_info[0]->padding_scheduled_at_usec,
            OP_EQ, 0);
  circpad_cell_event_padding_received(client_side);
  tt_u64_op(client_side->padding_info[0]->padding_scheduled_at_usec,
            OP_NE, 0);

  /* Simulate application traffic to cancel timer */
  circpad_cell_event_nonpadding_sent(client_side);
  circpad_deliver_unrecognized_cell_events(relay_side, CELL_DIRECTION_OUT);
  circpad_deliver_unrecognized_cell_events(relay_side, CELL_DIRECTION_IN);
  circpad_deliver_recognized_relay_cell_events(client_side, RELAY_COMMAND_DATA,
                                  TO_ORIGIN_CIRCUIT(client_side)->cpath->next);

  tt_ptr_op(client_side->padding_info[0], OP_EQ, NULL);
  tt_ptr_op(client_side->padding_machine[0], OP_EQ, NULL);

  tt_ptr_op(relay_side->padding_info[0], OP_EQ, NULL);
  tt_ptr_op(relay_side->padding_machine[0], OP_EQ, NULL);

  /* No cells sent, except negotiate end from relay */
  tt_int_op(n_client_cells, OP_EQ, 8);
  tt_int_op(n_relay_cells, OP_EQ, 9);

  /* Test mark for close and free */
  simulate_single_hop_extend(client_side, relay_side, 1);
  simulate_single_hop_extend(client_side, relay_side, 1);
  timers_advance_and_run(5000);
  circpad_cell_event_padding_received(client_side);

  tt_int_op(n_client_cells, OP_EQ, 10);
  tt_int_op(n_relay_cells, OP_EQ, 10);

  tt_int_op(client_side->padding_info[0]->current_state, OP_EQ,
                CIRCPAD_STATE_BURST);
  tt_int_op(relay_side->padding_info[0]->current_state, OP_EQ,
          CIRCPAD_STATE_GAP);

  tt_u64_op(client_side->padding_info[0]->padding_scheduled_at_usec,
            OP_NE, 0);
  tt_u64_op(relay_side->padding_info[0]->padding_scheduled_at_usec,
            OP_NE, 0);
  circuit_mark_for_close(client_side, END_CIRC_REASON_FLAG_REMOTE);
  free_fake_orcirc(relay_side);
  timers_advance_and_run(5000);

  /* No cells sent */
  tt_int_op(n_client_cells, OP_EQ, 10);
  tt_int_op(n_relay_cells, OP_EQ, 10);

 done:
  free_fake_origin_circuit(TO_ORIGIN_CIRCUIT(client_side));

  circuitmux_detach_all_circuits(dummy_channel.cmux, NULL);
  circuitmux_free(dummy_channel.cmux);
  timers_shutdown();
  monotime_disable_test_mocking();
  UNMOCK(circuit_package_relay_cell);
  UNMOCK(circuitmux_attach_circuit);

  return;
}
#endif

/** Helper function: Initializes a padding machine where every state uses the
 *  uniform probability distribution.  */
static void
helper_circpad_circ_distribution_machine_setup(int min, int max)
{
  circpad_machine_states_init(&circ_client_machine, 7);

  circpad_state_t *zero_st = &circ_client_machine.states[0];
  zero_st->next_state[CIRCPAD_EVENT_NONPADDING_RECV] = 1;
  zero_st->iat_dist.type = CIRCPAD_DIST_UNIFORM;
  /* param2 is upper bound, param1 is lower */
  zero_st->iat_dist.param1 = min;
  zero_st->iat_dist.param2 = max;
  zero_st->dist_added_shift_usec = min;
  zero_st->dist_max_sample_usec = max;

  circpad_state_t *first_st = &circ_client_machine.states[1];
  first_st->next_state[CIRCPAD_EVENT_NONPADDING_RECV] = 2;
  first_st->iat_dist.type = CIRCPAD_DIST_LOGISTIC;
  /* param1 is Mu, param2 is sigma. */
  first_st->iat_dist.param1 = 9;
  first_st->iat_dist.param2 = 3;
  first_st->dist_added_shift_usec = min;
  first_st->dist_max_sample_usec = max;

  circpad_state_t *second_st = &circ_client_machine.states[2];
  second_st->next_state[CIRCPAD_EVENT_NONPADDING_RECV] = 3;
  second_st->iat_dist.type = CIRCPAD_DIST_LOG_LOGISTIC;
  /* param1 is Alpha, param2 is 1.0/Beta */
  second_st->iat_dist.param1 = 1;
  second_st->iat_dist.param2 = 0.5;
  second_st->dist_added_shift_usec = min;
  second_st->dist_max_sample_usec = max;

  circpad_state_t *third_st = &circ_client_machine.states[3];
  third_st->next_state[CIRCPAD_EVENT_NONPADDING_RECV] = 4;
  third_st->iat_dist.type = CIRCPAD_DIST_GEOMETRIC;
  /* param1 is 'p' (success probability) */
  third_st->iat_dist.param1 = 0.2;
  third_st->dist_added_shift_usec = min;
  third_st->dist_max_sample_usec = max;

  circpad_state_t *fourth_st = &circ_client_machine.states[4];
  fourth_st->next_state[CIRCPAD_EVENT_NONPADDING_RECV] = 5;
  fourth_st->iat_dist.type = CIRCPAD_DIST_WEIBULL;
  /* param1 is k, param2 is Lambda */
  fourth_st->iat_dist.param1 = 1.5;
  fourth_st->iat_dist.param2 = 1;
  fourth_st->dist_added_shift_usec = min;
  fourth_st->dist_max_sample_usec = max;

  circpad_state_t *fifth_st = &circ_client_machine.states[5];
  fifth_st->next_state[CIRCPAD_EVENT_NONPADDING_RECV] = 6;
  fifth_st->iat_dist.type = CIRCPAD_DIST_PARETO;
  /* param1 is sigma, param2 is xi */
  fifth_st->iat_dist.param1 = 1;
  fifth_st->iat_dist.param2 = 5;
  fifth_st->dist_added_shift_usec = min;
  fifth_st->dist_max_sample_usec = max;
}

/** Simple test that the padding delays sampled from a uniform distribution
 *  actually faill within the uniform distribution range. */
static void
test_circuitpadding_sample_distribution(void *arg)
{
  circpad_machine_runtime_t *mi;
  int n_samples;
  int n_states;

  (void) arg;

  /* mock this function so that we dont actually schedule any padding */
  MOCK(circpad_machine_schedule_padding,
       circpad_machine_schedule_padding_mock);

  /* Initialize a machine with multiple probability distributions */
  circpad_machines_init();
  helper_circpad_circ_distribution_machine_setup(0, 10);

  /* Initialize machine and circuits */
  client_side = TO_CIRCUIT(origin_circuit_new());
  client_side->purpose = CIRCUIT_PURPOSE_C_GENERAL;
  client_side->padding_machine[0] = &circ_client_machine;
  client_side->padding_info[0] =
    circpad_circuit_machineinfo_new(client_side, 0);
  mi = client_side->padding_info[0];

  /* For every state, sample a bunch of values from the distribution and ensure
   * they fall within range. */
  for (n_states = 0 ; n_states < 6; n_states++) {
    /* Make sure we in the right state */
    tt_int_op(client_side->padding_info[0]->current_state, OP_EQ, n_states);

    for (n_samples = 0; n_samples < 100; n_samples++) {
      circpad_delay_t delay = circpad_machine_sample_delay(mi);
      tt_int_op(delay, OP_GE, 0);
      tt_int_op(delay, OP_LE, 10);
    }

    /* send a non-padding cell to move to the next machine state */
    circpad_cell_event_nonpadding_received((circuit_t*)client_side);
  }

 done:
  free_fake_origin_circuit(TO_ORIGIN_CIRCUIT(client_side));
  UNMOCK(circpad_machine_schedule_padding);
}

static circpad_decision_t
circpad_machine_spec_transition_mock(circpad_machine_runtime_t *mi,
                                circpad_event_t event)
{
  (void) mi;
  (void) event;

  return CIRCPAD_STATE_UNCHANGED;
}

/* Test per-machine padding rate limits */
static void
test_circuitpadding_machine_rate_limiting(void *arg)
{
  (void) arg;
  bool retval;
  circpad_machine_runtime_t *mi;
  int i;

  /* Ignore machine transitions for the purposes of this function, we only
   * really care about padding counts */
  MOCK(circpad_machine_spec_transition, circpad_machine_spec_transition_mock);
  MOCK(circpad_send_command_to_hop, circpad_send_command_to_hop_mock);

  /* Setup machine and circuits */
  client_side = TO_CIRCUIT(origin_circuit_new());
  client_side->purpose = CIRCUIT_PURPOSE_C_GENERAL;
  helper_create_basic_machine();
  client_side->padding_machine[0] = &circ_client_machine;
  client_side->padding_info[0] =
    circpad_circuit_machineinfo_new(client_side, 0);
  mi = client_side->padding_info[0];
  /* Set up the machine info so that we can get through the basic functions */
  mi->state_length = CIRCPAD_STATE_LENGTH_INFINITE;

  /* First we are going to test the per-machine rate limits */
  circ_client_machine.max_padding_percent = 50;
  circ_client_machine.allowed_padding_count = 100;

  /* Check padding limit, should be fine since we haven't sent anything yet. */
  retval = circpad_machine_reached_padding_limit(mi);
  tt_int_op(retval, OP_EQ, 0);

  /* Send 99 padding cells which is below circpad_global_allowed_cells=100, so
   * the rate limit will not trigger */
  for (i=0;i<99;i++) {
    circpad_send_padding_cell_for_callback(mi);
  }
  retval = circpad_machine_reached_padding_limit(mi);
  tt_int_op(retval, OP_EQ, 0);

  /* Now send another padding cell to pass circpad_global_allowed_cells=100,
     and see that the limit will trigger */
  circpad_send_padding_cell_for_callback(mi);
  retval = circpad_machine_reached_padding_limit(mi);
  tt_int_op(retval, OP_EQ, 1);

  retval = circpad_machine_schedule_padding(mi);
  tt_int_op(retval, OP_EQ, CIRCPAD_STATE_UNCHANGED);

  /* Cover wrap */
  for (;i<UINT16_MAX;i++) {
    circpad_send_padding_cell_for_callback(mi);
  }
  tt_int_op(mi->padding_sent, OP_EQ, UINT16_MAX/2+1);

  tt_ptr_op(client_side->padding_info[0], OP_EQ, mi);
  for (i=0;i<UINT16_MAX;i++) {
    circpad_cell_event_nonpadding_sent(client_side);
  }

  tt_int_op(mi->nonpadding_sent, OP_EQ, UINT16_MAX/2);
  tt_int_op(mi->padding_sent, OP_EQ, UINT16_MAX/4+1);

 done:
  free_fake_origin_circuit(TO_ORIGIN_CIRCUIT(client_side));
}

/* Test global padding rate limits */
static void
test_circuitpadding_global_rate_limiting(void *arg)
{
  (void) arg;
  bool retval;
  circpad_machine_runtime_t *mi;
  int i;
  int64_t actual_mocked_monotime_start;

  /* Ignore machine transitions for the purposes of this function, we only
   * really care about padding counts */
  MOCK(circpad_machine_spec_transition, circpad_machine_spec_transition_mock);
  MOCK(circuitmux_attach_circuit, circuitmux_attach_circuit_mock);
  MOCK(circuit_package_relay_cell,
       circuit_package_relay_cell_mock);
  MOCK(monotime_absolute_usec, mock_monotime_absolute_usec);

  monotime_init();
  monotime_enable_test_mocking();
  actual_mocked_monotime_start = MONOTIME_MOCK_START;
  monotime_set_mock_time_nsec(actual_mocked_monotime_start);
  monotime_coarse_set_mock_time_nsec(actual_mocked_monotime_start);
  curr_mocked_time = actual_mocked_monotime_start;
  timers_initialize();

  client_side = (circuit_t *)origin_circuit_new();
  client_side->purpose = CIRCUIT_PURPOSE_C_GENERAL;
  dummy_channel.cmux = circuitmux_alloc();

  /* Setup machine and circuits */
  relay_side = (circuit_t *)new_fake_orcirc(&dummy_channel, &dummy_channel);
  relay_side->purpose = CIRCUIT_PURPOSE_OR;
  helper_create_basic_machine();
  relay_side->padding_machine[0] = &circ_client_machine;
  relay_side->padding_info[0] =
    circpad_circuit_machineinfo_new(relay_side, 0);
  mi = relay_side->padding_info[0];
  /* Set up the machine info so that we can get through the basic functions */
  mi->state_length = CIRCPAD_STATE_LENGTH_INFINITE;

  simulate_single_hop_extend(client_side, relay_side, 1);
  simulate_single_hop_extend(client_side, relay_side, 1);

  /* Now test the global limits by setting up the consensus */
  networkstatus_t vote1;
  vote1.net_params = smartlist_new();
  smartlist_split_string(vote1.net_params,
         "circpad_global_allowed_cells=100 circpad_global_max_padding_pct=50",
                         NULL, 0, 0);
  /* Register global limits with the padding subsystem */
  circpad_new_consensus_params(&vote1);

  /* Check padding limit, should be fine since we haven't sent anything yet. */
  retval = circpad_machine_reached_padding_limit(mi);
  tt_int_op(retval, OP_EQ, 0);

  /* Send 99 padding cells which is below circpad_global_allowed_cells=100, so
   * the rate limit will not trigger */
  for (i=0;i<99;i++) {
    circpad_send_padding_cell_for_callback(mi);
  }
  retval = circpad_machine_reached_padding_limit(mi);
  tt_int_op(retval, OP_EQ, 0);

  /* Now send another padding cell to pass circpad_global_allowed_cells=100,
     and see that the limit will trigger */
  circpad_send_padding_cell_for_callback(mi);
  retval = circpad_machine_reached_padding_limit(mi);
  tt_int_op(retval, OP_EQ, 1);

  retval = circpad_machine_schedule_padding(mi);
  tt_int_op(retval, OP_EQ, CIRCPAD_STATE_UNCHANGED);

  /* Now send 92 non-padding cells to get near the
   * circpad_global_max_padding_pct=50 limit; in particular with 96 non-padding
   * cells, the padding traffic is still 51% of total traffic so limit should
   * trigger */
  for (i=0;i<92;i++) {
    circpad_cell_event_nonpadding_sent(relay_side);
  }
  retval = circpad_machine_reached_padding_limit(mi);
  tt_int_op(retval, OP_EQ, 1);

  /* Send another non-padding cell to bring the padding traffic to 50% of total
   * traffic and get past the limit */
  circpad_cell_event_nonpadding_sent(relay_side);
  retval = circpad_machine_reached_padding_limit(mi);
  tt_int_op(retval, OP_EQ, 0);

 done:
  free_fake_orcirc(relay_side);
  circuitmux_detach_all_circuits(dummy_channel.cmux, NULL);
  circuitmux_free(dummy_channel.cmux);
  SMARTLIST_FOREACH(vote1.net_params, char *, cp, tor_free(cp));
  smartlist_free(vote1.net_params);
}

#define TEST_CIRCUITPADDING(name, flags) \
    { #name, test_##name, (flags), NULL, NULL }

struct testcase_t circuitpadding_tests[] = {
  TEST_CIRCUITPADDING(circuitpadding_tokens, TT_FORK),
  TEST_CIRCUITPADDING(circuitpadding_negotiation, TT_FORK),
  TEST_CIRCUITPADDING(circuitpadding_wronghop, TT_FORK),
  /** Disabled unstable test until #29298 is implemented (see #29122) */
  //  TEST_CIRCUITPADDING(circuitpadding_circuitsetup_machine, TT_FORK),
  TEST_CIRCUITPADDING(circuitpadding_conditions, TT_FORK),
  TEST_CIRCUITPADDING(circuitpadding_rtt, TT_FORK),
  TEST_CIRCUITPADDING(circuitpadding_sample_distribution, TT_FORK),
  TEST_CIRCUITPADDING(circuitpadding_machine_rate_limiting, TT_FORK),
  TEST_CIRCUITPADDING(circuitpadding_global_rate_limiting, TT_FORK),
  TEST_CIRCUITPADDING(circuitpadding_token_removal_lower, TT_FORK),
  TEST_CIRCUITPADDING(circuitpadding_token_removal_higher, TT_FORK),
  TEST_CIRCUITPADDING(circuitpadding_closest_token_removal, TT_FORK),
  TEST_CIRCUITPADDING(circuitpadding_closest_token_removal_usec, TT_FORK),
  TEST_CIRCUITPADDING(circuitpadding_token_removal_exact, TT_FORK),
  END_OF_TESTCASES
};<|MERGE_RESOLUTION|>--- conflicted
+++ resolved
@@ -997,12 +997,8 @@
 test_circuitpadding_tokens(void *arg)
 {
   const circpad_state_t *state;
-<<<<<<< HEAD
   circpad_machine_runtime_t *mi;
-=======
-  circpad_machine_state_t *mi;
   int64_t actual_mocked_monotime_start;
->>>>>>> 593b3360
   (void)arg;
 
   /** Test plan:
@@ -1149,15 +1145,9 @@
 
   /* 2.c. Bin 0 */
   {
-<<<<<<< HEAD
-    tt_int_op(mi->histogram[0], OP_EQ, 1);
-    circpad_machine_remove_higher_token(mi, state->histogram_edges[0]/2);
-=======
     tt_int_op(mi->histogram[0], OP_EQ, 0);
     mi->histogram[0] = 1;
-    circpad_machine_remove_higher_token(mi,
-         state->start_usec/2);
->>>>>>> 593b3360
+    circpad_machine_remove_higher_token(mi, state->histogram_edges[0]/2);
     tt_int_op(mi->histogram[0], OP_EQ, 0);
   }
 
