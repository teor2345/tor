/* Copyright (c) 2001-2004, Roger Dingledine.
 * Copyright (c) 2004-2006, Roger Dingledine, Nick Mathewson.
 * Copyright (c) 2007-2019, The Tor Project, Inc. */
/* See LICENSE for licensing information */

#include "orconfig.h"
#include <math.h>

#define BWAUTH_PRIVATE
#define CONFIG_PRIVATE
#define CONTROL_PRIVATE
#define DIRCACHE_PRIVATE
#define DIRCLIENT_PRIVATE
#define DIRSERV_PRIVATE
#define DIRVOTE_PRIVATE
#define DLSTATUS_PRIVATE
#define HIBERNATE_PRIVATE
#define NETWORKSTATUS_PRIVATE
#define NS_PARSE_PRIVATE
#define NODE_SELECT_PRIVATE
#define RELAY_PRIVATE
#define ROUTERLIST_PRIVATE
#define ROUTER_PRIVATE
#define UNPARSEABLE_PRIVATE
#define VOTEFLAGS_PRIVATE

#include "core/or/or.h"
#include "app/config/config.h"
#include "app/config/confparse.h"
#include "core/mainloop/connection.h"
#include "core/or/relay.h"
#include "core/or/versions.h"
#include "feature/client/bridges.h"
#include "feature/client/entrynodes.h"
#include "feature/control/control.h"
#include "feature/dirauth/bwauth.h"
#include "feature/dirauth/dirvote.h"
#include "feature/dirauth/dsigs_parse.h"
#include "feature/dirauth/process_descs.h"
#include "feature/dirauth/recommend_pkg.h"
#include "feature/dirauth/shared_random_state.h"
#include "feature/dirauth/voteflags.h"
#include "feature/dircache/dircache.h"
#include "feature/dircache/dirserv.h"
#include "feature/dirclient/dirclient.h"
#include "feature/dirclient/dlstatus.h"
#include "feature/dircommon/directory.h"
#include "feature/dircommon/fp_pair.h"
#include "feature/dircommon/voting_schedule.h"
#include "feature/hibernate/hibernate.h"
#include "feature/nodelist/authcert.h"
#include "feature/nodelist/dirlist.h"
#include "feature/nodelist/networkstatus.h"
#include "feature/nodelist/nickname.h"
#include "feature/nodelist/node_select.h"
#include "feature/nodelist/routerlist.h"
#include "feature/dirparse/authcert_parse.h"
#include "feature/dirparse/ns_parse.h"
#include "feature/dirparse/routerparse.h"
#include "feature/dirparse/unparseable.h"
#include "feature/nodelist/routerset.h"
#include "feature/nodelist/torcert.h"
#include "feature/relay/router.h"
#include "feature/relay/routerkeys.h"
#include "feature/relay/routermode.h"
#include "lib/compress/compress.h"
#include "lib/crypt_ops/crypto_ed25519.h"
#include "lib/crypt_ops/crypto_format.h"
#include "lib/crypt_ops/crypto_rand.h"
#include "lib/encoding/confline.h"
#include "lib/memarea/memarea.h"
#include "lib/osinfo/uname.h"
#include "test/log_test_helpers.h"
#include "test/test.h"
#include "test/test_dir_common.h"

#include "core/or/addr_policy_st.h"
#include "feature/nodelist/authority_cert_st.h"
#include "feature/nodelist/document_signature_st.h"
#include "feature/nodelist/extrainfo_st.h"
#include "feature/nodelist/networkstatus_st.h"
#include "feature/nodelist/networkstatus_voter_info_st.h"
#include "feature/dirauth/ns_detached_signatures_st.h"
#include "core/or/port_cfg_st.h"
#include "feature/nodelist/routerinfo_st.h"
#include "feature/nodelist/routerlist_st.h"
#include "core/or/tor_version_st.h"
#include "feature/dirauth/vote_microdesc_hash_st.h"
#include "feature/nodelist/vote_routerstatus_st.h"

#ifdef HAVE_SYS_STAT_H
#include <sys/stat.h>
#endif
#ifdef HAVE_UNISTD_H
#include <unistd.h>
#endif

#define NS_MODULE dir

static networkstatus_t *
networkstatus_parse_vote_from_string_(const char *s,
                                      const char **eos_out,
                                      enum networkstatus_type_t ns_type)
{
  size_t len = strlen(s);
  // memdup so that it won't be nul-terminated.
  char *tmp = tor_memdup(s, len);
  networkstatus_t *result =
    networkstatus_parse_vote_from_string(tmp, len, eos_out, ns_type);
  if (eos_out && *eos_out) {
    *eos_out = s + (*eos_out - tmp);
  }
  tor_free(tmp);
  return result;
}

static void
test_dir_nicknames(void *arg)
{
  (void)arg;
  tt_assert( is_legal_nickname("a"));
  tt_assert(!is_legal_nickname(""));
  tt_assert(!is_legal_nickname("abcdefghijklmnopqrst")); /* 20 chars */
  tt_assert(!is_legal_nickname("hyphen-")); /* bad char */
  tt_assert( is_legal_nickname("abcdefghijklmnopqrs")); /* 19 chars */
  tt_assert(!is_legal_nickname("$AAAAAAAA01234AAAAAAAAAAAAAAAAAAAAAAAAAAA"));
  /* valid */
  tt_assert( is_legal_nickname_or_hexdigest(
                                 "$AAAAAAAA01234AAAAAAAAAAAAAAAAAAAAAAAAAAA"));
  tt_assert( is_legal_nickname_or_hexdigest(
                         "$AAAAAAAA01234AAAAAAAAAAAAAAAAAAAAAAAAAAA=fred"));
  tt_assert( is_legal_nickname_or_hexdigest(
                         "$AAAAAAAA01234AAAAAAAAAAAAAAAAAAAAAAAAAAA~fred"));
  /* too short */
  tt_assert(!is_legal_nickname_or_hexdigest(
                                 "$AAAAAAAAAAAAAAAAAAAAAAAAAAAAAAAAAAAAAAA"));
  /* illegal char */
  tt_assert(!is_legal_nickname_or_hexdigest(
                                 "$AAAAAAzAAAAAAAAAAAAAAAAAAAAAAAAAAAAAAAAA"));
  /* hex part too long */
  tt_assert(!is_legal_nickname_or_hexdigest(
                         "$AAAAAAAAAAAAAAAAAAAAAAAAAAAAAAAAAAAAAAAAA"));
  tt_assert(!is_legal_nickname_or_hexdigest(
                         "$AAAAAAAAAAAAAAAAAAAAAAAAAAAAAAAAAAAAAAAAA=fred"));
  /* Bad nickname */
  tt_assert(!is_legal_nickname_or_hexdigest(
                         "$AAAAAAAAAAAAAAAAAAAAAAAAAAAAAAAAAAAAAAAAA="));
  tt_assert(!is_legal_nickname_or_hexdigest(
                         "$AAAAAAAAAAAAAAAAAAAAAAAAAAAAAAAAAAAAAAAAA~"));
  tt_assert(!is_legal_nickname_or_hexdigest(
                       "$AAAAAAAAAAAAAAAAAAAAAAAAAAAAAAAAAAAAAAAAA~hyphen-"));
  tt_assert(!is_legal_nickname_or_hexdigest(
                       "$AAAAAAAAAAAAAAAAAAAAAAAAAAAAAAAAAAAAAAAAA~"
                       "abcdefghijklmnoppqrst"));
  /* Bad extra char. */
  tt_assert(!is_legal_nickname_or_hexdigest(
                         "$AAAAAAAAAAAAAAAAAAAAAAAAAAAAAAAAAAAAAAAAA!"));
  tt_assert(is_legal_nickname_or_hexdigest("xyzzy"));
  tt_assert(is_legal_nickname_or_hexdigest("abcdefghijklmnopqrs"));
  tt_assert(!is_legal_nickname_or_hexdigest("abcdefghijklmnopqrst"));
 done:
  ;
}

/* Allocate and return a new routerinfo, with the fields set from the
 * arguments to this function.
 *
 * Also sets:
 *  - random RSA identity and onion keys,
 *  - the platform field using get_platform_str(), and
 *  - supports_tunnelled_dir_requests to 1.
 */
static routerinfo_t *
basic_routerinfo_new(const char *nickname, uint32_t ipv4_addr,
                     uint16_t or_port, uint16_t dir_port,
                     uint32_t bandwidthrate, uint32_t bandwidthburst,
                     uint32_t bandwidthcapacity,
                     time_t published_on)
{
  char platform[256];

  tor_assert(nickname);

  crypto_pk_t *pk1 = NULL, *pk2 = NULL;
  /* These keys are random: idx is ignored. */
  pk1 = pk_generate(0);
  pk2 = pk_generate(1);

  tor_assert(pk1);
  tor_assert(pk2);

  get_platform_str(platform, sizeof(platform));

  routerinfo_t *r1 = tor_malloc_zero(sizeof(routerinfo_t));

  r1->nickname = tor_strdup(nickname);
  r1->platform = tor_strdup(platform);

  r1->addr = ipv4_addr;
  r1->or_port = or_port;
  r1->dir_port = dir_port;
  r1->supports_tunnelled_dir_requests = 1;

  r1->onion_pkey = pk1;
  r1->identity_pkey = pk2;

  r1->bandwidthrate = bandwidthrate;
  r1->bandwidthburst = bandwidthburst;
  r1->bandwidthcapacity = bandwidthcapacity;

  r1->cache_info.published_on = published_on;

  return r1;
}

/* Allocate and return a new string containing a "router" line for r1. */
static char *
get_new_router_line(const routerinfo_t *r1)
{
  char *line = NULL;

  tor_assert(r1);

  tor_asprintf(&line,
               "router %s %s %d 0 %d\n",
               r1->nickname, fmt_addr32(r1->addr),
               r1->or_port, r1->dir_port);
  tor_assert(line);

  return line;
}

/* Allocate and return a new string containing a "platform" line for the
 * current Tor version and OS. */
static char *
get_new_platform_line(void)
{
  char *line = NULL;

  tor_asprintf(&line,
               "platform Tor %s on %s\n",
               VERSION, get_uname());
  tor_assert(line);

  return line;
}

/* Allocate and return a new string containing a "published" line for r1.
 * r1->cache_info.published_on must be between 0 and 59 seconds. */
static char *
get_new_published_line(const routerinfo_t *r1)
{
  char *line = NULL;

  tor_assert(r1);

  tor_assert(r1->cache_info.published_on >= 0);
  tor_assert(r1->cache_info.published_on <= 59);

  tor_asprintf(&line,
               "published 1970-01-01 00:00:%02u\n",
               (unsigned)r1->cache_info.published_on);
  tor_assert(line);

  return line;
}

/* Allocate and return a new string containing a "fingerprint" line for r1. */
static char *
get_new_fingerprint_line(const routerinfo_t *r1)
{
  char *line = NULL;
  char fingerprint[FINGERPRINT_LEN+1];

  tor_assert(r1);

  tor_assert(!crypto_pk_get_fingerprint(r1->identity_pkey, fingerprint, 1));
  tor_assert(strlen(fingerprint) > 0);

  tor_asprintf(&line,
               "fingerprint %s\n",
               fingerprint);
  tor_assert(line);

  return line;
}

/* Allocate and return a new string containing an "uptime" line with uptime t.
 *
 * You should pass a hard-coded value to this function, because even if we made
 * it reflect uptime, that still wouldn't make it right, because the two
 * descriptors might be made on different seconds.
 */
static char *
get_new_uptime_line(time_t t)
{
  char *line = NULL;

  tor_asprintf(&line,
               "uptime %u\n",
               (unsigned)t);
  tor_assert(line);

  return line;
}

/* Allocate and return a new string containing an "bandwidth" line for r1.
 */
static char *
get_new_bandwidth_line(const routerinfo_t *r1)
{
  char *line = NULL;

  tor_assert(r1);

  tor_asprintf(&line,
               "bandwidth %u %u %u\n",
               r1->bandwidthrate,
               r1->bandwidthburst,
               r1->bandwidthcapacity);
  tor_assert(line);

  return line;
}

/* Allocate and return a new string containing a key_name block for the
 * RSA key pk1.
 */
static char *
get_new_rsa_key_block(const char *key_name, crypto_pk_t *pk1)
{
  char *block = NULL;
  char *pk1_str = NULL;
  size_t pk1_str_len = 0;

  tor_assert(key_name);
  tor_assert(pk1);

  tor_assert(!crypto_pk_write_public_key_to_string(pk1, &pk1_str,
                                                   &pk1_str_len));
  tor_assert(pk1_str);
  tor_assert(pk1_str_len);

  tor_asprintf(&block,
               "%s\n%s",
               key_name,
               pk1_str);
  tor_assert(block);

  return block;
}

/* Allocate and return a new string containing an "onion-key" block for the
 * router r1.
 */
static char *
get_new_onion_key_block(const routerinfo_t *r1)
{
  tor_assert(r1);
  return get_new_rsa_key_block("onion-key", r1->onion_pkey);
}

/* Allocate and return a new string containing an "signing-key" block for the
 * router r1.
 */
static char *
get_new_signing_key_block(const routerinfo_t *r1)
{
  tor_assert(r1);
  return get_new_rsa_key_block("signing-key", r1->identity_pkey);
}

/* Allocate and return a new string containing an "ntor-onion-key" line for
 * the curve25519 public key ntor_onion_pubkey.
 */
static char *
get_new_ntor_onion_key_line(const curve25519_public_key_t *ntor_onion_pubkey)
{
  char *line = NULL;
  char cert_buf[256];
  int rv = 0;

  tor_assert(ntor_onion_pubkey);

  rv = base64_encode(cert_buf, sizeof(cert_buf),
                     (const char*)ntor_onion_pubkey->public_key, 32,
                     BASE64_ENCODE_MULTILINE);
  tor_assert(rv > 0);
  tor_assert(strlen(cert_buf) > 0);

  tor_asprintf(&line,
               "ntor-onion-key %s",
               cert_buf);
  tor_assert(line);

  return line;
}

/* Allocate and return a new string containing a "bridge-distribution-request"
 * line for options.
 */
static char *
get_new_bridge_distribution_request_line(const or_options_t *options)
{
  if (options->BridgeRelay) {
    return tor_strdup("bridge-distribution-request any\n");
  } else {
    return tor_strdup("");
  }
}

static smartlist_t *mocked_configured_ports = NULL;

/** Returns mocked_configured_ports */
static const smartlist_t *
mock_get_configured_ports(void)
{
  return mocked_configured_ports;
}

static tor_cert_t *
mock_tor_cert_dup_null(const tor_cert_t *cert)
{
  (void)cert;
  return NULL;
}

static crypto_pk_t *mocked_server_identitykey = NULL;

/* Returns mocked_server_identitykey with no checks. */
static crypto_pk_t *
mock_get_server_identity_key(void)
{
  return mocked_server_identitykey;
}

static crypto_pk_t *mocked_onionkey = NULL;

/* Returns mocked_onionkey with no checks. */
static crypto_pk_t *
mock_get_onion_key(void)
{
  return mocked_onionkey;
}

static routerinfo_t *mocked_routerinfo = NULL;

/* Returns mocked_routerinfo with no checks. */
static routerinfo_t *
mock_router_build_fresh_unsigned_routerinfo(void)
{
  return mocked_routerinfo;
}

static ed25519_keypair_t *mocked_master_signing_key = NULL;

/* Returns mocked_master_signing_key with no checks. */
static const ed25519_keypair_t *
mock_get_master_signing_keypair(void)
{
  return mocked_master_signing_key;
}

static struct tor_cert_st *mocked_signing_key_cert = NULL;

/* Returns mocked_signing_key_cert with no checks. */
static const struct tor_cert_st *
mock_get_master_signing_key_cert(void)
{
  return mocked_signing_key_cert;
}

static curve25519_keypair_t *mocked_curve25519_onion_key = NULL;

/* Returns mocked_curve25519_onion_key with no checks. */
static const curve25519_keypair_t *
mock_get_current_curve25519_keypair(void)
{
  return mocked_curve25519_onion_key;
}

/* Unmock get_configured_ports() and free mocked_configured_ports. */
static void
cleanup_mock_configured_ports(void)
{
  UNMOCK(get_configured_ports);

  if (mocked_configured_ports) {
    SMARTLIST_FOREACH(mocked_configured_ports, port_cfg_t *, p, tor_free(p));
    smartlist_free(mocked_configured_ports);
  }
}

/* Mock get_configured_ports() with a list containing or_port and dir_port.
 * If a port is 0, don't set it.
 * Only sets the minimal data required for the tests to pass. */
static void
setup_mock_configured_ports(uint16_t or_port, uint16_t dir_port)
{
  cleanup_mock_configured_ports();

  /* Fake just enough of an ORPort and DirPort to get by */
  MOCK(get_configured_ports, mock_get_configured_ports);
  mocked_configured_ports = smartlist_new();

  if (or_port) {
    port_cfg_t *or_port_cfg = tor_malloc_zero(sizeof(*or_port_cfg));
    or_port_cfg->type = CONN_TYPE_OR_LISTENER;
    or_port_cfg->addr.family = AF_INET;
    or_port_cfg->port = or_port;
    smartlist_add(mocked_configured_ports, or_port_cfg);
  }

  if (dir_port) {
    port_cfg_t *dir_port_cfg = tor_malloc_zero(sizeof(*dir_port_cfg));
    dir_port_cfg->type = CONN_TYPE_DIR_LISTENER;
    dir_port_cfg->addr.family = AF_INET;
    dir_port_cfg->port = dir_port;
    smartlist_add(mocked_configured_ports, dir_port_cfg);
  }
}

/* Clean up the data structures and unmock the functions needed for generating
 * a fresh descriptor. */
static void
cleanup_mocks_for_fresh_descriptor(void)
{
  tor_free(get_options_mutable()->Nickname);

  mocked_server_identitykey = NULL;
  UNMOCK(get_server_identity_key);

  mocked_onionkey = NULL;
  UNMOCK(get_onion_key);
}

/* Mock the data structures and functions needed for generating a fresh
 * descriptor.
 *
 * Sets options->Nickname, and mocks get_server_identity_key() with
 * server_identitykey, and get_onion_key() with onionkey.
 */
static void
setup_mocks_for_fresh_descriptor(const char *nickname,
                                 crypto_pk_t *server_identitykey,
                                 crypto_pk_t *onionkey)
{
  cleanup_mocks_for_fresh_descriptor();

  /* router_build_fresh_signed_extrainfo() requires options->Nickname */
  get_options_mutable()->Nickname = tor_strdup(nickname);

  /* router_build_fresh_signed_extrainfo() requires get_server_identity_key().
   * Use the same one as the call to router_dump_router_to_string() above.
   */
  mocked_server_identitykey = server_identitykey;
  MOCK(get_server_identity_key, mock_get_server_identity_key);

  /* router_dump_and_sign_routerinfo_descriptor_body() requires
   * get_onion_key(). Use the same one as r1.
   */
  mocked_onionkey = onionkey;
  MOCK(get_onion_key, mock_get_onion_key);
}

/* Set options based on arg.
 *
 * b: BridgeRelay 1
 * e: ExtraInfoStatistics 1
 * s: sets all the individual statistics options to 1
 *
 * Always sets AssumeReachable to 1.
 *
 * Does not set ServerTransportPlugin, because it's parsed before use.
 *
 * Does not set BridgeRecordUsageByCountry, because the tests don't have access
 * to a GeoIPFile or GeoIPv6File. */
static void
setup_dir_formats_options(const char *arg, or_options_t *options)
{
  /* Skip reachability checks for DirPort, ORPort, and tunnelled-dir-server */
  options->AssumeReachable = 1;

  if (strchr(arg, 'b')) {
    options->BridgeRelay = 1;
  }

  if (strchr(arg, 'e')) {
    options->ExtraInfoStatistics = 1;
  }

  if (strchr(arg, 's')) {
    options->DirReqStatistics = 1;
    options->HiddenServiceStatistics = 1;
    options->EntryStatistics = 1;
    options->CellStatistics = 1;
    options->ExitPortStatistics = 1;
    options->ConnDirectionStatistics = 1;
    options->PaddingStatistics = 1;
  }
}

/* Check that routerinfos r1 and rp1 are consistent.
 * Only performs some basic checks.
 */
#define CHECK_ROUTERINFO_CONSISTENCY(r1, rp1) \
STMT_BEGIN \
  tt_assert(r1); \
  tt_assert(rp1); \
\
  tt_int_op(rp1->addr,OP_EQ, r1->addr); \
  tt_int_op(rp1->or_port,OP_EQ, r1->or_port); \
  tt_int_op(rp1->dir_port,OP_EQ, r1->dir_port); \
  tt_int_op(rp1->bandwidthrate,OP_EQ, r1->bandwidthrate); \
  tt_int_op(rp1->bandwidthburst,OP_EQ, r1->bandwidthburst); \
  tt_int_op(rp1->bandwidthcapacity,OP_EQ, r1->bandwidthcapacity); \
  tt_int_op(crypto_pk_cmp_keys(rp1->onion_pkey, r1->onion_pkey), OP_EQ, 0); \
  tt_int_op(crypto_pk_cmp_keys(rp1->identity_pkey, r1->identity_pkey), \
            OP_EQ, 0); \
  tt_int_op(rp1->supports_tunnelled_dir_requests, OP_EQ, \
            r1->supports_tunnelled_dir_requests); \
STMT_END

/* Check that routerinfo r1 and extrainfo e1 are consistent.
 * Only performs some basic checks.
 */
#define CHECK_EXTRAINFO_CONSISTENCY(r1, e1) \
STMT_BEGIN \
  tt_assert(r1); \
  tt_assert(e1); \
\
  tt_str_op(e1->nickname, OP_EQ, r1->nickname); \
STMT_END

/** Run unit tests for router descriptor generation logic for a RSA-only
 * router. Tor versions without ed25519 (0.2.6 and earlier) are no longer
 * officially supported, but the authorities still accept their descriptors.
 */
static void
test_dir_formats_rsa(void *arg)
{
  char *buf = NULL;
  char *buf2 = NULL;
  char *cp = NULL;

  uint8_t *rsa_cc = NULL;

  routerinfo_t *r1 = NULL;
  extrainfo_t *e1 = NULL;
  routerinfo_t *rp1 = NULL;
  extrainfo_t *ep1 = NULL;

  smartlist_t *chunks = NULL;
  const char *msg = NULL;
  int rv = -1;

  or_options_t *options = get_options_mutable();
  setup_dir_formats_options((const char *)arg, options);

  hibernate_set_state_for_testing_(HIBERNATE_STATE_LIVE);

<<<<<<< HEAD
  get_platform_str(platform, sizeof(platform));
  r1 = tor_malloc_zero(sizeof(routerinfo_t));
  r1->addr = 0xc0a80001u; /* 192.168.0.1 */
  r1->cache_info.published_on = 0;
  r1->or_port = 9000;
  r1->dir_port = 9003;
  r1->supports_tunnelled_dir_requests = 1;
  tor_addr_parse(&r1->ipv6_addr, "1:2:3:4::");
  r1->ipv6_orport = 9999;
  router_set_rsa_onion_pkey(pk1, &r1->onion_pkey, &r1->onion_pkey_len);
=======
  /* r1 is a minimal, RSA-only descriptor, with DirPort and IPv6 */
  r1 = basic_routerinfo_new("Magri", 0xc0a80001u /* 192.168.0.1 */,
                            9000, 9003,
                            1000, 5000, 10000,
                            0);

>>>>>>> ad1705ec
  /* Fake just enough of an ntor key to get by */
  curve25519_keypair_t r1_onion_keypair;
  curve25519_keypair_generate(&r1_onion_keypair, 0);
  r1->onion_curve25519_pkey = tor_memdup(&r1_onion_keypair.pubkey,
                                         sizeof(curve25519_public_key_t));

  /* Now add IPv6 */
  tor_addr_parse(&r1->ipv6_addr, "1:2:3:4::");
  r1->ipv6_orport = 9999;

  r1->exit_policy = NULL;

  /* XXXX+++ router_dump_to_string should really take this from ri. */
  options->ContactInfo = tor_strdup("Magri White "
                                    "<magri@elsewhere.example.com>");

  setup_mock_configured_ports(r1->or_port, r1->dir_port);

  buf = router_dump_router_to_string(r1, r1->identity_pkey, NULL, NULL, NULL);
  tt_assert(buf);

  tor_free(options->ContactInfo);
  cleanup_mock_configured_ports();

  /* Synthesise a router descriptor, without the signature */
  chunks = smartlist_new();

  smartlist_add(chunks, get_new_router_line(r1));
  smartlist_add_strdup(chunks, "or-address [1:2:3:4::]:9999\n");

  smartlist_add(chunks, get_new_platform_line());
  smartlist_add(chunks, get_new_published_line(r1));
  smartlist_add(chunks, get_new_fingerprint_line(r1));

  smartlist_add(chunks, get_new_uptime_line(0));
  smartlist_add(chunks, get_new_bandwidth_line(r1));

  smartlist_add(chunks, get_new_onion_key_block(r1));
  smartlist_add(chunks, get_new_signing_key_block(r1));

  smartlist_add_strdup(chunks, "hidden-service-dir\n");

  smartlist_add_strdup(chunks, "contact Magri White "
                               "<magri@elsewhere.example.com>\n");

  smartlist_add(chunks, get_new_bridge_distribution_request_line(options));
  smartlist_add(chunks, get_new_ntor_onion_key_line(&r1_onion_keypair.pubkey));
  smartlist_add_strdup(chunks, "reject *:*\n");
  smartlist_add_strdup(chunks, "tunnelled-dir-server\n");

  smartlist_add_strdup(chunks, "router-signature\n");

  size_t len_out = 0;
  buf2 = smartlist_join_strings(chunks, "", 0, &len_out);
  SMARTLIST_FOREACH(chunks, char *, s, tor_free(s));
  smartlist_free(chunks);

  tt_assert(len_out > 0);

  buf[strlen(buf2)] = '\0'; /* Don't compare the sig; it's never the same
                             * twice */

  tt_str_op(buf,OP_EQ, buf2);
  tor_free(buf);

  setup_mock_configured_ports(r1->or_port, r1->dir_port);

  buf = router_dump_router_to_string(r1, r1->identity_pkey, NULL, NULL, NULL);
  tt_assert(buf);

  cleanup_mock_configured_ports();

  /* Now, try to parse buf */
  cp = buf;
  rp1 = router_parse_entry_from_string((const char*)cp,NULL,1,0,NULL,NULL);

  CHECK_ROUTERINFO_CONSISTENCY(r1, rp1);

  tt_assert(rp1->policy_is_reject_star);

  tor_free(buf);
  routerinfo_free(rp1);

  /* Test extrainfo creation.
   * We avoid calling router_build_fresh_unsigned_routerinfo(), because it's
   * too complex. Instead, we re-use the manually-created routerinfos.
   */

  /* Set up standard mocks and data */
  setup_mocks_for_fresh_descriptor(r1->nickname,
                                   r1->identity_pkey,
                                   r1->onion_pkey);

  /* router_build_fresh_signed_extrainfo() passes the result of
   * get_master_signing_key_cert() directly to tor_cert_dup(), which fails on
   * NULL. But we want a NULL ei->cache_info.signing_key_cert to test the
   * non-ed key path.
   */
  MOCK(tor_cert_dup, mock_tor_cert_dup_null);

  /* Fake just enough of an ORPort and DirPort to get by */
  setup_mock_configured_ports(r1->or_port, r1->dir_port);

  /* Test some of the low-level static functions. */
  e1 = router_build_fresh_signed_extrainfo(r1);
  tt_assert(e1);
  router_update_routerinfo_from_extrainfo(r1, e1);
  rv = router_dump_and_sign_routerinfo_descriptor_body(r1);
  tt_assert(rv == 0);
  msg = "";
  rv = routerinfo_incompatible_with_extrainfo(r1->identity_pkey, e1,
                                              &r1->cache_info, &msg);
  /* If they are incompatible, fail and show the msg string */
  tt_str_op(msg, OP_EQ, "");
  tt_assert(rv == 0);

  /* Now cleanup */
  cleanup_mocks_for_fresh_descriptor();

  UNMOCK(tor_cert_dup);

  cleanup_mock_configured_ports();

  CHECK_EXTRAINFO_CONSISTENCY(r1, e1);

  /* Test that the signed ri is parseable */
  tt_assert(r1->cache_info.signed_descriptor_body);
  cp = r1->cache_info.signed_descriptor_body;
  rp1 = router_parse_entry_from_string((const char*)cp,NULL,1,0,NULL,NULL);

  CHECK_ROUTERINFO_CONSISTENCY(r1, rp1);

  tt_assert(rp1->policy_is_reject_star);

  routerinfo_free(rp1);

  /* Test that the signed ei is parseable */
  tt_assert(e1->cache_info.signed_descriptor_body);
  cp = e1->cache_info.signed_descriptor_body;
  ep1 = extrainfo_parse_entry_from_string((const char*)cp,NULL,1,NULL,NULL);

  CHECK_EXTRAINFO_CONSISTENCY(r1, ep1);

  /* In future tests, we could check the actual extrainfo statistics. */

  extrainfo_free(ep1);

 done:
  dirserv_free_fingerprint_list();

  tor_free(options->ContactInfo);
  tor_free(options->Nickname);

  cleanup_mock_configured_ports();
  cleanup_mocks_for_fresh_descriptor();

  if (chunks) {
    SMARTLIST_FOREACH(chunks, char *, s, tor_free(s));
    smartlist_free(chunks);
  }

  routerinfo_free(r1);
  routerinfo_free(rp1);

  extrainfo_free(e1);
  extrainfo_free(ep1);

  tor_free(rsa_cc);

  tor_free(buf);
  tor_free(buf2);
}

/* Check that the exit policy in rp2 is as expected. */
#define CHECK_PARSED_EXIT_POLICY(rp2) \
STMT_BEGIN \
  tt_int_op(smartlist_len(rp2->exit_policy),OP_EQ, 2); \
 \
  p = smartlist_get(rp2->exit_policy, 0); \
  tt_int_op(p->policy_type,OP_EQ, ADDR_POLICY_ACCEPT); \
  tt_assert(tor_addr_is_null(&p->addr)); \
  tt_int_op(p->maskbits,OP_EQ, 0); \
  tt_int_op(p->prt_min,OP_EQ, 80); \
  tt_int_op(p->prt_max,OP_EQ, 80); \
 \
  p = smartlist_get(rp2->exit_policy, 1); \
  tt_int_op(p->policy_type,OP_EQ, ADDR_POLICY_REJECT); \
  tt_assert(tor_addr_eq(&p->addr, &ex2->addr)); \
  tt_int_op(p->maskbits,OP_EQ, 8); \
  tt_int_op(p->prt_min,OP_EQ, 24); \
  tt_int_op(p->prt_max,OP_EQ, 24); \
STMT_END

/** Run unit tests for router descriptor generation logic for a RSA + ed25519
 * router.
 */
static void
test_dir_formats_rsa_ed25519(void *arg)
{
  char *buf = NULL;
  char *buf2 = NULL;
  char *cp = NULL;

  char cert_buf[256];
  uint8_t *rsa_cc = NULL;
  time_t now = time(NULL);

  routerinfo_t *r2 = NULL;
  extrainfo_t *e2 = NULL;
  routerinfo_t *r2_out = NULL;
  routerinfo_t *rp2 = NULL;
  extrainfo_t *ep2 = NULL;
  addr_policy_t *ex1, *ex2;
  const addr_policy_t *p;

  smartlist_t *chunks = NULL;
  int rv = -1;

  or_options_t *options = get_options_mutable();
  setup_dir_formats_options((const char *)arg, options);

  hibernate_set_state_for_testing_(HIBERNATE_STATE_LIVE);

  /* r2 is a RSA + ed25519 descriptor, with an exit policy, but no DirPort or
   * IPv6 */
  r2 = basic_routerinfo_new("Fred", 0x0a030201u /* 10.3.2.1 */,
                            9005, 0,
                            3000, 3000, 3000,
                            5);

  /* Fake just enough of an ntor key to get by */
  curve25519_keypair_t r2_onion_keypair;
  curve25519_keypair_generate(&r2_onion_keypair, 0);
  r2->onion_curve25519_pkey = tor_memdup(&r2_onion_keypair.pubkey,
                                         sizeof(curve25519_public_key_t));

  /* Now add relay ed25519 keys
   * We can't use init_mock_ed_keys() here, because the keys are seeded */
  ed25519_keypair_t kp1, kp2;
  ed25519_secret_key_from_seed(&kp1.seckey,
                          (const uint8_t*)"YYYYYYYYYYYYYYYYYYYYYYYYYYYYYYYY");
  ed25519_public_key_generate(&kp1.pubkey, &kp1.seckey);
  ed25519_secret_key_from_seed(&kp2.seckey,
                          (const uint8_t*)"XXXXXXXXXXXXXXXXXXXXXXXXXXXXXXXX");
  ed25519_public_key_generate(&kp2.pubkey, &kp2.seckey);
  r2->cache_info.signing_key_cert = tor_cert_create(&kp1,
                                         CERT_TYPE_ID_SIGNING,
                                         &kp2.pubkey,
                                         now, 86400,
                                         CERT_FLAG_INCLUDE_SIGNING_KEY);
<<<<<<< HEAD
  r2->platform = tor_strdup(platform);
  r2->cache_info.published_on = 5;
  r2->or_port = 9005;
  r2->dir_port = 0;
  r2->supports_tunnelled_dir_requests = 1;
  router_set_rsa_onion_pkey(pk2, &r2->onion_pkey, &r2->onion_pkey_len);
  curve25519_keypair_t r2_onion_keypair;
  curve25519_keypair_generate(&r2_onion_keypair, 0);
  r2->onion_curve25519_pkey = tor_memdup(&r2_onion_keypair.pubkey,
                                         sizeof(curve25519_public_key_t));
  r2->identity_pkey = crypto_pk_dup_key(pk1);
  r2->bandwidthrate = r2->bandwidthburst = r2->bandwidthcapacity = 3000;
=======

  /* Now add an exit policy */
  ex1 = tor_malloc_zero(sizeof(addr_policy_t));
  ex2 = tor_malloc_zero(sizeof(addr_policy_t));
  ex1->policy_type = ADDR_POLICY_ACCEPT;
  tor_addr_from_ipv4h(&ex1->addr, 0);
  ex1->maskbits = 0;
  ex1->prt_min = ex1->prt_max = 80;
  ex2->policy_type = ADDR_POLICY_REJECT;
  tor_addr_from_ipv4h(&ex2->addr, 18<<24);
  ex2->maskbits = 8;
  ex2->prt_min = ex2->prt_max = 24;

>>>>>>> ad1705ec
  r2->exit_policy = smartlist_new();
  smartlist_add(r2->exit_policy, ex1);
  smartlist_add(r2->exit_policy, ex2);

  /* Fake just enough of an ORPort to get by */
  setup_mock_configured_ports(r2->or_port, 0);

  buf = router_dump_router_to_string(r2,
                                     r2->identity_pkey, r2->onion_pkey,
                                     &r2_onion_keypair, &kp2);
  tt_assert(buf);

  cleanup_mock_configured_ports();

  chunks = smartlist_new();

<<<<<<< HEAD
  buf = router_dump_router_to_string(r1, pk2, NULL, NULL, NULL);
  tt_assert(buf);
  cp = buf;
  rp1 = router_parse_entry_from_string((const char*)cp,NULL,1,0,NULL,NULL);
  tt_assert(rp1);
  tt_int_op(rp1->addr,OP_EQ, r1->addr);
  tt_int_op(rp1->or_port,OP_EQ, r1->or_port);
  tt_int_op(rp1->dir_port,OP_EQ, r1->dir_port);
  tt_int_op(rp1->bandwidthrate,OP_EQ, r1->bandwidthrate);
  tt_int_op(rp1->bandwidthburst,OP_EQ, r1->bandwidthburst);
  tt_int_op(rp1->bandwidthcapacity,OP_EQ, r1->bandwidthcapacity);
  crypto_pk_t *onion_pkey = router_get_rsa_onion_pkey(rp1->onion_pkey,
                                                      rp1->onion_pkey_len);
  tt_int_op(crypto_pk_cmp_keys(onion_pkey, pk1), OP_EQ, 0);
  crypto_pk_free(onion_pkey);
  tt_int_op(crypto_pk_cmp_keys(rp1->identity_pkey, pk2), OP_EQ, 0);
  tt_assert(rp1->supports_tunnelled_dir_requests);
  //tt_assert(rp1->exit_policy == NULL);
  tor_free(buf);
=======
  /* Synthesise a router descriptor, without the signatures */
  smartlist_add(chunks, get_new_router_line(r2));
>>>>>>> ad1705ec

  smartlist_add_strdup(chunks,
                       "identity-ed25519\n"
                       "-----BEGIN ED25519 CERT-----\n");
  base64_encode(cert_buf, sizeof(cert_buf),
                (const char*)r2->cache_info.signing_key_cert->encoded,
                r2->cache_info.signing_key_cert->encoded_len,
                BASE64_ENCODE_MULTILINE);
  smartlist_add_strdup(chunks, cert_buf);
  smartlist_add_strdup(chunks, "-----END ED25519 CERT-----\n");

  smartlist_add_strdup(chunks, "master-key-ed25519 ");
  {
    char k[ED25519_BASE64_LEN+1];
    tt_int_op(ed25519_public_to_base64(k,
                          &r2->cache_info.signing_key_cert->signing_key),
              OP_GE, 0);
    smartlist_add_strdup(chunks, k);
    smartlist_add_strdup(chunks, "\n");
  }

  smartlist_add(chunks, get_new_platform_line());
  smartlist_add(chunks, get_new_published_line(r2));
  smartlist_add(chunks, get_new_fingerprint_line(r2));

  smartlist_add(chunks, get_new_uptime_line(0));
  smartlist_add(chunks, get_new_bandwidth_line(r2));

  smartlist_add(chunks, get_new_onion_key_block(r2));
  smartlist_add(chunks, get_new_signing_key_block(r2));

  int rsa_cc_len;
  rsa_cc = make_tap_onion_key_crosscert(r2->onion_pkey,
                                        &kp1.pubkey,
                                        r2->identity_pkey,
                                        &rsa_cc_len);
  tt_assert(rsa_cc);
  base64_encode(cert_buf, sizeof(cert_buf), (char*)rsa_cc, rsa_cc_len,
                BASE64_ENCODE_MULTILINE);
  smartlist_add_strdup(chunks, "onion-key-crosscert\n"
                       "-----BEGIN CROSSCERT-----\n");
  smartlist_add_strdup(chunks, cert_buf);
  smartlist_add_strdup(chunks, "-----END CROSSCERT-----\n");
  int ntor_cc_sign;
  {
    tor_cert_t *ntor_cc = NULL;
    ntor_cc = make_ntor_onion_key_crosscert(&r2_onion_keypair,
                                          &kp1.pubkey,
                                          r2->cache_info.published_on,
                                          get_onion_key_lifetime(),
                                          &ntor_cc_sign);
    tt_assert(ntor_cc);
    base64_encode(cert_buf, sizeof(cert_buf),
                (char*)ntor_cc->encoded, ntor_cc->encoded_len,
                BASE64_ENCODE_MULTILINE);
    tor_cert_free(ntor_cc);
  }
  smartlist_add_asprintf(chunks,
               "ntor-onion-key-crosscert %d\n"
               "-----BEGIN ED25519 CERT-----\n"
               "%s"
               "-----END ED25519 CERT-----\n", ntor_cc_sign, cert_buf);

  smartlist_add_strdup(chunks, "hidden-service-dir\n");

  smartlist_add(chunks, get_new_bridge_distribution_request_line(options));
  smartlist_add(chunks, get_new_ntor_onion_key_line(&r2_onion_keypair.pubkey));
  smartlist_add_strdup(chunks, "accept *:80\nreject 18.0.0.0/8:24\n");
  smartlist_add_strdup(chunks, "tunnelled-dir-server\n");

  smartlist_add_strdup(chunks, "router-sig-ed25519 ");

  size_t len_out = 0;
  buf2 = smartlist_join_strings(chunks, "", 0, &len_out);
  SMARTLIST_FOREACH(chunks, char *, s, tor_free(s));
  smartlist_free(chunks);

  tt_assert(len_out > 0);

  buf[strlen(buf2)] = '\0'; /* Don't compare either sig; they're never the same
                             * twice */

  tt_str_op(buf, OP_EQ, buf2);
  tor_free(buf);

  setup_mock_configured_ports(r2->or_port, 0);

  buf = router_dump_router_to_string(r2, r2->identity_pkey, NULL, NULL, NULL);
  tt_assert(buf);

  cleanup_mock_configured_ports();

  /* Now, try to parse buf */
  cp = buf;
  rp2 = router_parse_entry_from_string((const char*)cp,NULL,1,0,NULL,NULL);

  CHECK_ROUTERINFO_CONSISTENCY(r2, rp2);

  tt_mem_op(rp2->onion_curve25519_pkey->public_key,OP_EQ,
             r2->onion_curve25519_pkey->public_key,
             CURVE25519_PUBKEY_LEN);
<<<<<<< HEAD
  onion_pkey = router_get_rsa_onion_pkey(rp2->onion_pkey,
                                         rp2->onion_pkey_len);
  tt_int_op(crypto_pk_cmp_keys(onion_pkey, pk2), OP_EQ, 0);
  crypto_pk_free(onion_pkey);
  tt_int_op(crypto_pk_cmp_keys(rp2->identity_pkey, pk1), OP_EQ, 0);
  tt_assert(rp2->supports_tunnelled_dir_requests);

  tt_int_op(smartlist_len(rp2->exit_policy),OP_EQ, 2);

  p = smartlist_get(rp2->exit_policy, 0);
  tt_int_op(p->policy_type,OP_EQ, ADDR_POLICY_ACCEPT);
  tt_assert(tor_addr_is_null(&p->addr));
  tt_int_op(p->maskbits,OP_EQ, 0);
  tt_int_op(p->prt_min,OP_EQ, 80);
  tt_int_op(p->prt_max,OP_EQ, 80);

  p = smartlist_get(rp2->exit_policy, 1);
  tt_int_op(p->policy_type,OP_EQ, ADDR_POLICY_REJECT);
  tt_assert(tor_addr_eq(&p->addr, &ex2->addr));
  tt_int_op(p->maskbits,OP_EQ, 8);
  tt_int_op(p->prt_min,OP_EQ, 24);
  tt_int_op(p->prt_max,OP_EQ, 24);

#if 0
  /* Okay, now for the directories. */
  {
    fingerprint_list = smartlist_new();
    crypto_pk_get_fingerprint(pk2, buf, 1);
    add_fingerprint_to_dir(buf, fingerprint_list, 0);
    crypto_pk_get_fingerprint(pk1, buf, 1);
    add_fingerprint_to_dir(buf, fingerprint_list, 0);
=======

  CHECK_PARSED_EXIT_POLICY(rp2);

  tor_free(buf);
  routerinfo_free(rp2);

  /* Test extrainfo creation. */

  /* Set up standard mocks and data */
  setup_mocks_for_fresh_descriptor(r2->nickname,
                                   r2->identity_pkey,
                                   r2->onion_pkey);

  /* router_build_fresh_descriptor() requires
   * router_build_fresh_unsigned_routerinfo(), but the implementation is
   * too complex. Instead, we re-use r2.
   */
  mocked_routerinfo = r2;
  MOCK(router_build_fresh_unsigned_routerinfo,
       mock_router_build_fresh_unsigned_routerinfo);

  /* r2 uses ed25519, so we need to mock the ed key functions */
  mocked_master_signing_key = &kp2;
  MOCK(get_master_signing_keypair, mock_get_master_signing_keypair);

  mocked_signing_key_cert = r2->cache_info.signing_key_cert;
  MOCK(get_master_signing_key_cert, mock_get_master_signing_key_cert);

  mocked_curve25519_onion_key = &r2_onion_keypair;
  MOCK(get_current_curve25519_keypair, mock_get_current_curve25519_keypair);

  /* Fake just enough of an ORPort to get by */
  setup_mock_configured_ports(r2->or_port, 0);

  /* Test the high-level interface. */
  rv = router_build_fresh_descriptor(&r2_out, &e2);
  if (rv < 0) {
    /* router_build_fresh_descriptor() frees r2 on failure. */
    r2 = NULL;
    /* Get rid of an alias to rp2 */
    r2_out = NULL;
>>>>>>> ad1705ec
  }
  tt_assert(rv == 0);
  tt_assert(r2_out);
  tt_assert(e2);
  /* Guaranteed by mock_router_build_fresh_unsigned_routerinfo() */
  tt_ptr_op(r2_out, OP_EQ, r2);
  /* Get rid of an alias to r2 */
  r2_out = NULL;

  /* Now cleanup */
  cleanup_mocks_for_fresh_descriptor();

  mocked_routerinfo = NULL;
  UNMOCK(router_build_fresh_unsigned_routerinfo);
  mocked_master_signing_key = NULL;
  UNMOCK(get_master_signing_keypair);
  mocked_signing_key_cert = NULL;
  UNMOCK(get_master_signing_key_cert);
  mocked_curve25519_onion_key = NULL;
  UNMOCK(get_current_curve25519_keypair);

  cleanup_mock_configured_ports();

  CHECK_EXTRAINFO_CONSISTENCY(r2, e2);

  /* Test that the signed ri is parseable */
  tt_assert(r2->cache_info.signed_descriptor_body);
  cp = r2->cache_info.signed_descriptor_body;
  rp2 = router_parse_entry_from_string((const char*)cp,NULL,1,0,NULL,NULL);

  CHECK_ROUTERINFO_CONSISTENCY(r2, rp2);

  tt_mem_op(rp2->onion_curve25519_pkey->public_key,OP_EQ,
            r2->onion_curve25519_pkey->public_key,
            CURVE25519_PUBKEY_LEN);

  CHECK_PARSED_EXIT_POLICY(rp2);

  routerinfo_free(rp2);

  /* Test that the signed ei is parseable */
  tt_assert(e2->cache_info.signed_descriptor_body);
  cp = e2->cache_info.signed_descriptor_body;
  ep2 = extrainfo_parse_entry_from_string((const char*)cp,NULL,1,NULL,NULL);

  CHECK_EXTRAINFO_CONSISTENCY(r2, ep2);

  /* In future tests, we could check the actual extrainfo statistics. */

  extrainfo_free(ep2);

 done:
  dirserv_free_fingerprint_list();

  tor_free(options->Nickname);

  cleanup_mock_configured_ports();
  cleanup_mocks_for_fresh_descriptor();

  if (chunks) {
    SMARTLIST_FOREACH(chunks, char *, s, tor_free(s));
    smartlist_free(chunks);
  }

  routerinfo_free(r2);
  routerinfo_free(r2_out);
  routerinfo_free(rp2);

  extrainfo_free(e2);
  extrainfo_free(ep2);

  tor_free(rsa_cc);

  tor_free(buf);
  tor_free(buf2);
}

#include "failing_routerdescs.inc"

static void
test_dir_routerinfo_parsing(void *arg)
{
  (void) arg;

  int again;
  routerinfo_t *ri = NULL;

#define CHECK_OK(s)                                                     \
  do {                                                                  \
    routerinfo_free(ri);                                                \
    ri = router_parse_entry_from_string((s), NULL, 0, 0, NULL, NULL);   \
    tt_assert(ri);                                                      \
  } while (0)
#define CHECK_FAIL(s, againval)                                         \
  do {                                                                  \
    routerinfo_free(ri);                                                \
    again = 999;                                                        \
    ri = router_parse_entry_from_string((s), NULL, 0, 0, NULL, &again); \
    tt_assert(ri == NULL);                                              \
    tt_int_op(again, OP_EQ, (againval));                                   \
  } while (0)

  CHECK_OK(EX_RI_MINIMAL);
  CHECK_OK(EX_RI_MAXIMAL);

  CHECK_OK(EX_RI_MINIMAL_ED);

  /* good annotations prepended */
  routerinfo_free(ri);
  ri = router_parse_entry_from_string(EX_RI_MINIMAL, NULL, 0, 0,
                                      "@purpose bridge\n", NULL);
  tt_ptr_op(ri, OP_NE, NULL);
  tt_assert(ri->purpose == ROUTER_PURPOSE_BRIDGE);
  routerinfo_free(ri);

  /* bad annotations prepended. */
  ri = router_parse_entry_from_string(EX_RI_MINIMAL,
                                      NULL, 0, 0, "@purpose\n", NULL);
  tt_ptr_op(ri, OP_EQ, NULL);

  /* bad annotations on router. */
  ri = router_parse_entry_from_string("@purpose\nrouter x\n", NULL, 0, 1,
                                      NULL, NULL);
  tt_ptr_op(ri, OP_EQ, NULL);

  /* unwanted annotations on router. */
  ri = router_parse_entry_from_string("@purpose foo\nrouter x\n", NULL, 0, 0,
                                      NULL, NULL);
  tt_ptr_op(ri, OP_EQ, NULL);

  /* No signature. */
  ri = router_parse_entry_from_string("router x\n", NULL, 0, 0,
                                      NULL, NULL);
  tt_ptr_op(ri, OP_EQ, NULL);

  /* Not a router */
  routerinfo_free(ri);
  ri = router_parse_entry_from_string("hello\n", NULL, 0, 0, NULL, NULL);
  tt_ptr_op(ri, OP_EQ, NULL);

  CHECK_FAIL(EX_RI_BAD_SIG1, 1);
  CHECK_FAIL(EX_RI_BAD_SIG2, 1);
  CHECK_FAIL(EX_RI_BAD_TOKENS, 0);
  CHECK_FAIL(EX_RI_BAD_PUBLISHED, 0);
  CHECK_FAIL(EX_RI_NEG_BANDWIDTH, 0);
  CHECK_FAIL(EX_RI_BAD_BANDWIDTH, 0);
  CHECK_FAIL(EX_RI_BAD_BANDWIDTH2, 0);
  CHECK_FAIL(EX_RI_BAD_ONIONKEY1, 0);
  CHECK_FAIL(EX_RI_BAD_ONIONKEY2, 0);
  CHECK_FAIL(EX_RI_BAD_PORTS, 0);
  CHECK_FAIL(EX_RI_BAD_IP, 0);
  CHECK_FAIL(EX_RI_BAD_DIRPORT, 0);
  CHECK_FAIL(EX_RI_BAD_NAME2, 0);
  CHECK_FAIL(EX_RI_BAD_UPTIME, 0);

  CHECK_FAIL(EX_RI_BAD_BANDWIDTH3, 0);
  CHECK_FAIL(EX_RI_BAD_NTOR_KEY, 0);
  CHECK_FAIL(EX_RI_BAD_FINGERPRINT, 0);
  CHECK_FAIL(EX_RI_MISMATCHED_FINGERPRINT, 0);
  CHECK_FAIL(EX_RI_BAD_HAS_ACCEPT6, 0);
  CHECK_FAIL(EX_RI_BAD_NO_EXIT_POLICY, 0);
  CHECK_FAIL(EX_RI_BAD_IPV6_EXIT_POLICY, 0);
  CHECK_FAIL(EX_RI_BAD_FAMILY, 0);
  CHECK_FAIL(EX_RI_ZERO_ORPORT, 0);

  CHECK_FAIL(EX_RI_ED_MISSING_CROSSCERT, 0);
  CHECK_FAIL(EX_RI_ED_MISSING_CROSSCERT2, 0);
  CHECK_FAIL(EX_RI_ED_MISSING_CROSSCERT_SIGN, 0);
  CHECK_FAIL(EX_RI_ED_BAD_SIG1, 0);
  CHECK_FAIL(EX_RI_ED_BAD_SIG2, 0);
  CHECK_FAIL(EX_RI_ED_BAD_SIG3, 0);
  CHECK_FAIL(EX_RI_ED_BAD_SIG4, 0);
  CHECK_FAIL(EX_RI_ED_BAD_CROSSCERT1, 0);
  CHECK_FAIL(EX_RI_ED_BAD_CROSSCERT3, 0);
  CHECK_FAIL(EX_RI_ED_BAD_CROSSCERT4, 0);
  CHECK_FAIL(EX_RI_ED_BAD_CROSSCERT5, 0);
  CHECK_FAIL(EX_RI_ED_BAD_CROSSCERT6, 0);
  CHECK_FAIL(EX_RI_ED_BAD_CROSSCERT7, 0);
  CHECK_FAIL(EX_RI_ED_MISPLACED1, 0);
  CHECK_FAIL(EX_RI_ED_MISPLACED2, 0);
  CHECK_FAIL(EX_RI_ED_BAD_CERT1, 0);
  CHECK_FAIL(EX_RI_ED_BAD_CERT2, 0);
  CHECK_FAIL(EX_RI_ED_BAD_CERT3, 0);

  /* This is allowed; we just ignore it. */
  CHECK_OK(EX_RI_BAD_EI_DIGEST);
  CHECK_OK(EX_RI_BAD_EI_DIGEST2);

#undef CHECK_FAIL
#undef CHECK_OK
 done:
  routerinfo_free(ri);
}

#include "example_extrainfo.inc"

static void
routerinfo_free_wrapper_(void *arg)
{
  routerinfo_free_(arg);
}

static void
test_dir_extrainfo_parsing(void *arg)
{
  (void) arg;

#define CHECK_OK(s)                                                     \
  do {                                                                  \
    extrainfo_free(ei);                                                 \
    ei = extrainfo_parse_entry_from_string((s), NULL, 0, map, NULL);    \
    tt_assert(ei);                                                      \
  } while (0)
#define CHECK_FAIL(s, againval)                                         \
  do {                                                                  \
    extrainfo_free(ei);                                                 \
    again = 999;                                                        \
    ei = extrainfo_parse_entry_from_string((s), NULL, 0, map, &again);  \
    tt_assert(ei == NULL);                                              \
    tt_int_op(again, OP_EQ, (againval));                                   \
  } while (0)
#define ADD(name)                                                       \
  do {                                                                  \
    ri = tor_malloc_zero(sizeof(routerinfo_t));                         \
    crypto_pk_t *pk = ri->identity_pkey = crypto_pk_new();              \
    tt_assert(! crypto_pk_read_public_key_from_string(pk,               \
                                      name##_KEY, strlen(name##_KEY))); \
    tt_int_op(20,OP_EQ,base16_decode(d, 20, name##_FP, strlen(name##_FP))); \
    digestmap_set((digestmap_t*)map, d, ri);                            \
    ri = NULL;                                                          \
  } while (0)

  routerinfo_t *ri = NULL;
  char d[20];
  struct digest_ri_map_t *map = NULL;
  extrainfo_t *ei = NULL;
  int again;

  CHECK_OK(EX_EI_MINIMAL);
  tt_assert(ei->pending_sig);
  CHECK_OK(EX_EI_MAXIMAL);
  tt_assert(ei->pending_sig);
  CHECK_OK(EX_EI_GOOD_ED_EI);
  tt_assert(ei->pending_sig);

  map = (struct digest_ri_map_t *)digestmap_new();
  ADD(EX_EI_MINIMAL);
  ADD(EX_EI_MAXIMAL);
  ADD(EX_EI_GOOD_ED_EI);
  ADD(EX_EI_BAD_FP);
  ADD(EX_EI_BAD_NICKNAME);
  ADD(EX_EI_BAD_TOKENS);
  ADD(EX_EI_BAD_START);
  ADD(EX_EI_BAD_PUBLISHED);

  ADD(EX_EI_ED_MISSING_SIG);
  ADD(EX_EI_ED_MISSING_CERT);
  ADD(EX_EI_ED_BAD_CERT1);
  ADD(EX_EI_ED_BAD_CERT2);
  ADD(EX_EI_ED_BAD_SIG1);
  ADD(EX_EI_ED_BAD_SIG2);
  ADD(EX_EI_ED_MISPLACED_CERT);
  ADD(EX_EI_ED_MISPLACED_SIG);

  CHECK_OK(EX_EI_MINIMAL);
  tt_ptr_op(ei->pending_sig, OP_EQ, NULL);
  CHECK_OK(EX_EI_MAXIMAL);
  tt_ptr_op(ei->pending_sig, OP_EQ, NULL);
  CHECK_OK(EX_EI_GOOD_ED_EI);
  tt_ptr_op(ei->pending_sig, OP_EQ, NULL);

  CHECK_FAIL(EX_EI_BAD_SIG1,1);
  CHECK_FAIL(EX_EI_BAD_SIG2,1);
  CHECK_FAIL(EX_EI_BAD_SIG3,1);
  CHECK_FAIL(EX_EI_BAD_FP,0);
  CHECK_FAIL(EX_EI_BAD_NICKNAME,0);
  CHECK_FAIL(EX_EI_BAD_TOKENS,0);
  CHECK_FAIL(EX_EI_BAD_START,0);
  CHECK_FAIL(EX_EI_BAD_PUBLISHED,0);

  CHECK_FAIL(EX_EI_ED_MISSING_SIG,0);
  CHECK_FAIL(EX_EI_ED_MISSING_CERT,0);
  CHECK_FAIL(EX_EI_ED_BAD_CERT1,0);
  CHECK_FAIL(EX_EI_ED_BAD_CERT2,0);
  CHECK_FAIL(EX_EI_ED_BAD_SIG1,0);
  CHECK_FAIL(EX_EI_ED_BAD_SIG2,0);
  CHECK_FAIL(EX_EI_ED_MISPLACED_CERT,0);
  CHECK_FAIL(EX_EI_ED_MISPLACED_SIG,0);

#undef CHECK_OK
#undef CHECK_FAIL

 done:
  escaped(NULL);
  extrainfo_free(ei);
  routerinfo_free(ri);
  digestmap_free_((digestmap_t*)map, routerinfo_free_wrapper_);
}

static void
test_dir_parse_router_list(void *arg)
{
  (void) arg;
  smartlist_t *invalid = smartlist_new();
  smartlist_t *dest = smartlist_new();
  smartlist_t *chunks = smartlist_new();
  int dest_has_ri = 1;
  char *list = NULL;
  const char *cp;
  digestmap_t *map = NULL;
  char *mem_op_hex_tmp = NULL;
  routerinfo_t *ri = NULL;
  char d[DIGEST_LEN];

  smartlist_add_strdup(chunks, EX_RI_MINIMAL);     // ri 0
  smartlist_add_strdup(chunks, EX_RI_BAD_PORTS);   // bad ri 0
  smartlist_add_strdup(chunks, EX_EI_MAXIMAL);     // ei 0
  smartlist_add_strdup(chunks, EX_EI_BAD_SIG2);    // bad ei --
  smartlist_add_strdup(chunks, EX_EI_BAD_NICKNAME);// bad ei 0
  smartlist_add_strdup(chunks, EX_RI_BAD_SIG1);    // bad ri --
  smartlist_add_strdup(chunks, EX_EI_BAD_PUBLISHED);  // bad ei 1
  smartlist_add_strdup(chunks, EX_RI_MAXIMAL);     // ri 1
  smartlist_add_strdup(chunks, EX_RI_BAD_FAMILY);  // bad ri 1
  smartlist_add_strdup(chunks, EX_EI_MINIMAL);     // ei 1

  list = smartlist_join_strings(chunks, "", 0, NULL);

  /* First, parse the routers. */
  cp = list;
  tt_int_op(0,OP_EQ,
            router_parse_list_from_string(&cp, NULL, dest, SAVED_NOWHERE,
                                          0, 0, NULL, invalid));
  tt_int_op(2, OP_EQ, smartlist_len(dest));
  tt_ptr_op(cp, OP_EQ, list + strlen(list));

  routerinfo_t *r = smartlist_get(dest, 0);
  tt_mem_op(r->cache_info.signed_descriptor_body, OP_EQ,
            EX_RI_MINIMAL, strlen(EX_RI_MINIMAL));
  r = smartlist_get(dest, 1);
  tt_mem_op(r->cache_info.signed_descriptor_body, OP_EQ,
            EX_RI_MAXIMAL, strlen(EX_RI_MAXIMAL));

  tt_int_op(2, OP_EQ, smartlist_len(invalid));
  test_memeq_hex(smartlist_get(invalid, 0),
                 "ab9eeaa95e7d45740185b4e519c76ead756277a9");
  test_memeq_hex(smartlist_get(invalid, 1),
                 "9a651ee03b64325959e8f1b46f2b689b30750b4c");

  /* Now tidy up */
  SMARTLIST_FOREACH(dest, routerinfo_t *, rinfo, routerinfo_free(rinfo));
  SMARTLIST_FOREACH(invalid, uint8_t *, dig, tor_free(dig));
  smartlist_clear(dest);
  smartlist_clear(invalid);

  /* And check extrainfos. */
  dest_has_ri = 0;
  map = (digestmap_t*)router_get_routerlist()->identity_map;
  ADD(EX_EI_MINIMAL);
  ADD(EX_EI_MAXIMAL);
  ADD(EX_EI_BAD_NICKNAME);
  ADD(EX_EI_BAD_PUBLISHED);
  cp = list;
  tt_int_op(0,OP_EQ,
            router_parse_list_from_string(&cp, NULL, dest, SAVED_NOWHERE,
                                          1, 0, NULL, invalid));
  tt_int_op(2, OP_EQ, smartlist_len(dest));
  extrainfo_t *e = smartlist_get(dest, 0);
  tt_mem_op(e->cache_info.signed_descriptor_body, OP_EQ,
            EX_EI_MAXIMAL, strlen(EX_EI_MAXIMAL));
  e = smartlist_get(dest, 1);
  tt_mem_op(e->cache_info.signed_descriptor_body, OP_EQ,
            EX_EI_MINIMAL, strlen(EX_EI_MINIMAL));

  tt_int_op(2, OP_EQ, smartlist_len(invalid));
  test_memeq_hex(smartlist_get(invalid, 0),
                 "d5df4aa62ee9ffc9543d41150c9864908e0390af");
  test_memeq_hex(smartlist_get(invalid, 1),
                 "f61efd2a7f4531f3687a9043e0de90a862ec64ba");

 done:
  tor_free(list);
  if (dest_has_ri)
    SMARTLIST_FOREACH(dest, routerinfo_t *, rt, routerinfo_free(rt));
  else
    SMARTLIST_FOREACH(dest, extrainfo_t *, ei, extrainfo_free(ei));
  smartlist_free(dest);
  SMARTLIST_FOREACH(invalid, uint8_t *, dig, tor_free(dig));
  smartlist_free(invalid);
  SMARTLIST_FOREACH(chunks, char *, chunk, tor_free(chunk));
  smartlist_free(chunks);
  routerinfo_free(ri);
  if (map) {
    digestmap_free_((digestmap_t*)map, routerinfo_free_wrapper_);
    router_get_routerlist()->identity_map =
      (struct digest_ri_map_t*)digestmap_new();
  }
  tor_free(mem_op_hex_tmp);

#undef ADD
}

static download_status_t dls_minimal;
static download_status_t dls_maximal;
static download_status_t dls_bad_fingerprint;
static download_status_t dls_bad_sig2;
static download_status_t dls_bad_ports;
static download_status_t dls_bad_tokens;

static int mock_router_get_dl_status_unrecognized = 0;
static int mock_router_get_dl_status_calls = 0;

static download_status_t *
mock_router_get_dl_status(const char *d)
{
  ++mock_router_get_dl_status_calls;
  char hex[HEX_DIGEST_LEN+1];
  base16_encode(hex, sizeof(hex), d, DIGEST_LEN);
  if (!strcmp(hex, "3E31D19A69EB719C00B02EC60D13356E3F7A3452")) {
    return &dls_minimal;
  } else if (!strcmp(hex, "581D8A368A0FA854ECDBFAB841D88B3F1B004038")) {
    return &dls_maximal;
  } else if (!strcmp(hex, "2578AE227C6116CDE29B3F0E95709B9872DEE5F1")) {
    return &dls_bad_fingerprint;
  } else if (!strcmp(hex, "16D387D3A58F7DB3CF46638F8D0B90C45C7D769C")) {
    return &dls_bad_sig2;
  } else if (!strcmp(hex, "AB9EEAA95E7D45740185B4E519C76EAD756277A9")) {
    return &dls_bad_ports;
  } else if (!strcmp(hex, "A0CC2CEFAD59DBF19F468BFEE60E0868C804B422")) {
    return &dls_bad_tokens;
  } else {
    ++mock_router_get_dl_status_unrecognized;
    return NULL;
  }
}

static void
test_dir_load_routers(void *arg)
{
  (void) arg;
  smartlist_t *chunks = smartlist_new();
  smartlist_t *wanted = smartlist_new();
  char buf[DIGEST_LEN];
  char *mem_op_hex_tmp = NULL;
  char *list = NULL;

#define ADD(str)                                                        \
  do {                                                                  \
    tt_int_op(0,OP_EQ,router_get_router_hash(str, strlen(str), buf));      \
    smartlist_add_strdup(wanted, hex_str(buf, DIGEST_LEN));        \
  } while (0)

  MOCK(router_get_dl_status_by_descriptor_digest, mock_router_get_dl_status);

  update_approx_time(1412510400);

  smartlist_add_strdup(chunks, EX_RI_MINIMAL);
  smartlist_add_strdup(chunks, EX_RI_BAD_FINGERPRINT);
  smartlist_add_strdup(chunks, EX_RI_BAD_SIG2);
  smartlist_add_strdup(chunks, EX_RI_MAXIMAL);
  smartlist_add_strdup(chunks, EX_RI_BAD_PORTS);
  smartlist_add_strdup(chunks, EX_RI_BAD_TOKENS);

  /* not ADDing MINIMIAL */
  ADD(EX_RI_MAXIMAL);
  ADD(EX_RI_BAD_FINGERPRINT);
  ADD(EX_RI_BAD_SIG2);
  /* Not ADDing BAD_PORTS */
  ADD(EX_RI_BAD_TOKENS);

  list = smartlist_join_strings(chunks, "", 0, NULL);
  tt_int_op(1, OP_EQ,
            router_load_routers_from_string(list, NULL, SAVED_IN_JOURNAL,
                                            wanted, 1, NULL));

  /* The "maximal" router was added. */
  /* "minimal" was not. */
  tt_int_op(smartlist_len(router_get_routerlist()->routers),OP_EQ,1);
  routerinfo_t *r = smartlist_get(router_get_routerlist()->routers, 0);
  test_memeq_hex(r->cache_info.signed_descriptor_digest,
                 "581D8A368A0FA854ECDBFAB841D88B3F1B004038");
  tt_int_op(dls_minimal.n_download_failures, OP_EQ, 0);
  tt_int_op(dls_maximal.n_download_failures, OP_EQ, 0);

  /* "Bad fingerprint" and "Bad tokens" should have gotten marked
   * non-retriable. */
  tt_want_int_op(mock_router_get_dl_status_calls, OP_EQ, 2);
  tt_want_int_op(mock_router_get_dl_status_unrecognized, OP_EQ, 0);
  tt_int_op(dls_bad_fingerprint.n_download_failures, OP_EQ, 255);
  tt_int_op(dls_bad_tokens.n_download_failures, OP_EQ, 255);

  /* bad_sig2 and bad ports" are retriable -- one since only the signature
   * was bad, and one because we didn't ask for it. */
  tt_int_op(dls_bad_sig2.n_download_failures, OP_EQ, 0);
  tt_int_op(dls_bad_ports.n_download_failures, OP_EQ, 0);

  /* Wanted still contains "BAD_SIG2" */
  tt_int_op(smartlist_len(wanted), OP_EQ, 1);
  tt_str_op(smartlist_get(wanted, 0), OP_EQ,
            "E0A3753CEFD54128EAB239F294954121DB23D2EF");

#undef ADD

 done:
  tor_free(mem_op_hex_tmp);
  UNMOCK(router_get_dl_status_by_descriptor_digest);
  SMARTLIST_FOREACH(chunks, char *, cp, tor_free(cp));
  smartlist_free(chunks);
  SMARTLIST_FOREACH(wanted, char *, cp, tor_free(cp));
  smartlist_free(wanted);
  tor_free(list);
}

static int mock_get_by_ei_dd_calls = 0;
static int mock_get_by_ei_dd_unrecognized = 0;

static signed_descriptor_t sd_ei_minimal;
static signed_descriptor_t sd_ei_bad_nickname;
static signed_descriptor_t sd_ei_maximal;
static signed_descriptor_t sd_ei_bad_tokens;
static signed_descriptor_t sd_ei_bad_sig2;

static signed_descriptor_t *
mock_get_by_ei_desc_digest(const char *d)
{

  ++mock_get_by_ei_dd_calls;
  char hex[HEX_DIGEST_LEN+1];
  base16_encode(hex, sizeof(hex), d, DIGEST_LEN);

  if (!strcmp(hex, "11E0EDF526950739F7769810FCACAB8C882FAEEE")) {
    return &sd_ei_minimal;
  } else if (!strcmp(hex, "47803B02A0E70E9E8BDA226CB1D74DE354D67DFF")) {
    return &sd_ei_maximal;
  } else if (!strcmp(hex, "D5DF4AA62EE9FFC9543D41150C9864908E0390AF")) {
    return &sd_ei_bad_nickname;
  } else if (!strcmp(hex, "16D387D3A58F7DB3CF46638F8D0B90C45C7D769C")) {
    return &sd_ei_bad_sig2;
  } else if (!strcmp(hex, "9D90F8C42955BBC57D54FB05E54A3F083AF42E8B")) {
    return &sd_ei_bad_tokens;
  } else {
    ++mock_get_by_ei_dd_unrecognized;
    return NULL;
  }
}

static signed_descriptor_t *
mock_ei_get_by_ei_digest(const char *d)
{
  char hex[HEX_DIGEST_LEN+1];
  base16_encode(hex, sizeof(hex), d, DIGEST_LEN);
  signed_descriptor_t *sd = &sd_ei_minimal;

  if (!strcmp(hex, "11E0EDF526950739F7769810FCACAB8C882FAEEE")) {
    sd->signed_descriptor_body = (char *)EX_EI_MINIMAL;
    sd->signed_descriptor_len = sizeof(EX_EI_MINIMAL);
    sd->annotations_len = 0;
    sd->saved_location = SAVED_NOWHERE;
    return sd;
  }
  return NULL;
}

static smartlist_t *mock_ei_insert_list = NULL;
static was_router_added_t
mock_ei_insert(routerlist_t *rl, extrainfo_t *ei, int warn_if_incompatible)
{
  (void) rl;
  (void) warn_if_incompatible;
  smartlist_add(mock_ei_insert_list, ei);
  return ROUTER_ADDED_SUCCESSFULLY;
}

static void
test_dir_load_extrainfo(void *arg)
{
  (void) arg;
  smartlist_t *chunks = smartlist_new();
  smartlist_t *wanted = smartlist_new();
  char buf[DIGEST_LEN];
  char *mem_op_hex_tmp = NULL;
  char *list = NULL;

#define ADD(str)                                                        \
  do {                                                                  \
    tt_int_op(0,OP_EQ,router_get_extrainfo_hash(str, strlen(str), buf));   \
    smartlist_add_strdup(wanted, hex_str(buf, DIGEST_LEN));        \
  } while (0)

  mock_ei_insert_list = smartlist_new();
  MOCK(router_get_by_extrainfo_digest, mock_get_by_ei_desc_digest);
  MOCK(extrainfo_insert, mock_ei_insert);

  smartlist_add_strdup(chunks, EX_EI_MINIMAL);
  smartlist_add_strdup(chunks, EX_EI_BAD_NICKNAME);
  smartlist_add_strdup(chunks, EX_EI_MAXIMAL);
  smartlist_add_strdup(chunks, EX_EI_BAD_PUBLISHED);
  smartlist_add_strdup(chunks, EX_EI_BAD_TOKENS);

  /* not ADDing MINIMIAL */
  ADD(EX_EI_MAXIMAL);
  ADD(EX_EI_BAD_NICKNAME);
  /* Not ADDing BAD_PUBLISHED */
  ADD(EX_EI_BAD_TOKENS);
  ADD(EX_EI_BAD_SIG2);

  list = smartlist_join_strings(chunks, "", 0, NULL);
  router_load_extrainfo_from_string(list, NULL, SAVED_IN_JOURNAL, wanted, 1);

  /* The "maximal" router was added. */
  /* "minimal" was also added, even though we didn't ask for it, since
   * that's what we do with extrainfos. */
  tt_int_op(smartlist_len(mock_ei_insert_list),OP_EQ,2);

  extrainfo_t *e = smartlist_get(mock_ei_insert_list, 0);
  test_memeq_hex(e->cache_info.signed_descriptor_digest,
                 "11E0EDF526950739F7769810FCACAB8C882FAEEE");

  e = smartlist_get(mock_ei_insert_list, 1);
  test_memeq_hex(e->cache_info.signed_descriptor_digest,
                 "47803B02A0E70E9E8BDA226CB1D74DE354D67DFF");
  tt_int_op(dls_minimal.n_download_failures, OP_EQ, 0);
  tt_int_op(dls_maximal.n_download_failures, OP_EQ, 0);

  /* "Bad nickname" and "Bad tokens" should have gotten marked
   * non-retriable. */
  tt_want_int_op(mock_get_by_ei_dd_calls, OP_EQ, 2);
  tt_want_int_op(mock_get_by_ei_dd_unrecognized, OP_EQ, 0);
  tt_int_op(sd_ei_bad_nickname.ei_dl_status.n_download_failures, OP_EQ, 255);
  tt_int_op(sd_ei_bad_tokens.ei_dl_status.n_download_failures, OP_EQ, 255);

  /* bad_ports is retriable -- because we didn't ask for it. */
  tt_int_op(dls_bad_ports.n_download_failures, OP_EQ, 0);

  /* Wanted still contains "BAD_SIG2" */
  tt_int_op(smartlist_len(wanted), OP_EQ, 1);
  tt_str_op(smartlist_get(wanted, 0), OP_EQ,
            "16D387D3A58F7DB3CF46638F8D0B90C45C7D769C");

#undef ADD

 done:
  tor_free(mem_op_hex_tmp);
  UNMOCK(router_get_by_extrainfo_digest);
  SMARTLIST_FOREACH(chunks, char *, cp, tor_free(cp));
  smartlist_free(chunks);
  SMARTLIST_FOREACH(wanted, char *, cp, tor_free(cp));
  smartlist_free(wanted);
  tor_free(list);
}

static void
test_dir_getinfo_extra(void *arg)
{
  int r;
  char *answer = NULL;
  const char *errmsg = NULL;

  (void)arg;
  MOCK(extrainfo_get_by_descriptor_digest, mock_ei_get_by_ei_digest);
  r = getinfo_helper_dir(NULL, "extra-info/digest/"
                         "11E0EDF526950739F7769810FCACAB8C882FAEEE", &answer,
                         &errmsg);
  tt_int_op(0, OP_EQ, r);
  tt_ptr_op(NULL, OP_EQ, errmsg);
  tt_str_op(answer, OP_EQ, EX_EI_MINIMAL);
  tor_free(answer);

  answer = NULL;
  r = getinfo_helper_dir(NULL, "extra-info/digest/"
                         "NOTAVALIDHEXSTRINGNOTAVALIDHEXSTRINGNOTA", &answer,
                         &errmsg);
  tt_int_op(0, OP_EQ, r);
  /* getinfo_helper_dir() should maybe return an error here but doesn't */
  tt_ptr_op(NULL, OP_EQ, errmsg);
  /* In any case, there should be no answer for an invalid hex string. */
  tt_ptr_op(NULL, OP_EQ, answer);

 done:
  UNMOCK(extrainfo_get_by_descriptor_digest);
}

static void
test_dir_versions(void *arg)
{
  tor_version_t ver1;

  /* Try out version parsing functionality */
  (void)arg;
  tt_int_op(0,OP_EQ, tor_version_parse("0.3.4pre2-cvs", &ver1));
  tt_int_op(0,OP_EQ, ver1.major);
  tt_int_op(3,OP_EQ, ver1.minor);
  tt_int_op(4,OP_EQ, ver1.micro);
  tt_int_op(VER_PRE,OP_EQ, ver1.status);
  tt_int_op(2,OP_EQ, ver1.patchlevel);
  tt_int_op(0,OP_EQ, tor_version_parse("0.3.4rc1", &ver1));
  tt_int_op(0,OP_EQ, ver1.major);
  tt_int_op(3,OP_EQ, ver1.minor);
  tt_int_op(4,OP_EQ, ver1.micro);
  tt_int_op(VER_RC,OP_EQ, ver1.status);
  tt_int_op(1,OP_EQ, ver1.patchlevel);
  tt_int_op(0,OP_EQ, tor_version_parse("1.3.4", &ver1));
  tt_int_op(1,OP_EQ, ver1.major);
  tt_int_op(3,OP_EQ, ver1.minor);
  tt_int_op(4,OP_EQ, ver1.micro);
  tt_int_op(VER_RELEASE,OP_EQ, ver1.status);
  tt_int_op(0,OP_EQ, ver1.patchlevel);
  tt_int_op(0,OP_EQ, tor_version_parse("1.3.4.999", &ver1));
  tt_int_op(1,OP_EQ, ver1.major);
  tt_int_op(3,OP_EQ, ver1.minor);
  tt_int_op(4,OP_EQ, ver1.micro);
  tt_int_op(VER_RELEASE,OP_EQ, ver1.status);
  tt_int_op(999,OP_EQ, ver1.patchlevel);
  tt_int_op(0,OP_EQ, tor_version_parse("0.1.2.4-alpha", &ver1));
  tt_int_op(0,OP_EQ, ver1.major);
  tt_int_op(1,OP_EQ, ver1.minor);
  tt_int_op(2,OP_EQ, ver1.micro);
  tt_int_op(4,OP_EQ, ver1.patchlevel);
  tt_int_op(VER_RELEASE,OP_EQ, ver1.status);
  tt_str_op("alpha",OP_EQ, ver1.status_tag);
  tt_int_op(0,OP_EQ, tor_version_parse("0.1.2.4", &ver1));
  tt_int_op(0,OP_EQ, ver1.major);
  tt_int_op(1,OP_EQ, ver1.minor);
  tt_int_op(2,OP_EQ, ver1.micro);
  tt_int_op(4,OP_EQ, ver1.patchlevel);
  tt_int_op(VER_RELEASE,OP_EQ, ver1.status);
  tt_str_op("",OP_EQ, ver1.status_tag);

  tt_int_op(0, OP_EQ, tor_version_parse("10.1", &ver1));
  tt_int_op(10, OP_EQ, ver1.major);
  tt_int_op(1, OP_EQ, ver1.minor);
  tt_int_op(0, OP_EQ, ver1.micro);
  tt_int_op(0, OP_EQ, ver1.patchlevel);
  tt_int_op(VER_RELEASE, OP_EQ, ver1.status);
  tt_str_op("", OP_EQ, ver1.status_tag);
  tt_int_op(0, OP_EQ, tor_version_parse("5.99.999", &ver1));
  tt_int_op(5, OP_EQ, ver1.major);
  tt_int_op(99, OP_EQ, ver1.minor);
  tt_int_op(999, OP_EQ, ver1.micro);
  tt_int_op(0, OP_EQ, ver1.patchlevel);
  tt_int_op(VER_RELEASE, OP_EQ, ver1.status);
  tt_str_op("", OP_EQ, ver1.status_tag);
  tt_int_op(0, OP_EQ, tor_version_parse("10.1-alpha", &ver1));
  tt_int_op(10, OP_EQ, ver1.major);
  tt_int_op(1, OP_EQ, ver1.minor);
  tt_int_op(0, OP_EQ, ver1.micro);
  tt_int_op(0, OP_EQ, ver1.patchlevel);
  tt_int_op(VER_RELEASE, OP_EQ, ver1.status);
  tt_str_op("alpha", OP_EQ, ver1.status_tag);
  /* Go through the full set of status tags */
  tt_int_op(0, OP_EQ, tor_version_parse("2.1.700-alpha", &ver1));
  tt_int_op(2, OP_EQ, ver1.major);
  tt_int_op(1, OP_EQ, ver1.minor);
  tt_int_op(700, OP_EQ, ver1.micro);
  tt_int_op(0, OP_EQ, ver1.patchlevel);
  tt_int_op(VER_RELEASE, OP_EQ, ver1.status);
  tt_str_op("alpha", OP_EQ, ver1.status_tag);
  tt_int_op(0, OP_EQ, tor_version_parse("1.6.8-alpha-dev", &ver1));
  tt_int_op(1, OP_EQ, ver1.major);
  tt_int_op(6, OP_EQ, ver1.minor);
  tt_int_op(8, OP_EQ, ver1.micro);
  tt_int_op(0, OP_EQ, ver1.patchlevel);
  tt_int_op(VER_RELEASE, OP_EQ, ver1.status);
  tt_str_op("alpha-dev", OP_EQ, ver1.status_tag);
  tt_int_op(0, OP_EQ, tor_version_parse("0.2.9.5-rc", &ver1));
  tt_int_op(0, OP_EQ, ver1.major);
  tt_int_op(2, OP_EQ, ver1.minor);
  tt_int_op(9, OP_EQ, ver1.micro);
  tt_int_op(5, OP_EQ, ver1.patchlevel);
  tt_int_op(VER_RELEASE, OP_EQ, ver1.status);
  tt_str_op("rc", OP_EQ, ver1.status_tag);
  tt_int_op(0, OP_EQ, tor_version_parse("0.2.9.6-rc-dev", &ver1));
  tt_int_op(0, OP_EQ, ver1.major);
  tt_int_op(2, OP_EQ, ver1.minor);
  tt_int_op(9, OP_EQ, ver1.micro);
  tt_int_op(6, OP_EQ, ver1.patchlevel);
  tt_int_op(VER_RELEASE, OP_EQ, ver1.status);
  tt_str_op("rc-dev", OP_EQ, ver1.status_tag);
  tt_int_op(0, OP_EQ, tor_version_parse("0.2.9.8", &ver1));
  tt_int_op(0, OP_EQ, ver1.major);
  tt_int_op(2, OP_EQ, ver1.minor);
  tt_int_op(9, OP_EQ, ver1.micro);
  tt_int_op(8, OP_EQ, ver1.patchlevel);
  tt_int_op(VER_RELEASE, OP_EQ, ver1.status);
  tt_str_op("", OP_EQ, ver1.status_tag);
  tt_int_op(0, OP_EQ, tor_version_parse("0.2.9.9-dev", &ver1));
  tt_int_op(0, OP_EQ, ver1.major);
  tt_int_op(2, OP_EQ, ver1.minor);
  tt_int_op(9, OP_EQ, ver1.micro);
  tt_int_op(9, OP_EQ, ver1.patchlevel);
  tt_int_op(VER_RELEASE, OP_EQ, ver1.status);
  tt_str_op("dev", OP_EQ, ver1.status_tag);
  /* In #21450, we fixed an inconsistency in parsing versions > INT32_MAX
   * between i386 and x86_64, as we used tor_parse_long, and then cast to int
   */
  tt_int_op(0, OP_EQ, tor_version_parse("0.2147483647.0", &ver1));
  tt_int_op(0, OP_EQ, ver1.major);
  tt_int_op(2147483647, OP_EQ, ver1.minor);
  tt_int_op(0, OP_EQ, ver1.micro);
  tt_int_op(0, OP_EQ, ver1.patchlevel);
  tt_int_op(VER_RELEASE, OP_EQ, ver1.status);
  tt_str_op("", OP_EQ, ver1.status_tag);
  tt_int_op(-1, OP_EQ, tor_version_parse("0.2147483648.0", &ver1));
  tt_int_op(-1, OP_EQ, tor_version_parse("0.4294967295.0", &ver1));
  /* In #21278, we reject negative version components */
  tt_int_op(-1, OP_EQ, tor_version_parse("0.-1.0", &ver1));
  tt_int_op(-1, OP_EQ, tor_version_parse("0.-2147483648.0", &ver1));
  tt_int_op(-1, OP_EQ, tor_version_parse("0.-4294967295.0", &ver1));
  /* In #21507, we reject version components with non-numeric prefixes */
  tt_int_op(-1, OP_EQ, tor_version_parse("0.-0.0", &ver1));
  tt_int_op(-1, OP_EQ, tor_version_parse("+1.0.0", &ver1));
  /* use the list in isspace() */
  tt_int_op(-1, OP_EQ, tor_version_parse("0.\t0.0", &ver1));
  tt_int_op(-1, OP_EQ, tor_version_parse("0.\n0.0", &ver1));
  tt_int_op(-1, OP_EQ, tor_version_parse("0.\v0.0", &ver1));
  tt_int_op(-1, OP_EQ, tor_version_parse("0.\f0.0", &ver1));
  tt_int_op(-1, OP_EQ, tor_version_parse("0.\r0.0", &ver1));
  tt_int_op(-1, OP_EQ, tor_version_parse("0. 0.0", &ver1));

#define tt_versionstatus_op(vs1, op, vs2)                               \
  tt_assert_test_type(vs1,vs2,#vs1" "#op" "#vs2,version_status_t,       \
                      (val1_ op val2_),"%d",TT_EXIT_TEST_FUNCTION)
#define test_v_i_o(val, ver, lst)                                       \
  tt_versionstatus_op(val, OP_EQ, tor_version_is_obsolete(ver, lst))

  /* make sure tor_version_is_obsolete() works */
  test_v_i_o(VS_OLD, "0.0.1", "Tor 0.0.2");
  test_v_i_o(VS_OLD, "0.0.1", "0.0.2, Tor 0.0.3");
  test_v_i_o(VS_OLD, "0.0.1", "0.0.2,Tor 0.0.3");
  test_v_i_o(VS_OLD, "0.0.1","0.0.3,BetterTor 0.0.1");
  test_v_i_o(VS_RECOMMENDED, "0.0.2", "Tor 0.0.2,Tor 0.0.3");
  test_v_i_o(VS_NEW_IN_SERIES, "0.0.2", "Tor 0.0.2pre1,Tor 0.0.3");
  test_v_i_o(VS_OLD, "0.0.2", "Tor 0.0.2.1,Tor 0.0.3");
  test_v_i_o(VS_NEW, "0.1.0", "Tor 0.0.2,Tor 0.0.3");
  test_v_i_o(VS_RECOMMENDED, "0.0.7rc2", "0.0.7,Tor 0.0.7rc2,Tor 0.0.8");
  test_v_i_o(VS_OLD, "0.0.5.0", "0.0.5.1-cvs");
  test_v_i_o(VS_NEW_IN_SERIES, "0.0.5.1-cvs", "0.0.5, 0.0.6");
  test_v_i_o(VS_NEW, "0.2.9.9-dev", "0.2.9.9");
  /* Not on list, but newer than any in same series. */
  test_v_i_o(VS_NEW_IN_SERIES, "0.1.0.3",
             "Tor 0.1.0.2,Tor 0.0.9.5,Tor 0.1.1.0");
  /* Series newer than any on list. */
  test_v_i_o(VS_NEW, "0.1.2.3", "Tor 0.1.0.2,Tor 0.0.9.5,Tor 0.1.1.0");
  /* Series older than any on list. */
  test_v_i_o(VS_OLD, "0.0.1.3", "Tor 0.1.0.2,Tor 0.0.9.5,Tor 0.1.1.0");
  /* Not on list, not newer than any on same series. */
  test_v_i_o(VS_UNRECOMMENDED, "0.1.0.1",
             "Tor 0.1.0.2,Tor 0.0.9.5,Tor 0.1.1.0");
  /* On list, not newer than any on same series. */
  test_v_i_o(VS_UNRECOMMENDED,
             "0.1.0.1", "Tor 0.1.0.2,Tor 0.0.9.5,Tor 0.1.1.0");
  tt_int_op(0,OP_EQ, tor_version_as_new_as("Tor 0.0.5", "0.0.9pre1-cvs"));
  tt_int_op(1,OP_EQ, tor_version_as_new_as(
          "Tor 0.0.8 on Darwin 64-121-192-100.c3-0."
          "sfpo-ubr1.sfrn-sfpo.ca.cable.rcn.com Power Macintosh",
          "0.0.8rc2"));
  tt_int_op(0,OP_EQ, tor_version_as_new_as(
          "Tor 0.0.8 on Darwin 64-121-192-100.c3-0."
          "sfpo-ubr1.sfrn-sfpo.ca.cable.rcn.com Power Macintosh", "0.0.8.2"));

  /* Now try svn revisions. */
  tt_int_op(1,OP_EQ, tor_version_as_new_as("Tor 0.2.1.0-dev (r100)",
                                   "Tor 0.2.1.0-dev (r99)"));
  tt_int_op(1,OP_EQ, tor_version_as_new_as(
                                   "Tor 0.2.1.0-dev (r100) on Banana Jr",
                                   "Tor 0.2.1.0-dev (r99) on Hal 9000"));
  tt_int_op(1,OP_EQ, tor_version_as_new_as("Tor 0.2.1.0-dev (r100)",
                                   "Tor 0.2.1.0-dev on Colossus"));
  tt_int_op(0,OP_EQ, tor_version_as_new_as("Tor 0.2.1.0-dev (r99)",
                                   "Tor 0.2.1.0-dev (r100)"));
  tt_int_op(0,OP_EQ, tor_version_as_new_as("Tor 0.2.1.0-dev (r99) on MCP",
                                   "Tor 0.2.1.0-dev (r100) on AM"));
  tt_int_op(0,OP_EQ, tor_version_as_new_as("Tor 0.2.1.0-dev",
                                   "Tor 0.2.1.0-dev (r99)"));
  tt_int_op(1,OP_EQ, tor_version_as_new_as("Tor 0.2.1.1",
                                   "Tor 0.2.1.0-dev (r99)"));
  /* And git revisions */
  tt_int_op(1,OP_EQ, tor_version_as_new_as(
                                        "Tor 0.2.9.9 (git-56788a2489127072)",
                                        "Tor 0.2.9.9 (git-56788a2489127072)"));
  /* a git revision is newer than no git revision */
  tt_int_op(1,OP_EQ, tor_version_as_new_as(
                                        "Tor 0.2.9.9 (git-56788a2489127072)",
                                        "Tor 0.2.9.9"));
  /* a longer git revision is newer than a shorter git revision
   * this should be true if they prefix-match, but if they don't, they are
   * incomparable, because hashes aren't ordered (but we compare their bytes
   * anyway) */
  tt_int_op(1,OP_EQ, tor_version_as_new_as(
                  "Tor 0.2.9.9 (git-56788a2489127072d513cf4baf35a8ff475f3c7b)",
                  "Tor 0.2.9.9 (git-56788a2489127072)"));
  tt_int_op(1,OP_EQ, tor_version_as_new_as(
                                        "Tor 0.2.9.9 (git-0102)",
                                        "Tor 0.2.9.9 (git-03)"));
  tt_int_op(1,OP_EQ, tor_version_as_new_as(
                                        "Tor 0.2.9.9 (git-0102)",
                                        "Tor 0.2.9.9 (git-00)"));
  tt_int_op(1,OP_EQ, tor_version_as_new_as(
                                           "Tor 0.2.9.9 (git-01)",
                                           "Tor 0.2.9.9 (git-00)"));
  tt_int_op(0,OP_EQ, tor_version_as_new_as(
                                           "Tor 0.2.9.9 (git-00)",
                                           "Tor 0.2.9.9 (git-01)"));
  /* In #21278, we compare without integer overflows.
   * But since #21450 limits version components to [0, INT32_MAX], it is no
   * longer possible to cause an integer overflow in tor_version_compare() */
  tt_int_op(0,OP_EQ, tor_version_as_new_as(
                                           "Tor 0.0.0.0",
                                           "Tor 2147483647.0.0.0"));
  tt_int_op(1,OP_EQ, tor_version_as_new_as(
                                           "Tor 2147483647.0.0.0",
                                           "Tor 0.0.0.0"));
  /* These versions used to cause an overflow, now they don't parse
   * (and authorities reject their descriptors), and log a BUG message */
  setup_full_capture_of_logs(LOG_WARN);
  tt_int_op(0,OP_EQ, tor_version_as_new_as(
                                           "Tor 0.0.0.0",
                                           "Tor 0.-2147483648.0.0"));
  expect_single_log_msg_containing("unparseable");
  mock_clean_saved_logs();
  tt_int_op(0,OP_EQ, tor_version_as_new_as(
                                           "Tor 0.2147483647.0.0",
                                           "Tor 0.-1.0.0"));
  expect_single_log_msg_containing("unparseable");
  mock_clean_saved_logs();
  tt_int_op(0,OP_EQ, tor_version_as_new_as(
                                           "Tor 0.2147483647.0.0",
                                           "Tor 0.-2147483648.0.0"));
  expect_single_log_msg_containing("unparseable");
  mock_clean_saved_logs();
  tt_int_op(1,OP_EQ, tor_version_as_new_as(
                                           "Tor 4294967295.0.0.0",
                                           "Tor 0.0.0.0"));
  expect_no_log_entry();
  tt_int_op(0,OP_EQ, tor_version_as_new_as(
                                           "Tor 0.4294967295.0.0",
                                           "Tor 0.-4294967295.0.0"));
  expect_single_log_msg_containing("unparseable");
  mock_clean_saved_logs();
  teardown_capture_of_logs();

  /* Now try git revisions */
  tt_int_op(0,OP_EQ, tor_version_parse("0.5.6.7 (git-ff00ff)", &ver1));
  tt_int_op(0,OP_EQ, ver1.major);
  tt_int_op(5,OP_EQ, ver1.minor);
  tt_int_op(6,OP_EQ, ver1.micro);
  tt_int_op(7,OP_EQ, ver1.patchlevel);
  tt_int_op(3,OP_EQ, ver1.git_tag_len);
  tt_mem_op(ver1.git_tag,OP_EQ, "\xff\x00\xff", 3);
  /* reject bad hex digits */
  tt_int_op(-1,OP_EQ, tor_version_parse("0.5.6.7 (git-ff00xx)", &ver1));
  /* reject odd hex digit count */
  tt_int_op(-1,OP_EQ, tor_version_parse("0.5.6.7 (git-ff00fff)", &ver1));
  /* ignore "git " */
  tt_int_op(0,OP_EQ, tor_version_parse("0.5.6.7 (git ff00fff)", &ver1));
  /* standard length is 16 hex digits */
  tt_int_op(0,OP_EQ, tor_version_parse("0.5.6.7 (git-0010203040506070)",
                                       &ver1));
  /* length limit is 40 hex digits */
  tt_int_op(0,OP_EQ, tor_version_parse(
                     "0.5.6.7 (git-000102030405060708090a0b0c0d0e0f10111213)",
                     &ver1));
  tt_int_op(-1,OP_EQ, tor_version_parse(
                    "0.5.6.7 (git-000102030405060708090a0b0c0d0e0f1011121314)",
                    &ver1));
 done:
  teardown_capture_of_logs();
}

/** Run unit tests for directory fp_pair functions. */
static void
test_dir_fp_pairs(void *arg)
{
  smartlist_t *sl = smartlist_new();
  fp_pair_t *pair;

  (void)arg;
  dir_split_resource_into_fingerprint_pairs(
       /* Two pairs, out of order, with one duplicate. */
       "73656372657420646174612E0000000000FFFFFF-"
       "557365204145532d32353620696e73746561642e+"
       "73656372657420646174612E0000000000FFFFFF-"
       "557365204145532d32353620696e73746561642e+"
       "48657861646563696d616c2069736e277420736f-"
       "676f6f6420666f7220686964696e6720796f7572.z", sl);

  tt_int_op(smartlist_len(sl),OP_EQ, 2);
  pair = smartlist_get(sl, 0);
  tt_mem_op(pair->first,OP_EQ,  "Hexadecimal isn't so", DIGEST_LEN);
  tt_mem_op(pair->second,OP_EQ, "good for hiding your", DIGEST_LEN);
  pair = smartlist_get(sl, 1);
  tt_mem_op(pair->first,OP_EQ,  "secret data.\0\0\0\0\0\xff\xff\xff",
            DIGEST_LEN);
  tt_mem_op(pair->second,OP_EQ, "Use AES-256 instead.", DIGEST_LEN);

 done:
  SMARTLIST_FOREACH(sl, fp_pair_t *, pair_to_free, tor_free(pair_to_free));
  smartlist_free(sl);
}

static void
test_dir_split_fps(void *testdata)
{
  smartlist_t *sl = smartlist_new();
  char *mem_op_hex_tmp = NULL;
  (void)testdata;

  /* Some example hex fingerprints and their base64 equivalents */
#define HEX1 "Fe0daff89127389bc67558691231234551193EEE"
#define HEX2 "Deadbeef99999991111119999911111111f00ba4"
#define HEX3 "b33ff00db33ff00db33ff00db33ff00db33ff00d"
#define HEX256_1 \
    "f3f3f3f3fbbbbf3f3f3f3fbbbf3f3f3f3fbbbbf3f3f3f3fbbbf3f3f3f3fbbbbf"
#define HEX256_2 \
    "cccccccccccccccccccccccccccccccccccccccccccccccccccccccccccccCCc"
#define HEX256_3 \
    "0123456789ABCdef0123456789ABCdef0123456789ABCdef0123456789ABCdef"
#define B64_1 "/g2v+JEnOJvGdVhpEjEjRVEZPu4"
#define B64_2 "3q2+75mZmZERERmZmRERERHwC6Q"
#define B64_256_1 "8/Pz8/u7vz8/Pz+7vz8/Pz+7u/Pz8/P7u/Pz8/P7u78"
#define B64_256_2 "zMzMzMzMzMzMzMzMzMzMzMzMzMzMzMzMzMzMzMzMzMw"

  /* no flags set */
  dir_split_resource_into_fingerprints("A+C+B", sl, NULL, 0);
  tt_int_op(smartlist_len(sl), OP_EQ, 3);
  tt_str_op(smartlist_get(sl, 0), OP_EQ, "A");
  tt_str_op(smartlist_get(sl, 1), OP_EQ, "C");
  tt_str_op(smartlist_get(sl, 2), OP_EQ, "B");
  SMARTLIST_FOREACH(sl, char *, cp, tor_free(cp));
  smartlist_clear(sl);

  /* uniq strings. */
  dir_split_resource_into_fingerprints("A+C+B+A+B+B", sl, NULL, DSR_SORT_UNIQ);
  tt_int_op(smartlist_len(sl), OP_EQ, 3);
  tt_str_op(smartlist_get(sl, 0), OP_EQ, "A");
  tt_str_op(smartlist_get(sl, 1), OP_EQ, "B");
  tt_str_op(smartlist_get(sl, 2), OP_EQ, "C");
  SMARTLIST_FOREACH(sl, char *, cp, tor_free(cp));
  smartlist_clear(sl);

  /* Decode hex. */
  dir_split_resource_into_fingerprints(HEX1"+"HEX2, sl, NULL, DSR_HEX);
  tt_int_op(smartlist_len(sl), OP_EQ, 2);
  test_mem_op_hex(smartlist_get(sl, 0), OP_EQ, HEX1);
  test_mem_op_hex(smartlist_get(sl, 1), OP_EQ, HEX2);
  SMARTLIST_FOREACH(sl, char *, cp, tor_free(cp));
  smartlist_clear(sl);

  /* decode hex and drop weirdness. */
  dir_split_resource_into_fingerprints(HEX1"+bogus+"HEX2"+"HEX256_1,
                                       sl, NULL, DSR_HEX);
  tt_int_op(smartlist_len(sl), OP_EQ, 2);
  test_mem_op_hex(smartlist_get(sl, 0), OP_EQ, HEX1);
  test_mem_op_hex(smartlist_get(sl, 1), OP_EQ, HEX2);
  SMARTLIST_FOREACH(sl, char *, cp, tor_free(cp));
  smartlist_clear(sl);

  /* Decode long hex */
  dir_split_resource_into_fingerprints(HEX256_1"+"HEX256_2"+"HEX2"+"HEX256_3,
                                       sl, NULL, DSR_HEX|DSR_DIGEST256);
  tt_int_op(smartlist_len(sl), OP_EQ, 3);
  test_mem_op_hex(smartlist_get(sl, 0), OP_EQ, HEX256_1);
  test_mem_op_hex(smartlist_get(sl, 1), OP_EQ, HEX256_2);
  test_mem_op_hex(smartlist_get(sl, 2), OP_EQ, HEX256_3);
  SMARTLIST_FOREACH(sl, char *, cp, tor_free(cp));
  smartlist_clear(sl);

  /* Decode hex and sort. */
  dir_split_resource_into_fingerprints(HEX1"+"HEX2"+"HEX3"+"HEX2,
                                       sl, NULL, DSR_HEX|DSR_SORT_UNIQ);
  tt_int_op(smartlist_len(sl), OP_EQ, 3);
  test_mem_op_hex(smartlist_get(sl, 0), OP_EQ, HEX3);
  test_mem_op_hex(smartlist_get(sl, 1), OP_EQ, HEX2);
  test_mem_op_hex(smartlist_get(sl, 2), OP_EQ, HEX1);
  SMARTLIST_FOREACH(sl, char *, cp, tor_free(cp));
  smartlist_clear(sl);

  /* Decode long hex and sort */
  dir_split_resource_into_fingerprints(HEX256_1"+"HEX256_2"+"HEX256_3
                                       "+"HEX256_1,
                                       sl, NULL,
                                       DSR_HEX|DSR_DIGEST256|DSR_SORT_UNIQ);
  tt_int_op(smartlist_len(sl), OP_EQ, 3);
  test_mem_op_hex(smartlist_get(sl, 0), OP_EQ, HEX256_3);
  test_mem_op_hex(smartlist_get(sl, 1), OP_EQ, HEX256_2);
  test_mem_op_hex(smartlist_get(sl, 2), OP_EQ, HEX256_1);
  SMARTLIST_FOREACH(sl, char *, cp, tor_free(cp));
  smartlist_clear(sl);

  /* Decode base64 */
  dir_split_resource_into_fingerprints(B64_1"-"B64_2, sl, NULL, DSR_BASE64);
  tt_int_op(smartlist_len(sl), OP_EQ, 2);
  test_mem_op_hex(smartlist_get(sl, 0), OP_EQ, HEX1);
  test_mem_op_hex(smartlist_get(sl, 1), OP_EQ, HEX2);
  SMARTLIST_FOREACH(sl, char *, cp, tor_free(cp));
  smartlist_clear(sl);

  /* Decode long base64 */
  dir_split_resource_into_fingerprints(B64_256_1"-"B64_256_2,
                                       sl, NULL, DSR_BASE64|DSR_DIGEST256);
  tt_int_op(smartlist_len(sl), OP_EQ, 2);
  test_mem_op_hex(smartlist_get(sl, 0), OP_EQ, HEX256_1);
  test_mem_op_hex(smartlist_get(sl, 1), OP_EQ, HEX256_2);
  SMARTLIST_FOREACH(sl, char *, cp, tor_free(cp));
  smartlist_clear(sl);

  dir_split_resource_into_fingerprints(B64_256_1,
                                       sl, NULL, DSR_BASE64|DSR_DIGEST256);
  tt_int_op(smartlist_len(sl), OP_EQ, 1);
  test_mem_op_hex(smartlist_get(sl, 0), OP_EQ, HEX256_1);
  SMARTLIST_FOREACH(sl, char *, cp, tor_free(cp));
  smartlist_clear(sl);

 done:
  SMARTLIST_FOREACH(sl, char *, cp, tor_free(cp));
  smartlist_free(sl);
  tor_free(mem_op_hex_tmp);
}

static void
test_dir_measured_bw_kb(void *arg)
{
  measured_bw_line_t mbwl;
  int i;
  const char *lines_pass[] = {
    "node_id=$557365204145532d32353620696e73746561642e bw=1024\n",
    "node_id=$557365204145532d32353620696e73746561642e\t  bw=1024 \n",
    " node_id=$557365204145532d32353620696e73746561642e  bw=1024\n",
    "\tnoise\tnode_id=$557365204145532d32353620696e73746561642e  "
                "bw=1024 junk=007\n",
    "misc=junk node_id=$557365204145532d32353620696e73746561642e  "
                "bw=1024 junk=007\n",
    /* check whether node_id can be at the end */
    "bw=1024 node_id=$557365204145532d32353620696e73746561642e\n",
    /* check whether node_id can be at the end and bw has something in front*/
    "foo=bar bw=1024 node_id=$557365204145532d32353620696e73746561642e\n",
    /* check whether node_id can be at the end and something in the
     * in the middle of bw and node_id */
    "bw=1024 foo=bar node_id=$557365204145532d32353620696e73746561642e\n",
    "end"
  };
  const char *lines_fail[] = {
    /* Test possible python stupidity on input */
    "node_id=None bw=1024\n",
    "node_id=$None bw=1024\n",
    "node_id=$557365204145532d32353620696e73746561642e bw=None\n",
    "node_id=$557365204145532d32353620696e73746561642e bw=1024.0\n",
    "node_id=$557365204145532d32353620696e73746561642e bw=.1024\n",
    "node_id=$557365204145532d32353620696e73746561642e bw=1.024\n",
    "node_id=$557365204145532d32353620696e73746561642e bw=1024 bw=0\n",
    "node_id=$557365204145532d32353620696e73746561642e bw=1024 bw=None\n",
    "node_id=$557365204145532d32353620696e73746561642e bw=-1024\n",
    /* Test incomplete writes due to race conditions, partial copies, etc */
    "node_i",
    "node_i\n",
    "node_id=",
    "node_id=\n",
    "node_id=$557365204145532d32353620696e73746561642e bw=",
    "node_id=$557365204145532d32353620696e73746561642e bw=1024",
    "node_id=$557365204145532d32353620696e73746561642e bw=\n",
    "node_id=$557365204145532d32353620696e7374",
    "node_id=$557365204145532d32353620696e7374\n",
    "",
    "\n",
    " \n ",
    " \n\n",
    /* Test assorted noise */
    " node_id= ",
    "node_id==$557365204145532d32353620696e73746561642e bw==1024\n",
    "node_id=$55736520414552d32353620696e73746561642e bw=1024\n",
    "node_id=557365204145532d32353620696e73746561642e bw=1024\n",
    "node_id= $557365204145532d32353620696e73746561642e bw=0.23\n",
    "end"
  };

  (void)arg;
  for (i = 0; strcmp(lines_fail[i], "end"); i++) {
    //fprintf(stderr, "Testing: %s\n", lines_fail[i]);
    /* Testing only with line_is_after_headers = 1. Tests with
     * line_is_after_headers = 0 in
     * test_dir_measured_bw_kb_line_is_after_headers */
    tt_assert(measured_bw_line_parse(&mbwl, lines_fail[i], 1) == -1);
  }

  for (i = 0; strcmp(lines_pass[i], "end"); i++) {
    //fprintf(stderr, "Testing: %s %d\n", lines_pass[i], TOR_ISSPACE('\n'));
    /* Testing only with line_is_after_headers = 1. Tests with
     * line_is_after_headers = 0 in
     * test_dir_measured_bw_kb_line_is_after_headers */
    tt_assert(measured_bw_line_parse(&mbwl, lines_pass[i], 1) == 0);
    tt_assert(mbwl.bw_kb == 1024);
    tt_assert(strcmp(mbwl.node_hex,
                "557365204145532d32353620696e73746561642e") == 0);
  }

 done:
  return;
}

/* Unit tests for measured_bw_line_parse using line_is_after_headers flag.
 * When the end of the header is detected (a first complete bw line is parsed),
 * incomplete lines fail and give warnings, but do not give warnings if
 * the header is not ended, allowing to ignore additional header lines. */
static void
test_dir_measured_bw_kb_line_is_after_headers(void *arg)
{
  (void)arg;
  measured_bw_line_t mbwl;
  const char *line_pass = \
    "node_id=$557365204145532d32353620696e73746561642e bw=1024\n";
  int i;
  const char *lines_fail[] = {
    "node_id=$557365204145532d32353620696e73746561642e \n",
    "bw=1024\n",
    "rtt=300\n",
    "end"
  };

  setup_capture_of_logs(LOG_DEBUG);

  /* Test bw lines when header has ended */
  for (i = 0; strcmp(lines_fail[i], "end"); i++) {
    tt_assert(measured_bw_line_parse(&mbwl, lines_fail[i], 1) == -1);
    expect_log_msg_containing("Incomplete line in bandwidth file:");
    mock_clean_saved_logs();
  }

  tt_assert(measured_bw_line_parse(&mbwl, line_pass, 1) == 0);

  /* Test bw lines when header has not ended */
  for (i = 0; strcmp(lines_fail[i], "end"); i++) {
    tt_assert(measured_bw_line_parse(&mbwl, lines_fail[i], 0) == -1);
    expect_log_msg_containing("Missing bw or node_id in bandwidth file line:");
    mock_clean_saved_logs();
  }

  tt_assert(measured_bw_line_parse(&mbwl, line_pass, 0) == 0);

 done:
  teardown_capture_of_logs();
}

/* Test dirserv_read_measured_bandwidths with headers and complete files. */
static void
test_dir_dirserv_read_measured_bandwidths(void *arg)
{
  (void)arg;
  char *content = NULL;
  time_t timestamp = time(NULL);
  char *fname = tor_strdup(get_fname("V3BandwidthsFile"));
  smartlist_t *bw_file_headers = smartlist_new();
  /* bw file strings in vote */
  char *bw_file_headers_str = NULL;
  char *bw_file_headers_str_v100 = NULL;
  char *bw_file_headers_str_v110 = NULL;
  char *bw_file_headers_str_bad = NULL;
  char *bw_file_headers_str_extra = NULL;
  char bw_file_headers_str_long[MAX_BW_FILE_HEADER_COUNT_IN_VOTE * 8 + 1] = "";
  /* string header lines in bw file */
  char *header_lines_v100 = NULL;
  char *header_lines_v110_no_terminator = NULL;
  char *header_lines_v110 = NULL;
  char header_lines_long[MAX_BW_FILE_HEADER_COUNT_IN_VOTE * 8 + 1] = "";
  int i;
  const char *header_lines_v110_no_terminator_no_timestamp =
    "version=1.1.0\n"
    "software=sbws\n"
    "software_version=0.1.0\n"
    "earliest_bandwidth=2018-05-08T16:13:26\n"
    "file_created=2018-04-16T21:49:18\n"
    "generator_started=2018-05-08T16:13:25\n"
    "latest_bandwidth=2018-04-16T20:49:18\n";
  const char *bw_file_headers_str_v110_no_timestamp =
    "version=1.1.0 software=sbws "
    "software_version=0.1.0 "
    "earliest_bandwidth=2018-05-08T16:13:26 "
    "file_created=2018-04-16T21:49:18 "
    "generator_started=2018-05-08T16:13:25 "
    "latest_bandwidth=2018-04-16T20:49:18";
  const char *relay_lines_v100 =
    "node_id=$557365204145532d32353620696e73746561642e bw=1024 "
    "nick=Test measured_at=1523911725 updated_at=1523911725 "
    "pid_error=4.11374090719 pid_error_sum=4.11374090719 "
    "pid_bw=57136645 pid_delta=2.12168374577 circ_fail=0.2 "
    "scanner=/filepath\n";
  const char *relay_lines_v110 =
    "node_id=$68A483E05A2ABDCA6DA5A3EF8DB5177638A27F80 "
    "master_key_ed25519=YaqV4vbvPYKucElk297eVdNArDz9HtIwUoIeo0+cVIpQ "
    "bw=760 nick=Test rtt=380 time=2018-05-08T16:13:26\n";
  const char *relay_lines_bad =
    "node_id=$68A483E05A2ABDCA6DA5A3EF8DB5177638A\n";

  tor_asprintf(&header_lines_v100, "%ld\n", (long)timestamp);
  tor_asprintf(&header_lines_v110_no_terminator, "%ld\n%s", (long)timestamp,
               header_lines_v110_no_terminator_no_timestamp);
  tor_asprintf(&header_lines_v110, "%s%s",
               header_lines_v110_no_terminator, BW_FILE_HEADERS_TERMINATOR);

  tor_asprintf(&bw_file_headers_str_v100, "timestamp=%ld",(long)timestamp);
  tor_asprintf(&bw_file_headers_str_v110, "timestamp=%ld %s",
               (long)timestamp, bw_file_headers_str_v110_no_timestamp);
  tor_asprintf(&bw_file_headers_str_bad, "%s "
               "node_id=$68A483E05A2ABDCA6DA5A3EF8DB5177638A",
               bw_file_headers_str_v110);

  for (i=0; i<MAX_BW_FILE_HEADER_COUNT_IN_VOTE; i++) {
    strlcat(header_lines_long, "foo=bar\n",
            sizeof(header_lines_long));
  }
  /* 8 is the number of v110 lines in header_lines_v110 */
  for (i=0; i<MAX_BW_FILE_HEADER_COUNT_IN_VOTE - 8 - 1; i++) {
    strlcat(bw_file_headers_str_long, "foo=bar ",
            sizeof(bw_file_headers_str_long));
  }
  strlcat(bw_file_headers_str_long, "foo=bar",
          sizeof(bw_file_headers_str_long));
  tor_asprintf(&bw_file_headers_str_extra,
               "%s %s",
               bw_file_headers_str_v110,
               bw_file_headers_str_long);

  /* Test an empty bandwidth file. bw_file_headers will be empty string */
  write_str_to_file(fname, "", 0);
  setup_capture_of_logs(LOG_WARN);
  tt_int_op(-1, OP_EQ, dirserv_read_measured_bandwidths(fname, NULL,
                                                        bw_file_headers,
                                                        NULL));
  expect_log_msg("Empty bandwidth file\n");
  teardown_capture_of_logs();
  bw_file_headers_str = smartlist_join_strings(bw_file_headers, " ", 0, NULL);
  tt_str_op("", OP_EQ, bw_file_headers_str);
  SMARTLIST_FOREACH(bw_file_headers, char *, c, tor_free(c));
  smartlist_free(bw_file_headers);
  tor_free(bw_file_headers_str);

  /* Test bandwidth file with only timestamp.
   * bw_file_headers will be empty string */
  bw_file_headers = smartlist_new();
  tor_asprintf(&content, "%ld", (long)timestamp);
  write_str_to_file(fname, content, 0);
  tor_free(content);
  tt_int_op(-1, OP_EQ, dirserv_read_measured_bandwidths(fname, NULL,
                                                        bw_file_headers,
                                                        NULL));

  bw_file_headers_str = smartlist_join_strings(bw_file_headers, " ", 0, NULL);
  tt_str_op("", OP_EQ, bw_file_headers_str);
  SMARTLIST_FOREACH(bw_file_headers, char *, c, tor_free(c));
  smartlist_free(bw_file_headers);
  tor_free(bw_file_headers_str);

  /* Test v1.0.0 bandwidth file headers */
  write_str_to_file(fname, header_lines_v100, 0);
  bw_file_headers = smartlist_new();
  tt_int_op(0, OP_EQ, dirserv_read_measured_bandwidths(fname, NULL,
                                                       bw_file_headers,
                                                       NULL));

  bw_file_headers_str = smartlist_join_strings(bw_file_headers, " ", 0, NULL);
  tt_str_op(bw_file_headers_str_v100, OP_EQ, bw_file_headers_str);
  SMARTLIST_FOREACH(bw_file_headers, char *, c, tor_free(c));
  smartlist_free(bw_file_headers);
  tor_free(bw_file_headers_str);

  /* Test v1.0.0 complete bandwidth file */
  bw_file_headers = smartlist_new();
  tor_asprintf(&content, "%s%s", header_lines_v100, relay_lines_v100);
  write_str_to_file(fname, content, 0);
  tor_free(content);
  tt_int_op(0, OP_EQ, dirserv_read_measured_bandwidths(fname, NULL,
                                                       bw_file_headers,
                                                       NULL));

  bw_file_headers_str = smartlist_join_strings(bw_file_headers, " ", 0, NULL);
  tt_str_op(bw_file_headers_str_v100, OP_EQ, bw_file_headers_str);
  SMARTLIST_FOREACH(bw_file_headers, char *, c, tor_free(c));
  smartlist_free(bw_file_headers);
  tor_free(bw_file_headers_str);

  /* Test v1.0.0 complete bandwidth file with NULL bw_file_headers. */
  tor_asprintf(&content, "%s%s", header_lines_v100, relay_lines_v100);
  write_str_to_file(fname, content, 0);
  tor_free(content);
  tt_int_op(0, OP_EQ, dirserv_read_measured_bandwidths(fname, NULL, NULL,
                                                       NULL));

  /* Test bandwidth file including v1.1.0 bandwidth headers and
   * v1.0.0 relay lines. bw_file_headers will contain the v1.1.0 headers. */
  bw_file_headers = smartlist_new();
  tor_asprintf(&content, "%s%s%s", header_lines_v100, header_lines_v110,
               relay_lines_v100);
  write_str_to_file(fname, content, 0);
  tor_free(content);
  tt_int_op(0, OP_EQ, dirserv_read_measured_bandwidths(fname, NULL,
                                                       bw_file_headers,
                                                       NULL));

  bw_file_headers_str = smartlist_join_strings(bw_file_headers, " ", 0, NULL);
  tt_str_op(bw_file_headers_str_v110, OP_EQ, bw_file_headers_str);
  SMARTLIST_FOREACH(bw_file_headers, char *, c, tor_free(c));
  smartlist_free(bw_file_headers);
  tor_free(bw_file_headers_str);

  /* Test v1.0.0 complete bandwidth file with v1.1.0 headers at the end.
   * bw_file_headers will contain only v1.0.0 headers and the additional
   * headers will be interpreted as malformed relay lines. */
  bw_file_headers = smartlist_new();
  tor_asprintf(&content, "%s%s%s", header_lines_v100, relay_lines_v100,
               header_lines_v110);
  write_str_to_file(fname, content, 0);
  tor_free(content);
  tt_int_op(0, OP_EQ, dirserv_read_measured_bandwidths(fname, NULL,
                                                       bw_file_headers,
                                                       NULL));

  bw_file_headers_str = smartlist_join_strings(bw_file_headers, " ", 0, NULL);
  tt_str_op(bw_file_headers_str_v100, OP_EQ, bw_file_headers_str);
  SMARTLIST_FOREACH(bw_file_headers, char *, c, tor_free(c));
  smartlist_free(bw_file_headers);
  tor_free(bw_file_headers_str);

  /* Test v1.0.0 complete bandwidth file, the v1.1.0 headers and more relay
   * lines. bw_file_headers will contain only v1.0.0 headers, the additional
   * headers will be interpreted as malformed relay lines and the last relay
   * lines will be correctly interpreted as relay lines. */
  bw_file_headers = smartlist_new();
  tor_asprintf(&content, "%s%s%s%s", header_lines_v100, relay_lines_v100,
               header_lines_v110, relay_lines_v100);
  write_str_to_file(fname, content, 0);
  tor_free(content);
  tt_int_op(0, OP_EQ, dirserv_read_measured_bandwidths(fname, NULL,
                                                       bw_file_headers,
                                                       NULL));

  bw_file_headers_str = smartlist_join_strings(bw_file_headers, " ", 0, NULL);
  tt_str_op(bw_file_headers_str_v100, OP_EQ, bw_file_headers_str);
  SMARTLIST_FOREACH(bw_file_headers, char *, c, tor_free(c));
  smartlist_free(bw_file_headers);
  tor_free(bw_file_headers_str);

  /* Test v1.1.0 bandwidth headers without terminator */
  bw_file_headers = smartlist_new();
  write_str_to_file(fname, header_lines_v110_no_terminator, 0);
  tt_int_op(0, OP_EQ, dirserv_read_measured_bandwidths(fname, NULL,
                                                       bw_file_headers,
                                                       NULL));

  bw_file_headers_str = smartlist_join_strings(bw_file_headers, " ", 0, NULL);
  tt_str_op(bw_file_headers_str_v110, OP_EQ, bw_file_headers_str);
  SMARTLIST_FOREACH(bw_file_headers, char *, c, tor_free(c));
  smartlist_free(bw_file_headers);
  tor_free(bw_file_headers_str);

  /* Test v1.1.0 bandwidth headers with terminator */
  bw_file_headers = smartlist_new();
  write_str_to_file(fname, header_lines_v110, 0);
  tt_int_op(0, OP_EQ, dirserv_read_measured_bandwidths(fname, NULL,
                                                       bw_file_headers,
                                                       NULL));

  bw_file_headers_str = smartlist_join_strings(bw_file_headers, " ", 0, NULL);
  tt_str_op(bw_file_headers_str_v110, OP_EQ, bw_file_headers_str);
  SMARTLIST_FOREACH(bw_file_headers, char *, c, tor_free(c));
  smartlist_free(bw_file_headers);
  tor_free(bw_file_headers_str);

  /* Test v1.1.0 bandwidth file without terminator, then relay lines.
   * bw_file_headers will contain the v1.1.0 headers. */
  bw_file_headers = smartlist_new();
  tor_asprintf(&content, "%s%s",
               header_lines_v110_no_terminator, relay_lines_v110);
  write_str_to_file(fname, content, 0);
  tor_free(content);
  tt_int_op(0, OP_EQ, dirserv_read_measured_bandwidths(fname, NULL,
                                                       bw_file_headers,
                                                       NULL));

  bw_file_headers_str = smartlist_join_strings(bw_file_headers, " ", 0, NULL);
  tt_str_op(bw_file_headers_str_v110, OP_EQ, bw_file_headers_str);
  SMARTLIST_FOREACH(bw_file_headers, char *, c, tor_free(c));
  smartlist_free(bw_file_headers);
  tor_free(bw_file_headers_str);

  /* Test v1.1.0 bandwidth headers with terminator, then relay lines
   * bw_file_headers will contain the v1.1.0 headers. */
  bw_file_headers = smartlist_new();
  tor_asprintf(&content, "%s%s",
               header_lines_v110, relay_lines_v110);
  write_str_to_file(fname, content, 0);
  tor_free(content);
  tt_int_op(0, OP_EQ, dirserv_read_measured_bandwidths(fname, NULL,
                                                       bw_file_headers,
                                                       NULL));

  bw_file_headers_str = smartlist_join_strings(bw_file_headers, " ", 0, NULL);
  tt_str_op(bw_file_headers_str_v110, OP_EQ, bw_file_headers_str);
  SMARTLIST_FOREACH(bw_file_headers, char *, c, tor_free(c));
  smartlist_free(bw_file_headers);
  tor_free(bw_file_headers_str);

  /* Test v1.1.0 bandwidth headers with terminator, then bad relay lines,
   * then terminator, then relay_lines_bad.
   * bw_file_headers will contain the v1.1.0 headers. */
  bw_file_headers = smartlist_new();
  tor_asprintf(&content, "%s%s%s%s", header_lines_v110, relay_lines_bad,
               BW_FILE_HEADERS_TERMINATOR, relay_lines_bad);
  write_str_to_file(fname, content, 0);
  tor_free(content);
  tt_int_op(0, OP_EQ, dirserv_read_measured_bandwidths(fname, NULL,
                                                       bw_file_headers,
                                                       NULL));

  bw_file_headers_str = smartlist_join_strings(bw_file_headers, " ", 0, NULL);
  tt_str_op(bw_file_headers_str_v110, OP_EQ, bw_file_headers_str);
  SMARTLIST_FOREACH(bw_file_headers, char *, c, tor_free(c));
  smartlist_free(bw_file_headers);
  tor_free(bw_file_headers_str);

  /* Test v1.1.0 bandwidth headers without terminator, then bad relay lines,
   * then relay lines. bw_file_headers will contain the v1.1.0 headers and
   * the bad relay lines. */
  bw_file_headers = smartlist_new();
  tor_asprintf(&content, "%s%s%s",
               header_lines_v110_no_terminator, relay_lines_bad,
               relay_lines_v110);
  write_str_to_file(fname, content, 0);
  tor_free(content);
  tt_int_op(0, OP_EQ, dirserv_read_measured_bandwidths(fname, NULL,
                                                       bw_file_headers,
                                                       NULL));

  bw_file_headers_str = smartlist_join_strings(bw_file_headers, " ", 0, NULL);
  tt_str_op(bw_file_headers_str_bad, OP_EQ, bw_file_headers_str);
  SMARTLIST_FOREACH(bw_file_headers, char *, c, tor_free(c));
  smartlist_free(bw_file_headers);
  tor_free(bw_file_headers_str);

  /* Test v1.1.0 bandwidth headers without terminator,
   * then many bad relay lines, then relay lines.
   * bw_file_headers will contain the v1.1.0 headers and the bad relay lines
   * to a maximum of MAX_BW_FILE_HEADER_COUNT_IN_VOTE header lines. */
  bw_file_headers = smartlist_new();
  tor_asprintf(&content, "%s%s%s",
               header_lines_v110_no_terminator, header_lines_long,
               relay_lines_v110);
  write_str_to_file(fname, content, 0);
  tor_free(content);
  tt_int_op(0, OP_EQ, dirserv_read_measured_bandwidths(fname, NULL,
                                                       bw_file_headers,
                                                       NULL));

  tt_int_op(MAX_BW_FILE_HEADER_COUNT_IN_VOTE, OP_EQ,
            smartlist_len(bw_file_headers));
  bw_file_headers_str = smartlist_join_strings(bw_file_headers, " ", 0, NULL);
  tt_str_op(bw_file_headers_str_extra, OP_EQ, bw_file_headers_str);
  SMARTLIST_FOREACH(bw_file_headers, char *, c, tor_free(c));
  smartlist_free(bw_file_headers);
  tor_free(bw_file_headers_str);

  /* Test v1.1.0 bandwidth headers without terminator,
   * then many bad relay lines, then relay lines.
   * bw_file_headers will contain the v1.1.0 headers and the bad relay lines.
   * Force bw_file_headers to have more than MAX_BW_FILE_HEADER_COUNT_IN_VOTE
   * This test is needed while there is not dirvote test. */
  bw_file_headers = smartlist_new();
  tor_asprintf(&content, "%s%s%s",
               header_lines_v110_no_terminator, header_lines_long,
               relay_lines_v110);
  write_str_to_file(fname, content, 0);
  tor_free(content);
  tt_int_op(0, OP_EQ, dirserv_read_measured_bandwidths(fname, NULL,
                                                       bw_file_headers,
                                                       NULL));

  tt_int_op(MAX_BW_FILE_HEADER_COUNT_IN_VOTE, OP_EQ,
            smartlist_len(bw_file_headers));
  /* force bw_file_headers to be bigger than
   * MAX_BW_FILE_HEADER_COUNT_IN_VOTE */
  char line[8] = "foo=bar\0";
  smartlist_add_strdup(bw_file_headers, line);
  tt_int_op(MAX_BW_FILE_HEADER_COUNT_IN_VOTE, OP_LT,
            smartlist_len(bw_file_headers));
  SMARTLIST_FOREACH(bw_file_headers, char *, c, tor_free(c));
  smartlist_free(bw_file_headers);
  tor_free(bw_file_headers_str);

 done:
  unlink(fname);
  tor_free(fname);
  tor_free(header_lines_v100);
  tor_free(header_lines_v110_no_terminator);
  tor_free(header_lines_v110);
  tor_free(bw_file_headers_str_v100);
  tor_free(bw_file_headers_str_v110);
  tor_free(bw_file_headers_str_bad);
  tor_free(bw_file_headers_str_extra);
}

#define MBWC_INIT_TIME 1000

/** Do the measured bandwidth cache unit test */
static void
test_dir_measured_bw_kb_cache(void *arg)
{
  /* Initial fake time_t for testing */
  time_t curr = MBWC_INIT_TIME;
  /* Some measured_bw_line_ts */
  measured_bw_line_t mbwl[3];
  /* For receiving output on cache queries */
  long bw;
  time_t as_of;

  /* First, clear the cache and assert that it's empty */
  (void)arg;
  dirserv_clear_measured_bw_cache();
  tt_int_op(dirserv_get_measured_bw_cache_size(),OP_EQ, 0);
  /*
   * Set up test mbwls; none of the dirserv_cache_*() functions care about
   * the node_hex field.
   */
  memset(mbwl[0].node_id, 0x01, DIGEST_LEN);
  mbwl[0].bw_kb = 20;
  memset(mbwl[1].node_id, 0x02, DIGEST_LEN);
  mbwl[1].bw_kb = 40;
  memset(mbwl[2].node_id, 0x03, DIGEST_LEN);
  mbwl[2].bw_kb = 80;
  /* Try caching something */
  dirserv_cache_measured_bw(&(mbwl[0]), curr);
  tt_int_op(dirserv_get_measured_bw_cache_size(),OP_EQ, 1);
  /* Okay, let's see if we can retrieve it */
  tt_assert(dirserv_query_measured_bw_cache_kb(mbwl[0].node_id,&bw, &as_of));
  tt_int_op(bw,OP_EQ, 20);
  tt_int_op(as_of,OP_EQ, MBWC_INIT_TIME);
  /* Try retrieving it without some outputs */
  tt_assert(dirserv_query_measured_bw_cache_kb(mbwl[0].node_id,NULL, NULL));
  tt_assert(dirserv_query_measured_bw_cache_kb(mbwl[0].node_id,&bw, NULL));
  tt_int_op(bw,OP_EQ, 20);
  tt_assert(dirserv_query_measured_bw_cache_kb(mbwl[0].node_id,NULL,&as_of));
  tt_int_op(as_of,OP_EQ, MBWC_INIT_TIME);
  /* Now expire it */
  curr += MAX_MEASUREMENT_AGE + 1;
  dirserv_expire_measured_bw_cache(curr);
  /* Check that the cache is empty */
  tt_int_op(dirserv_get_measured_bw_cache_size(),OP_EQ, 0);
  /* Check that we can't retrieve it */
  tt_assert(!dirserv_query_measured_bw_cache_kb(mbwl[0].node_id, NULL,NULL));
  /* Try caching a few things now */
  dirserv_cache_measured_bw(&(mbwl[0]), curr);
  tt_int_op(dirserv_get_measured_bw_cache_size(),OP_EQ, 1);
  curr += MAX_MEASUREMENT_AGE / 4;
  dirserv_cache_measured_bw(&(mbwl[1]), curr);
  tt_int_op(dirserv_get_measured_bw_cache_size(),OP_EQ, 2);
  curr += MAX_MEASUREMENT_AGE / 4;
  dirserv_cache_measured_bw(&(mbwl[2]), curr);
  tt_int_op(dirserv_get_measured_bw_cache_size(),OP_EQ, 3);
  curr += MAX_MEASUREMENT_AGE / 4 + 1;
  /* Do an expire that's too soon to get any of them */
  dirserv_expire_measured_bw_cache(curr);
  tt_int_op(dirserv_get_measured_bw_cache_size(),OP_EQ, 3);
  /* Push the oldest one off the cliff */
  curr += MAX_MEASUREMENT_AGE / 4;
  dirserv_expire_measured_bw_cache(curr);
  tt_int_op(dirserv_get_measured_bw_cache_size(),OP_EQ, 2);
  /* And another... */
  curr += MAX_MEASUREMENT_AGE / 4;
  dirserv_expire_measured_bw_cache(curr);
  tt_int_op(dirserv_get_measured_bw_cache_size(),OP_EQ, 1);
  /* This should empty it out again */
  curr += MAX_MEASUREMENT_AGE / 4;
  dirserv_expire_measured_bw_cache(curr);
  tt_int_op(dirserv_get_measured_bw_cache_size(),OP_EQ, 0);

 done:
  return;
}

static char *
my_dirvote_compute_params(smartlist_t *votes, int method,
                          int total_authorities)
{
  smartlist_t *s = dirvote_compute_params(votes, method, total_authorities);
  tor_assert(s);
  char *res = smartlist_join_strings(s, " ", 0, NULL);
  SMARTLIST_FOREACH(s, char *, cp, tor_free(cp));
  smartlist_free(s);
  return res;
}

#define dirvote_compute_params my_dirvote_compute_params

static void
test_dir_param_voting(void *arg)
{
  networkstatus_t vote1, vote2, vote3, vote4;
  smartlist_t *votes = smartlist_new();
  char *res = NULL;

  /* dirvote_compute_params only looks at the net_params field of the votes,
     so that's all we need to set.
   */
  (void)arg;
  memset(&vote1, 0, sizeof(vote1));
  memset(&vote2, 0, sizeof(vote2));
  memset(&vote3, 0, sizeof(vote3));
  memset(&vote4, 0, sizeof(vote4));
  vote1.net_params = smartlist_new();
  vote2.net_params = smartlist_new();
  vote3.net_params = smartlist_new();
  vote4.net_params = smartlist_new();
  smartlist_split_string(vote1.net_params,
                         "ab=90 abcd=20 cw=50 x-yz=-99", NULL, 0, 0);
  smartlist_split_string(vote2.net_params,
                         "ab=27 cw=5 x-yz=88", NULL, 0, 0);
  smartlist_split_string(vote3.net_params,
                         "abcd=20 c=60 cw=500 x-yz=-9 zzzzz=101", NULL, 0, 0);
  smartlist_split_string(vote4.net_params,
                         "ab=900 abcd=200 c=1 cw=51 x-yz=100", NULL, 0, 0);
  tt_int_op(100,OP_EQ, networkstatus_get_param(&vote4, "x-yz", 50, 0, 300));
  tt_int_op(222,OP_EQ, networkstatus_get_param(&vote4, "foobar", 222, 0, 300));
  tt_int_op(80,OP_EQ, networkstatus_get_param(&vote4, "ab", 12, 0, 80));
  tt_int_op(-8,OP_EQ, networkstatus_get_param(&vote4, "ab", -12, -100, -8));
  tt_int_op(0,OP_EQ, networkstatus_get_param(&vote4, "foobar", 0, -100, 8));

  tt_int_op(100,OP_EQ, networkstatus_get_overridable_param(
                                        &vote4, -1, "x-yz", 50, 0, 300));
  tt_int_op(30,OP_EQ, networkstatus_get_overridable_param(
                                        &vote4, 30, "x-yz", 50, 0, 300));
  tt_int_op(0,OP_EQ, networkstatus_get_overridable_param(
                                        &vote4, -101, "foobar", 0, -100, 8));
  tt_int_op(-99,OP_EQ, networkstatus_get_overridable_param(
                                        &vote4, -99, "foobar", 0, -100, 8));

  smartlist_add(votes, &vote1);

  /* Do the first tests without adding all the other votes, for
   * networks without many dirauths. */

  res = dirvote_compute_params(votes, 12, 2);
  tt_str_op(res,OP_EQ, "");
  tor_free(res);

  res = dirvote_compute_params(votes, 12, 1);
  tt_str_op(res,OP_EQ, "ab=90 abcd=20 cw=50 x-yz=-99");
  tor_free(res);

  smartlist_add(votes, &vote2);

  res = dirvote_compute_params(votes, 12, 2);
  tt_str_op(res,OP_EQ, "ab=27 cw=5 x-yz=-99");
  tor_free(res);

  res = dirvote_compute_params(votes, 12, 3);
  tt_str_op(res,OP_EQ, "ab=27 cw=5 x-yz=-99");
  tor_free(res);

  res = dirvote_compute_params(votes, 12, 6);
  tt_str_op(res,OP_EQ, "");
  tor_free(res);

  smartlist_add(votes, &vote3);

  res = dirvote_compute_params(votes, 12, 3);
  tt_str_op(res,OP_EQ, "ab=27 abcd=20 cw=50 x-yz=-9");
  tor_free(res);

  res = dirvote_compute_params(votes, 12, 5);
  tt_str_op(res,OP_EQ, "cw=50 x-yz=-9");
  tor_free(res);

  res = dirvote_compute_params(votes, 12, 9);
  tt_str_op(res,OP_EQ, "cw=50 x-yz=-9");
  tor_free(res);

  smartlist_add(votes, &vote4);

  res = dirvote_compute_params(votes, 12, 4);
  tt_str_op(res,OP_EQ, "ab=90 abcd=20 cw=50 x-yz=-9");
  tor_free(res);

  res = dirvote_compute_params(votes, 12, 5);
  tt_str_op(res,OP_EQ, "ab=90 abcd=20 cw=50 x-yz=-9");
  tor_free(res);

  /* Test that the special-cased "at least three dirauths voted for
   * this param" logic works as expected. */
  res = dirvote_compute_params(votes, 12, 6);
  tt_str_op(res,OP_EQ, "ab=90 abcd=20 cw=50 x-yz=-9");
  tor_free(res);

  res = dirvote_compute_params(votes, 12, 10);
  tt_str_op(res,OP_EQ, "ab=90 abcd=20 cw=50 x-yz=-9");
  tor_free(res);

 done:
  tor_free(res);
  SMARTLIST_FOREACH(vote1.net_params, char *, cp, tor_free(cp));
  SMARTLIST_FOREACH(vote2.net_params, char *, cp, tor_free(cp));
  SMARTLIST_FOREACH(vote3.net_params, char *, cp, tor_free(cp));
  SMARTLIST_FOREACH(vote4.net_params, char *, cp, tor_free(cp));
  smartlist_free(vote1.net_params);
  smartlist_free(vote2.net_params);
  smartlist_free(vote3.net_params);
  smartlist_free(vote4.net_params);
  smartlist_free(votes);

  return;
}

static void
test_dir_param_voting_lookup(void *arg)
{
  (void)arg;
  smartlist_t *lst = smartlist_new();

  smartlist_split_string(lst,
                         "moomin=9 moomin=10 moomintroll=5 fred "
                         "jack= electricity=sdk opa=6z abc=9 abcd=99",
                         NULL, 0, 0);

  tt_int_op(1000,
            OP_EQ, dirvote_get_intermediate_param_value(lst, "ab", 1000));
  tt_int_op(9, OP_EQ, dirvote_get_intermediate_param_value(lst, "abc", 1000));
  tt_int_op(99, OP_EQ,
            dirvote_get_intermediate_param_value(lst, "abcd", 1000));

  /* moomin appears twice. That's a bug. */
  tor_capture_bugs_(1);
  tt_int_op(-100, OP_EQ,
            dirvote_get_intermediate_param_value(lst, "moomin", -100));
  tt_int_op(smartlist_len(tor_get_captured_bug_log_()), OP_EQ, 1);
  tt_str_op(smartlist_get(tor_get_captured_bug_log_(), 0), OP_EQ,
            "n_found == 0");
  tor_end_capture_bugs_();
  /* There is no 'fred=', so that is treated as not existing. */
  tt_int_op(-100, OP_EQ,
            dirvote_get_intermediate_param_value(lst, "fred", -100));
  /* jack is truncated */
  tor_capture_bugs_(1);
  tt_int_op(-100, OP_EQ,
            dirvote_get_intermediate_param_value(lst, "jack", -100));
  tt_int_op(smartlist_len(tor_get_captured_bug_log_()), OP_EQ, 1);
  tt_str_op(smartlist_get(tor_get_captured_bug_log_(), 0), OP_EQ,
            "!(! ok)");
  tor_end_capture_bugs_();
  /* electricity and opa aren't integers. */
  tor_capture_bugs_(1);
  tt_int_op(-100, OP_EQ,
            dirvote_get_intermediate_param_value(lst, "electricity", -100));
  tt_int_op(smartlist_len(tor_get_captured_bug_log_()), OP_EQ, 1);
  tt_str_op(smartlist_get(tor_get_captured_bug_log_(), 0), OP_EQ,
            "!(! ok)");
  tor_end_capture_bugs_();

  tor_capture_bugs_(1);
  tt_int_op(-100, OP_EQ,
            dirvote_get_intermediate_param_value(lst, "opa", -100));
  tt_int_op(smartlist_len(tor_get_captured_bug_log_()), OP_EQ, 1);
  tt_str_op(smartlist_get(tor_get_captured_bug_log_(), 0), OP_EQ,
            "!(! ok)");
  tor_end_capture_bugs_();

 done:
  SMARTLIST_FOREACH(lst, char *, cp, tor_free(cp));
  smartlist_free(lst);
  tor_end_capture_bugs_();
}

#undef dirvote_compute_params

/** Helper: Test that two networkstatus_voter_info_t do in fact represent the
 * same voting authority, and that they do in fact have all the same
 * information. */
static void
test_same_voter(networkstatus_voter_info_t *v1,
                networkstatus_voter_info_t *v2)
{
  tt_str_op(v1->nickname,OP_EQ, v2->nickname);
  tt_mem_op(v1->identity_digest,OP_EQ, v2->identity_digest, DIGEST_LEN);
  tt_str_op(v1->address,OP_EQ, v2->address);
  tt_int_op(v1->addr,OP_EQ, v2->addr);
  tt_int_op(v1->dir_port,OP_EQ, v2->dir_port);
  tt_int_op(v1->or_port,OP_EQ, v2->or_port);
  tt_str_op(v1->contact,OP_EQ, v2->contact);
  tt_mem_op(v1->vote_digest,OP_EQ, v2->vote_digest, DIGEST_LEN);
 done:
  ;
}

/** Helper: get a detached signatures document for one or two
 * consensuses. */
static char *
get_detached_sigs(networkstatus_t *ns, networkstatus_t *ns2)
{
  char *r;
  smartlist_t *sl;
  tor_assert(ns && ns->flavor == FLAV_NS);
  sl = smartlist_new();
  smartlist_add(sl,ns);
  if (ns2)
    smartlist_add(sl,ns2);
  r = networkstatus_get_detached_signatures(sl);
  smartlist_free(sl);
  return r;
}

/** Apply tweaks to the vote list for each voter */
static int
vote_tweaks_for_v3ns(networkstatus_t *v, int voter, time_t now)
{
  vote_routerstatus_t *vrs;
  const char *msg = NULL;

  tt_assert(v);
  (void)now;

  if (voter == 1) {
    measured_bw_line_t mbw;
    memset(mbw.node_id, 33, sizeof(mbw.node_id));
    mbw.bw_kb = 1024;
    tt_int_op(measured_bw_line_apply(&mbw, v->routerstatus_list), OP_EQ, 1);
  } else if (voter == 2 || voter == 3) {
    /* Monkey around with the list a bit */
    vrs = smartlist_get(v->routerstatus_list, 2);
    smartlist_del_keeporder(v->routerstatus_list, 2);
    vote_routerstatus_free(vrs);
    vrs = smartlist_get(v->routerstatus_list, 0);
    vrs->status.is_fast = 1;

    if (voter == 3) {
      vrs = smartlist_get(v->routerstatus_list, 0);
      smartlist_del_keeporder(v->routerstatus_list, 0);
      vote_routerstatus_free(vrs);
      vrs = smartlist_get(v->routerstatus_list, 0);
      memset(vrs->status.descriptor_digest, (int)'Z', DIGEST_LEN);
      tt_assert(router_add_to_routerlist(
                  dir_common_generate_ri_from_rs(vrs), &msg,0,0) >= 0);
    }
  }

 done:
  return 0;
}

/**
 * Test a parsed vote_routerstatus_t for v3_networkstatus test
 */
static void
test_vrs_for_v3ns(vote_routerstatus_t *vrs, int voter, time_t now)
{
  routerstatus_t *rs;
  tor_addr_t addr_ipv6;

  tt_assert(vrs);
  rs = &(vrs->status);
  tt_assert(rs);

  /* Split out by digests to test */
  if (tor_memeq(rs->identity_digest,
                "\x3\x3\x3\x3\x3\x3\x3\x3\x3\x3\x3\x3\x3\x3\x3\x3"
                "\x3\x3\x3\x3",
                DIGEST_LEN) &&
                (voter == 1)) {
    /* Check the first routerstatus. */
    tt_str_op(vrs->version,OP_EQ, "0.1.2.14");
    tt_int_op(rs->published_on,OP_EQ, now-1500);
    tt_str_op(rs->nickname,OP_EQ, "router2");
    tt_mem_op(rs->identity_digest,OP_EQ,
               "\x3\x3\x3\x3\x3\x3\x3\x3\x3\x3\x3\x3\x3\x3\x3\x3"
               "\x3\x3\x3\x3",
               DIGEST_LEN);
    tt_mem_op(rs->descriptor_digest,OP_EQ, "NNNNNNNNNNNNNNNNNNNN", DIGEST_LEN);
    tt_int_op(rs->addr,OP_EQ, 0x99008801);
    tt_int_op(rs->or_port,OP_EQ, 443);
    tt_int_op(rs->dir_port,OP_EQ, 8000);
    /* no flags except "running" (16) and "v2dir" (64) and "valid" (128) */
    tt_u64_op(vrs->flags, OP_EQ, UINT64_C(0xd0));
  } else if (tor_memeq(rs->identity_digest,
                       "\x5\x5\x5\x5\x5\x5\x5\x5\x5\x5\x5\x5\x5\x5\x5\x5"
                       "\x5\x5\x5\x5",
                       DIGEST_LEN) &&
                       (voter == 1 || voter == 2)) {
    tt_mem_op(rs->identity_digest,OP_EQ,
               "\x5\x5\x5\x5\x5\x5\x5\x5\x5\x5\x5\x5\x5\x5\x5\x5"
               "\x5\x5\x5\x5",
               DIGEST_LEN);

    if (voter == 1) {
      /* Check the second routerstatus. */
      tt_str_op(vrs->version,OP_EQ, "0.2.0.5");
      tt_int_op(rs->published_on,OP_EQ, now-1000);
      tt_str_op(rs->nickname,OP_EQ, "router1");
    }
    tt_mem_op(rs->descriptor_digest,OP_EQ, "MMMMMMMMMMMMMMMMMMMM", DIGEST_LEN);
    tt_int_op(rs->addr,OP_EQ, 0x99009901);
    tt_int_op(rs->or_port,OP_EQ, 443);
    tt_int_op(rs->dir_port,OP_EQ, 0);
    tor_addr_parse(&addr_ipv6, "[1:2:3::4]");
    tt_assert(tor_addr_eq(&rs->ipv6_addr, &addr_ipv6));
    tt_int_op(rs->ipv6_orport,OP_EQ, 4711);
    if (voter == 1) {
      /* all except "authority" (1) */
      tt_u64_op(vrs->flags, OP_EQ, UINT64_C(254));
    } else {
      /* 1023 - authority(1) - madeofcheese(16) - madeoftin(32) */
      tt_u64_op(vrs->flags, OP_EQ, UINT64_C(974));
    }
  } else if (tor_memeq(rs->identity_digest,
                       "\x33\x33\x33\x33\x33\x33\x33\x33\x33\x33"
                       "\x33\x33\x33\x33\x33\x33\x33\x33\x33\x33",
                       DIGEST_LEN) &&
                       (voter == 1 || voter == 2)) {
    /* Check the measured bandwidth bits */
    tt_assert(vrs->has_measured_bw &&
                vrs->measured_bw_kb == 1024);
  } else {
    /*
     * Didn't expect this, but the old unit test only checked some of them,
     * so don't assert.
     */
    /* tt_assert(0); */
  }

 done:
  return;
}

/**
 * Test a consensus for v3_networkstatus_test
 */
static void
test_consensus_for_v3ns(networkstatus_t *con, time_t now)
{
  (void)now;

  tt_assert(con);
  tt_ptr_op(con->cert, OP_EQ, NULL);
  tt_int_op(2,OP_EQ, smartlist_len(con->routerstatus_list));
  /* There should be two listed routers: one with identity 3, one with
   * identity 5. */

 done:
  return;
}

/**
 * Test a router list entry for v3_networkstatus test
 */
static void
test_routerstatus_for_v3ns(routerstatus_t *rs, time_t now)
{
  tor_addr_t addr_ipv6;

  tt_assert(rs);

  /* There should be two listed routers: one with identity 3, one with
   * identity 5. */
  /* This one showed up in 2 digests. */
  if (tor_memeq(rs->identity_digest,
                "\x3\x3\x3\x3\x3\x3\x3\x3\x3\x3\x3\x3\x3\x3\x3\x3\x3\x3"
                "\x3\x3",
                DIGEST_LEN)) {
    tt_mem_op(rs->identity_digest,OP_EQ,
               "\x3\x3\x3\x3\x3\x3\x3\x3\x3\x3\x3\x3\x3\x3\x3\x3\x3\x3\x3\x3",
               DIGEST_LEN);
    tt_mem_op(rs->descriptor_digest,OP_EQ, "NNNNNNNNNNNNNNNNNNNN", DIGEST_LEN);
    tt_assert(!rs->is_authority);
    tt_assert(!rs->is_exit);
    tt_assert(!rs->is_fast);
    tt_assert(!rs->is_possible_guard);
    tt_assert(!rs->is_stable);
    /* (If it wasn't running it wouldn't be here) */
    tt_assert(rs->is_flagged_running);
    tt_assert(rs->is_valid);
    tt_assert(!rs->is_named);
    tt_assert(rs->is_v2_dir);
    /* XXXX check version */
  } else if (tor_memeq(rs->identity_digest,
                       "\x5\x5\x5\x5\x5\x5\x5\x5\x5\x5\x5\x5\x5\x5\x5\x5"
                       "\x5\x5\x5\x5",
                       DIGEST_LEN)) {
    /* This one showed up in 3 digests. Twice with ID 'M', once with 'Z'.  */
    tt_mem_op(rs->identity_digest,OP_EQ,
               "\x5\x5\x5\x5\x5\x5\x5\x5\x5\x5\x5\x5\x5\x5\x5\x5\x5\x5\x5\x5",
               DIGEST_LEN);
    tt_str_op(rs->nickname,OP_EQ, "router1");
    tt_mem_op(rs->descriptor_digest,OP_EQ, "MMMMMMMMMMMMMMMMMMMM", DIGEST_LEN);
    tt_int_op(rs->published_on,OP_EQ, now-1000);
    tt_int_op(rs->addr,OP_EQ, 0x99009901);
    tt_int_op(rs->or_port,OP_EQ, 443);
    tt_int_op(rs->dir_port,OP_EQ, 0);
    tor_addr_parse(&addr_ipv6, "[1:2:3::4]");
    tt_assert(tor_addr_eq(&rs->ipv6_addr, &addr_ipv6));
    tt_int_op(rs->ipv6_orport,OP_EQ, 4711);
    tt_assert(!rs->is_authority);
    tt_assert(rs->is_exit);
    tt_assert(rs->is_fast);
    tt_assert(rs->is_possible_guard);
    tt_assert(rs->is_stable);
    tt_assert(rs->is_flagged_running);
    tt_assert(rs->is_valid);
    tt_assert(rs->is_v2_dir);
    tt_assert(!rs->is_named);
    /* XXXX check version */
  } else {
    /* Weren't expecting this... */
    tt_abort();
  }

 done:
  return;
}

static void
test_dir_networkstatus_compute_bw_weights_v10(void *arg)
{
  (void) arg;
  smartlist_t *chunks = smartlist_new();
  int64_t G, M, E, D, T, weight_scale;
  int ret;
  weight_scale = 10000;

  /* no case. one or more of the values is 0 */
  G = M = E = D = 0;
  T = G + M + E + D;
  ret = networkstatus_compute_bw_weights_v10(chunks, G, M, E, D, T,
                                             weight_scale);
  tt_int_op(ret, OP_EQ, 0);
  tt_int_op(smartlist_len(chunks), OP_EQ, 0);

  /* case 1 */
  /* XXX dir-spec not followed? See #20272. If it isn't closed, then this is
   * testing current behavior, not spec. */
  G = E = 10;
  M = D = 1;
  T = G + M + E + D;
  ret = networkstatus_compute_bw_weights_v10(chunks, G, M, E, D, T,
                                             weight_scale);
  tt_int_op(ret, OP_EQ, 1);
  tt_int_op(smartlist_len(chunks), OP_EQ, 1);
  tt_str_op(smartlist_get(chunks, 0), OP_EQ, "bandwidth-weights Wbd=3333 "
    "Wbe=3000 Wbg=3000 Wbm=10000 Wdb=10000 Web=10000 Wed=3333 Wee=7000 "
    "Weg=3333 Wem=7000 Wgb=10000 Wgd=3333 Wgg=7000 Wgm=7000 Wmb=10000 "
    "Wmd=3333 Wme=3000 Wmg=3000 Wmm=10000\n");
  SMARTLIST_FOREACH(chunks, char *, cp, tor_free(cp));
  smartlist_clear(chunks);

  /* case 2a E scarce */
  M = 100;
  G = 20;
  E = D = 5;
  T = G + M + E + D;
  ret = networkstatus_compute_bw_weights_v10(chunks, G, M, E, D, T,
                                             weight_scale);
  tt_int_op(ret, OP_EQ, 1);
  tt_str_op(smartlist_get(chunks, 0), OP_EQ, "bandwidth-weights Wbd=0 Wbe=0 "
    "Wbg=0 Wbm=10000 Wdb=10000 Web=10000 Wed=10000 Wee=10000 Weg=10000 "
    "Wem=10000 Wgb=10000 Wgd=0 Wgg=10000 Wgm=10000 Wmb=10000 Wmd=0 Wme=0 "
    "Wmg=0 Wmm=10000\n");
  SMARTLIST_FOREACH(chunks, char *, cp, tor_free(cp));
  smartlist_clear(chunks);

  /* case 2a G scarce */
  M = 100;
  E = 20;
  G = D = 5;
  T = G + M + E + D;
  ret = networkstatus_compute_bw_weights_v10(chunks, G, M, E, D, T,
                                             weight_scale);
  tt_int_op(ret, OP_EQ, 1);
  tt_str_op(smartlist_get(chunks, 0), OP_EQ, "bandwidth-weights Wbd=0 Wbe=0 "
    "Wbg=0 Wbm=10000 Wdb=10000 Web=10000 Wed=0 Wee=10000 Weg=0 Wem=10000 "
    "Wgb=10000 Wgd=10000 Wgg=10000 Wgm=10000 Wmb=10000 Wmd=0 Wme=0 Wmg=0 "
    "Wmm=10000\n");
  SMARTLIST_FOREACH(chunks, char *, cp, tor_free(cp));
  smartlist_clear(chunks);

  /* case 2b1 (Wgg=1, Wmd=Wgd) */
  M = 10;
  E = 30;
  G = 10;
  D = 100;
  T = G + M + E + D;
  ret = networkstatus_compute_bw_weights_v10(chunks, G, M, E, D, T,
                                             weight_scale);
  tt_int_op(ret, OP_EQ, 1);
  tt_str_op(smartlist_get(chunks, 0), OP_EQ, "bandwidth-weights Wbd=4000 "
    "Wbe=0 Wbg=0 Wbm=10000 Wdb=10000 Web=10000 Wed=2000 Wee=10000 Weg=2000 "
    "Wem=10000 Wgb=10000 Wgd=4000 Wgg=10000 Wgm=10000 Wmb=10000 Wmd=4000 "
    "Wme=0 Wmg=0 Wmm=10000\n");
  SMARTLIST_FOREACH(chunks, char *, cp, tor_free(cp));
  smartlist_clear(chunks);

  /* case 2b2 */
  M = 60;
  E = 30;
  G = 10;
  D = 100;
  T = G + M + E + D;
  ret = networkstatus_compute_bw_weights_v10(chunks, G, M, E, D, T,
                                             weight_scale);
  tt_int_op(ret, OP_EQ, 1);
  tt_str_op(smartlist_get(chunks, 0), OP_EQ, "bandwidth-weights Wbd=666 Wbe=0 "
    "Wbg=0 Wbm=10000 Wdb=10000 Web=10000 Wed=3666 Wee=10000 Weg=3666 "
    "Wem=10000 Wgb=10000 Wgd=5668 Wgg=10000 Wgm=10000 Wmb=10000 Wmd=666 "
    "Wme=0 Wmg=0 Wmm=10000\n");
  SMARTLIST_FOREACH(chunks, char *, cp, tor_free(cp));
  smartlist_clear(chunks);

  /* case 2b3 */
  /* XXX I can't get a combination of values that hits this case without error,
   * so this just tests that it fails. See #20285. Also see #20284 as 2b3 does
   * not follow dir-spec. */
  /* (E < T/3 && G < T/3) && (E+D>=G || G+D>=E) && (M > T/3) */
  M = 80;
  E = 30;
  G = 30;
  D = 30;
  T = G + M + E + D;
  ret = networkstatus_compute_bw_weights_v10(chunks, G, M, E, D, T,
                                             weight_scale);
  tt_int_op(ret, OP_EQ, 0);
  SMARTLIST_FOREACH(chunks, char *, cp, tor_free(cp));
  smartlist_clear(chunks);

  /* case 3a G scarce */
  M = 10;
  E = 30;
  G = 10;
  D = 5;
  T = G + M + E + D;
  ret = networkstatus_compute_bw_weights_v10(chunks, G, M, E, D, T,
                                             weight_scale);
  tt_int_op(ret, OP_EQ, 1);
  tt_str_op(smartlist_get(chunks, 0), OP_EQ, "bandwidth-weights Wbd=0 "
    "Wbe=3333 Wbg=0 Wbm=10000 Wdb=10000 Web=10000 Wed=0 Wee=6667 Weg=0 "
    "Wem=6667 Wgb=10000 Wgd=10000 Wgg=10000 Wgm=10000 Wmb=10000 Wmd=0 "
    "Wme=3333 Wmg=0 Wmm=10000\n");
  SMARTLIST_FOREACH(chunks, char *, cp, tor_free(cp));
  smartlist_clear(chunks);

  /* case 3a E scarce */
  M = 10;
  E = 10;
  G = 30;
  D = 5;
  T = G + M + E + D;
  ret = networkstatus_compute_bw_weights_v10(chunks, G, M, E, D, T,
                                             weight_scale);
  tt_int_op(ret, OP_EQ, 1);
  tt_str_op(smartlist_get(chunks, 0), OP_EQ, "bandwidth-weights Wbd=0 Wbe=0 "
    "Wbg=3333 Wbm=10000 Wdb=10000 Web=10000 Wed=10000 Wee=10000 Weg=10000 "
    "Wem=10000 Wgb=10000 Wgd=0 Wgg=6667 Wgm=6667 Wmb=10000 Wmd=0 Wme=0 "
    "Wmg=3333 Wmm=10000\n");
  SMARTLIST_FOREACH(chunks, char *, cp, tor_free(cp));
  smartlist_clear(chunks);

  /* case 3bg */
  M = 10;
  E = 30;
  G = 10;
  D = 10;
  T = G + M + E + D;
  ret = networkstatus_compute_bw_weights_v10(chunks, G, M, E, D, T,
                                             weight_scale);
  tt_int_op(ret, OP_EQ, 1);
  tt_str_op(smartlist_get(chunks, 0), OP_EQ, "bandwidth-weights Wbd=0 "
    "Wbe=3334 Wbg=0 Wbm=10000 Wdb=10000 Web=10000 Wed=0 Wee=6666 Weg=0 "
    "Wem=6666 Wgb=10000 Wgd=10000 Wgg=10000 Wgm=10000 Wmb=10000 Wmd=0 "
    "Wme=3334 Wmg=0 Wmm=10000\n");
  SMARTLIST_FOREACH(chunks, char *, cp, tor_free(cp));
  smartlist_clear(chunks);

  /* case 3be */
  M = 10;
  E = 10;
  G = 30;
  D = 10;
  T = G + M + E + D;
  ret = networkstatus_compute_bw_weights_v10(chunks, G, M, E, D, T,
                                             weight_scale);
  tt_int_op(ret, OP_EQ, 1);
  tt_str_op(smartlist_get(chunks, 0), OP_EQ, "bandwidth-weights Wbd=0 Wbe=0 "
    "Wbg=3334 Wbm=10000 Wdb=10000 Web=10000 Wed=10000 Wee=10000 Weg=10000 "
    "Wem=10000 Wgb=10000 Wgd=0 Wgg=6666 Wgm=6666 Wmb=10000 Wmd=0 Wme=0 "
    "Wmg=3334 Wmm=10000\n");
  SMARTLIST_FOREACH(chunks, char *, cp, tor_free(cp));
  smartlist_clear(chunks);

  /* case from 21 Jul 2013 (3be) */
  G = 5483409;
  M = 1455379;
  E = 980834;
  D = 3385803;
  T = 11305425;
  tt_i64_op(G+M+E+D, OP_EQ, T);
  ret = networkstatus_compute_bw_weights_v10(chunks, G, M, E, D, T,
                                             weight_scale);
  tt_assert(ret);
  tt_str_op(smartlist_get(chunks, 0), OP_EQ, "bandwidth-weights Wbd=883 Wbe=0 "
    "Wbg=3673 Wbm=10000 Wdb=10000 Web=10000 Wed=8233 Wee=10000 Weg=8233 "
    "Wem=10000 Wgb=10000 Wgd=883 Wgg=6327 Wgm=6327 Wmb=10000 Wmd=883 Wme=0 "
    "Wmg=3673 Wmm=10000\n");
  SMARTLIST_FOREACH(chunks, char *, cp, tor_free(cp));
  smartlist_clear(chunks);

  /* case from 04 Oct 2016 (3a E scarce) */
  G=29322240;
  M=4721546;
  E=1522058;
  D=9273571;
  T=44839415;
  tt_i64_op(G+M+E+D, OP_EQ, T);
  ret = networkstatus_compute_bw_weights_v10(chunks, G, M, E, D, T,
                                             weight_scale);
  tt_assert(ret);
  tt_str_op(smartlist_get(chunks, 0), OP_EQ, "bandwidth-weights Wbd=0 Wbe=0 "
    "Wbg=4194 Wbm=10000 Wdb=10000 Web=10000 Wed=10000 Wee=10000 Weg=10000 "
    "Wem=10000 Wgb=10000 Wgd=0 Wgg=5806 Wgm=5806 Wmb=10000 Wmd=0 Wme=0 "
    "Wmg=4194 Wmm=10000\n");
  SMARTLIST_FOREACH(chunks, char *, cp, tor_free(cp));
  smartlist_clear(chunks);

  /* case from 04 Sep 2013 (2b1) */
  G=3091352;
  M=1838837;
  E=2109300;
  D=2469369;
  T=9508858;
  tt_i64_op(G+M+E+D, OP_EQ, T);
  ret = networkstatus_compute_bw_weights_v10(chunks, G, M, E, D, T,
                                             weight_scale);
  tt_assert(ret);
  tt_str_op(smartlist_get(chunks, 0), OP_EQ, "bandwidth-weights Wbd=317 "
    "Wbe=5938 Wbg=0 Wbm=10000 Wdb=10000 Web=10000 Wed=9366 Wee=4061 "
    "Weg=9366 Wem=4061 Wgb=10000 Wgd=317 Wgg=10000 Wgm=10000 Wmb=10000 "
    "Wmd=317 Wme=5938 Wmg=0 Wmm=10000\n");
  SMARTLIST_FOREACH(chunks, char *, cp, tor_free(cp));
  smartlist_clear(chunks);

  /* explicitly test initializing weights to 1*/
  G=1;
  M=1;
  E=1;
  D=1;
  T=4;
  tt_i64_op(G+M+E+D, OP_EQ, T);
  ret = networkstatus_compute_bw_weights_v10(chunks, G, M, E, D, T,
                                             weight_scale);
  tt_str_op(smartlist_get(chunks, 0), OP_EQ, "bandwidth-weights Wbd=3333 "
    "Wbe=0 Wbg=0 Wbm=10000 Wdb=10000 Web=10000 Wed=3333 Wee=10000 Weg=3333 "
    "Wem=10000 Wgb=10000 Wgd=3333 Wgg=10000 Wgm=10000 Wmb=10000 Wmd=3333 "
    "Wme=0 Wmg=0 Wmm=10000\n");
  tt_assert(ret);

 done:
  SMARTLIST_FOREACH(chunks, char *, cp, tor_free(cp));
  smartlist_free(chunks);
}

static authority_cert_t *mock_cert;

static authority_cert_t *
get_my_v3_authority_cert_m(void)
{
  tor_assert(mock_cert);
  return mock_cert;
}

/** Run a unit tests for generating and parsing networkstatuses, with
 * the supply test fns. */
static void
test_a_networkstatus(
    vote_routerstatus_t * (*vrs_gen)(int idx, time_t now),
    int (*vote_tweaks)(networkstatus_t *v, int voter, time_t now),
    void (*vrs_test)(vote_routerstatus_t *vrs, int voter, time_t now),
    void (*consensus_test)(networkstatus_t *con, time_t now),
    void (*rs_test)(routerstatus_t *rs, time_t now))
{
  authority_cert_t *cert1=NULL, *cert2=NULL, *cert3=NULL;
  crypto_pk_t *sign_skey_1=NULL, *sign_skey_2=NULL, *sign_skey_3=NULL;
  crypto_pk_t *sign_skey_leg1=NULL;
  /*
   * Sum the non-zero returns from vote_tweaks() we've seen; if vote_tweaks()
   * returns non-zero, it changed net_params and we should skip the tests for
   * that later as they will fail.
   */
  int params_tweaked = 0;

  time_t now = time(NULL);
  networkstatus_voter_info_t *voter;
  document_signature_t *sig;
  networkstatus_t *vote=NULL, *v1=NULL, *v2=NULL, *v3=NULL, *con=NULL,
    *con_md=NULL;
  vote_routerstatus_t *vrs;
  routerstatus_t *rs;
  int idx, n_rs, n_vrs;
  char *consensus_text=NULL, *cp=NULL;
  smartlist_t *votes = smartlist_new();

  /* For generating the two other consensuses. */
  char *detached_text1=NULL, *detached_text2=NULL;
  char *consensus_text2=NULL, *consensus_text3=NULL;
  char *consensus_text_md2=NULL, *consensus_text_md3=NULL;
  char *consensus_text_md=NULL;
  networkstatus_t *con2=NULL, *con_md2=NULL, *con3=NULL, *con_md3=NULL;
  ns_detached_signatures_t *dsig1=NULL, *dsig2=NULL;

  tt_assert(vrs_gen);
  tt_assert(rs_test);
  tt_assert(vrs_test);

  MOCK(get_my_v3_authority_cert, get_my_v3_authority_cert_m);

  /* Parse certificates and keys. */
  cert1 = mock_cert = authority_cert_parse_from_string(AUTHORITY_CERT_1,
                                                 strlen(AUTHORITY_CERT_1),
                                                 NULL);
  tt_assert(cert1);
  cert2 = authority_cert_parse_from_string(AUTHORITY_CERT_2,
                                           strlen(AUTHORITY_CERT_2),
                                           NULL);
  tt_assert(cert2);
  cert3 = authority_cert_parse_from_string(AUTHORITY_CERT_3,
                                           strlen(AUTHORITY_CERT_3),
                                           NULL);
  tt_assert(cert3);
  sign_skey_1 = crypto_pk_new();
  sign_skey_2 = crypto_pk_new();
  sign_skey_3 = crypto_pk_new();
  sign_skey_leg1 = pk_generate(4);
  voting_schedule_recalculate_timing(get_options(), now);
  sr_state_init(0, 0);

  tt_assert(!crypto_pk_read_private_key_from_string(sign_skey_1,
                                                   AUTHORITY_SIGNKEY_1, -1));
  tt_assert(!crypto_pk_read_private_key_from_string(sign_skey_2,
                                                   AUTHORITY_SIGNKEY_2, -1));
  tt_assert(!crypto_pk_read_private_key_from_string(sign_skey_3,
                                                   AUTHORITY_SIGNKEY_3, -1));

  tt_assert(!crypto_pk_cmp_keys(sign_skey_1, cert1->signing_key));
  tt_assert(!crypto_pk_cmp_keys(sign_skey_2, cert2->signing_key));

  tt_assert(!dir_common_construct_vote_1(&vote, cert1, sign_skey_1, vrs_gen,
                                         &v1, &n_vrs, now, 1));
  tt_assert(v1);

  /* Make sure the parsed thing was right. */
  tt_int_op(v1->type,OP_EQ, NS_TYPE_VOTE);
  tt_int_op(v1->published,OP_EQ, vote->published);
  tt_int_op(v1->valid_after,OP_EQ, vote->valid_after);
  tt_int_op(v1->fresh_until,OP_EQ, vote->fresh_until);
  tt_int_op(v1->valid_until,OP_EQ, vote->valid_until);
  tt_int_op(v1->vote_seconds,OP_EQ, vote->vote_seconds);
  tt_int_op(v1->dist_seconds,OP_EQ, vote->dist_seconds);
  tt_str_op(v1->client_versions,OP_EQ, vote->client_versions);
  tt_str_op(v1->server_versions,OP_EQ, vote->server_versions);
  tt_assert(v1->voters && smartlist_len(v1->voters));
  voter = smartlist_get(v1->voters, 0);
  tt_str_op(voter->nickname,OP_EQ, "Voter1");
  tt_str_op(voter->address,OP_EQ, "1.2.3.4");
  tt_int_op(voter->addr,OP_EQ, 0x01020304);
  tt_int_op(voter->dir_port,OP_EQ, 80);
  tt_int_op(voter->or_port,OP_EQ, 9000);
  tt_str_op(voter->contact,OP_EQ, "voter@example.com");
  tt_assert(v1->cert);
  tt_assert(!crypto_pk_cmp_keys(sign_skey_1, v1->cert->signing_key));
  cp = smartlist_join_strings(v1->known_flags, ":", 0, NULL);
  tt_str_op(cp,OP_EQ, "Authority:Exit:Fast:Guard:Running:Stable:V2Dir:Valid");
  tor_free(cp);
  tt_int_op(smartlist_len(v1->routerstatus_list),OP_EQ, n_vrs);
  networkstatus_vote_free(vote);
  vote = NULL;

  if (vote_tweaks) params_tweaked += vote_tweaks(v1, 1, now);

  /* Check the routerstatuses. */
  for (idx = 0; idx < n_vrs; ++idx) {
    vrs = smartlist_get(v1->routerstatus_list, idx);
    tt_assert(vrs);
    vrs_test(vrs, 1, now);
  }

  /* Generate second vote. It disagrees on some of the times,
   * and doesn't list versions, and knows some crazy flags.
   * Generate and parse v2. */
  tt_assert(!dir_common_construct_vote_2(&vote, cert2, sign_skey_2, vrs_gen,
                                         &v2, &n_vrs, now, 1));
  tt_assert(v2);

  if (vote_tweaks) params_tweaked += vote_tweaks(v2, 2, now);

  /* Check that flags come out right.*/
  cp = smartlist_join_strings(v2->known_flags, ":", 0, NULL);
  tt_str_op(cp,OP_EQ, "Authority:Exit:Fast:Guard:MadeOfCheese:MadeOfTin:"
             "Running:Stable:V2Dir:Valid");
  tor_free(cp);

  /* Check the routerstatuses. */
  n_vrs = smartlist_len(v2->routerstatus_list);
  for (idx = 0; idx < n_vrs; ++idx) {
    vrs = smartlist_get(v2->routerstatus_list, idx);
    tt_assert(vrs);
    vrs_test(vrs, 2, now);
  }
  networkstatus_vote_free(vote);
  vote = NULL;

  /* Generate the third vote with a legacy id. */
  tt_assert(!dir_common_construct_vote_3(&vote, cert3, sign_skey_3, vrs_gen,
                                         &v3, &n_vrs, now, 1));
  tt_assert(v3);

  if (vote_tweaks) params_tweaked += vote_tweaks(v3, 3, now);

  /* Compute a consensus as voter 3. */
  smartlist_add(votes, v3);
  smartlist_add(votes, v1);
  smartlist_add(votes, v2);
  consensus_text = networkstatus_compute_consensus(votes, 3,
                                                   cert3->identity_key,
                                                   sign_skey_3,
                                                   "AAAAAAAAAAAAAAAAAAAA",
                                                   sign_skey_leg1,
                                                   FLAV_NS);
  tt_assert(consensus_text);
  con = networkstatus_parse_vote_from_string_(consensus_text, NULL,
                                             NS_TYPE_CONSENSUS);
  tt_assert(con);
  //log_notice(LD_GENERAL, "<<%s>>\n<<%s>>\n<<%s>>\n",
  //           v1_text, v2_text, v3_text);
  consensus_text_md = networkstatus_compute_consensus(votes, 3,
                                                   cert3->identity_key,
                                                   sign_skey_3,
                                                   "AAAAAAAAAAAAAAAAAAAA",
                                                   sign_skey_leg1,
                                                   FLAV_MICRODESC);
  tt_assert(consensus_text_md);
  con_md = networkstatus_parse_vote_from_string_(consensus_text_md, NULL,
                                                NS_TYPE_CONSENSUS);
  tt_assert(con_md);
  tt_int_op(con_md->flavor,OP_EQ, FLAV_MICRODESC);

  /* Check consensus contents. */
  tt_assert(con->type == NS_TYPE_CONSENSUS);
  tt_int_op(con->published,OP_EQ, 0); /* this field only appears in votes. */
  tt_int_op(con->valid_after,OP_EQ, now+1000);
  tt_int_op(con->fresh_until,OP_EQ, now+2003); /* median */
  tt_int_op(con->valid_until,OP_EQ, now+3000);
  tt_int_op(con->vote_seconds,OP_EQ, 100);
  tt_int_op(con->dist_seconds,OP_EQ, 250); /* median */
  tt_str_op(con->client_versions,OP_EQ, "0.1.2.14");
  tt_str_op(con->server_versions,OP_EQ, "0.1.2.15,0.1.2.16");
  cp = smartlist_join_strings(v2->known_flags, ":", 0, NULL);
  tt_str_op(cp,OP_EQ, "Authority:Exit:Fast:Guard:MadeOfCheese:MadeOfTin:"
             "Running:Stable:V2Dir:Valid");
  tor_free(cp);
  if (!params_tweaked) {
    /* Skip this one if vote_tweaks() messed with the param lists */
    cp = smartlist_join_strings(con->net_params, ":", 0, NULL);
    tt_str_op(cp,OP_EQ, "circuitwindow=80:foo=660");
    tor_free(cp);
  }

  tt_int_op(4,OP_EQ, smartlist_len(con->voters)); /*3 voters, 1 legacy key.*/
  /* The voter id digests should be in this order. */
  tt_assert(fast_memcmp(cert2->cache_info.identity_digest,
                     cert1->cache_info.identity_digest,DIGEST_LEN)<0);
  tt_assert(fast_memcmp(cert1->cache_info.identity_digest,
                     cert3->cache_info.identity_digest,DIGEST_LEN)<0);
  test_same_voter(smartlist_get(con->voters, 1),
                  smartlist_get(v2->voters, 0));
  test_same_voter(smartlist_get(con->voters, 2),
                  smartlist_get(v1->voters, 0));
  test_same_voter(smartlist_get(con->voters, 3),
                  smartlist_get(v3->voters, 0));

  consensus_test(con, now);

  /* Check the routerstatuses. */
  n_rs = smartlist_len(con->routerstatus_list);
  tt_assert(n_rs);
  for (idx = 0; idx < n_rs; ++idx) {
    rs = smartlist_get(con->routerstatus_list, idx);
    tt_assert(rs);
    rs_test(rs, now);
  }

  n_rs = smartlist_len(con_md->routerstatus_list);
  tt_assert(n_rs);
  for (idx = 0; idx < n_rs; ++idx) {
    rs = smartlist_get(con_md->routerstatus_list, idx);
    tt_assert(rs);
  }

  /* Check signatures.  the first voter is a pseudo-entry with a legacy key.
   * The second one hasn't signed.  The fourth one has signed: validate it. */
  voter = smartlist_get(con->voters, 1);
  tt_int_op(smartlist_len(voter->sigs),OP_EQ, 0);

  voter = smartlist_get(con->voters, 3);
  tt_int_op(smartlist_len(voter->sigs),OP_EQ, 1);
  sig = smartlist_get(voter->sigs, 0);
  tt_assert(sig->signature);
  tt_assert(!sig->good_signature);
  tt_assert(!sig->bad_signature);

  tt_assert(!networkstatus_check_document_signature(con, sig, cert3));
  tt_assert(sig->signature);
  tt_assert(sig->good_signature);
  tt_assert(!sig->bad_signature);

  {
    const char *msg=NULL;
    /* Compute the other two signed consensuses. */
    smartlist_shuffle(votes);
    consensus_text2 = networkstatus_compute_consensus(votes, 3,
                                                      cert2->identity_key,
                                                      sign_skey_2, NULL,NULL,
                                                      FLAV_NS);
    consensus_text_md2 = networkstatus_compute_consensus(votes, 3,
                                                      cert2->identity_key,
                                                      sign_skey_2, NULL,NULL,
                                                      FLAV_MICRODESC);
    smartlist_shuffle(votes);
    consensus_text3 = networkstatus_compute_consensus(votes, 3,
                                                      cert1->identity_key,
                                                      sign_skey_1, NULL,NULL,
                                                      FLAV_NS);
    consensus_text_md3 = networkstatus_compute_consensus(votes, 3,
                                                      cert1->identity_key,
                                                      sign_skey_1, NULL,NULL,
                                                      FLAV_MICRODESC);
    tt_assert(consensus_text2);
    tt_assert(consensus_text3);
    tt_assert(consensus_text_md2);
    tt_assert(consensus_text_md3);
    con2 = networkstatus_parse_vote_from_string_(consensus_text2, NULL,
                                                NS_TYPE_CONSENSUS);
    con3 = networkstatus_parse_vote_from_string_(consensus_text3, NULL,
                                                NS_TYPE_CONSENSUS);
    con_md2 = networkstatus_parse_vote_from_string_(consensus_text_md2, NULL,
                                                NS_TYPE_CONSENSUS);
    con_md3 = networkstatus_parse_vote_from_string_(consensus_text_md3, NULL,
                                                NS_TYPE_CONSENSUS);
    tt_assert(con2);
    tt_assert(con3);
    tt_assert(con_md2);
    tt_assert(con_md3);

    /* All three should have the same digest. */
    tt_mem_op(&con->digests,OP_EQ, &con2->digests, sizeof(common_digests_t));
    tt_mem_op(&con->digests,OP_EQ, &con3->digests, sizeof(common_digests_t));

    tt_mem_op(&con_md->digests,OP_EQ, &con_md2->digests,
              sizeof(common_digests_t));
    tt_mem_op(&con_md->digests,OP_EQ, &con_md3->digests,
              sizeof(common_digests_t));

    /* Extract a detached signature from con3. */
    detached_text1 = get_detached_sigs(con3, con_md3);
    tt_assert(detached_text1);
    /* Try to parse it. */
    dsig1 = networkstatus_parse_detached_signatures(detached_text1, NULL);
    tt_assert(dsig1);

    /* Are parsed values as expected? */
    tt_int_op(dsig1->valid_after,OP_EQ, con3->valid_after);
    tt_int_op(dsig1->fresh_until,OP_EQ, con3->fresh_until);
    tt_int_op(dsig1->valid_until,OP_EQ, con3->valid_until);
    {
      common_digests_t *dsig_digests = strmap_get(dsig1->digests, "ns");
      tt_assert(dsig_digests);
      tt_mem_op(dsig_digests->d[DIGEST_SHA1], OP_EQ,
                con3->digests.d[DIGEST_SHA1], DIGEST_LEN);
      dsig_digests = strmap_get(dsig1->digests, "microdesc");
      tt_assert(dsig_digests);
      tt_mem_op(dsig_digests->d[DIGEST_SHA256],OP_EQ,
                 con_md3->digests.d[DIGEST_SHA256],
                 DIGEST256_LEN);
    }
    {
      smartlist_t *dsig_signatures = strmap_get(dsig1->signatures, "ns");
      tt_assert(dsig_signatures);
      tt_int_op(1,OP_EQ, smartlist_len(dsig_signatures));
      sig = smartlist_get(dsig_signatures, 0);
      tt_mem_op(sig->identity_digest,OP_EQ, cert1->cache_info.identity_digest,
                 DIGEST_LEN);
      tt_int_op(sig->alg,OP_EQ, DIGEST_SHA1);

      dsig_signatures = strmap_get(dsig1->signatures, "microdesc");
      tt_assert(dsig_signatures);
      tt_int_op(1,OP_EQ, smartlist_len(dsig_signatures));
      sig = smartlist_get(dsig_signatures, 0);
      tt_mem_op(sig->identity_digest,OP_EQ, cert1->cache_info.identity_digest,
                 DIGEST_LEN);
      tt_int_op(sig->alg,OP_EQ, DIGEST_SHA256);
    }

    /* Try adding it to con2. */
    detached_text2 = get_detached_sigs(con2,con_md2);
    tt_int_op(1,OP_EQ, networkstatus_add_detached_signatures(con2, dsig1,
                                                   "test", LOG_INFO, &msg));
    tor_free(detached_text2);
    tt_int_op(1,OP_EQ,
              networkstatus_add_detached_signatures(con_md2, dsig1, "test",
                                                     LOG_INFO, &msg));
    tor_free(detached_text2);
    detached_text2 = get_detached_sigs(con2,con_md2);
    //printf("\n<%s>\n", detached_text2);
    dsig2 = networkstatus_parse_detached_signatures(detached_text2, NULL);
    tt_assert(dsig2);
    /*
    printf("\n");
    SMARTLIST_FOREACH(dsig2->signatures, networkstatus_voter_info_t *, vi, {
        char hd[64];
        base16_encode(hd, sizeof(hd), vi->identity_digest, DIGEST_LEN);
        printf("%s\n", hd);
      });
    */
    tt_int_op(2,OP_EQ,
            smartlist_len((smartlist_t*)strmap_get(dsig2->signatures, "ns")));
    tt_int_op(2,OP_EQ,
            smartlist_len((smartlist_t*)strmap_get(dsig2->signatures,
                                                   "microdesc")));

    /* Try adding to con2 twice; verify that nothing changes. */
    tt_int_op(0,OP_EQ, networkstatus_add_detached_signatures(con2, dsig1,
                                               "test", LOG_INFO, &msg));

    /* Add to con. */
    tt_int_op(2,OP_EQ, networkstatus_add_detached_signatures(con, dsig2,
                                               "test", LOG_INFO, &msg));
    /* Check signatures */
    voter = smartlist_get(con->voters, 1);
    sig = smartlist_get(voter->sigs, 0);
    tt_assert(sig);
    tt_assert(!networkstatus_check_document_signature(con, sig, cert2));
    voter = smartlist_get(con->voters, 2);
    sig = smartlist_get(voter->sigs, 0);
    tt_assert(sig);
    tt_assert(!networkstatus_check_document_signature(con, sig, cert1));
  }

 done:
  tor_free(cp);
  smartlist_free(votes);
  tor_free(consensus_text);
  tor_free(consensus_text_md);

  networkstatus_vote_free(vote);
  networkstatus_vote_free(v1);
  networkstatus_vote_free(v2);
  networkstatus_vote_free(v3);
  networkstatus_vote_free(con);
  networkstatus_vote_free(con_md);
  crypto_pk_free(sign_skey_1);
  crypto_pk_free(sign_skey_2);
  crypto_pk_free(sign_skey_3);
  crypto_pk_free(sign_skey_leg1);
  authority_cert_free(cert1);
  authority_cert_free(cert2);
  authority_cert_free(cert3);

  tor_free(consensus_text2);
  tor_free(consensus_text3);
  tor_free(consensus_text_md2);
  tor_free(consensus_text_md3);
  tor_free(detached_text1);
  tor_free(detached_text2);

  networkstatus_vote_free(con2);
  networkstatus_vote_free(con3);
  networkstatus_vote_free(con_md2);
  networkstatus_vote_free(con_md3);
  ns_detached_signatures_free(dsig1);
  ns_detached_signatures_free(dsig2);
}

/** Run unit tests for generating and parsing V3 consensus networkstatus
 * documents. */
static void
test_dir_v3_networkstatus(void *arg)
{
  (void)arg;
  test_a_networkstatus(dir_common_gen_routerstatus_for_v3ns,
                       vote_tweaks_for_v3ns,
                       test_vrs_for_v3ns,
                       test_consensus_for_v3ns,
                       test_routerstatus_for_v3ns);
}

static void
test_dir_scale_bw(void *testdata)
{
  double v[8] = { 2.0/3,
                  7.0,
                  1.0,
                  3.0,
                  1.0/5,
                  1.0/7,
                  12.0,
                  24.0 };
  double vals_dbl[8];
  uint64_t vals_u64[8];
  uint64_t total;
  int i;

  (void) testdata;

  for (i=0; i<8; ++i)
    vals_dbl[i] = v[i];

  scale_array_elements_to_u64(vals_u64, vals_dbl, 8, &total);

  tt_int_op((int)total, OP_EQ, 48);
  total = 0;
  for (i=0; i<8; ++i) {
    total += vals_u64[i];
  }
  tt_assert(total >= (UINT64_C(1)<<60));
  tt_assert(total <= (UINT64_C(1)<<62));

  for (i=0; i<8; ++i) {
    /* vals[2].u64 is the scaled value of 1.0 */
    double ratio = ((double)vals_u64[i]) / vals_u64[2];
    tt_double_op(fabs(ratio - v[i]), OP_LT, .00001);
  }

  /* test handling of no entries */
  total = 1;
  scale_array_elements_to_u64(vals_u64, vals_dbl, 0, &total);
  tt_assert(total == 0);

  /* make sure we don't read the array when we have no entries
   * may require compiler flags to catch NULL dereferences */
  total = 1;
  scale_array_elements_to_u64(NULL, NULL, 0, &total);
  tt_assert(total == 0);

  scale_array_elements_to_u64(NULL, NULL, 0, NULL);

  /* test handling of zero totals */
  total = 1;
  vals_dbl[0] = 0.0;
  scale_array_elements_to_u64(vals_u64, vals_dbl, 1, &total);
  tt_assert(total == 0);
  tt_assert(vals_u64[0] == 0);

  vals_dbl[0] = 0.0;
  vals_dbl[1] = 0.0;
  scale_array_elements_to_u64(vals_u64, vals_dbl, 2, NULL);
  tt_assert(vals_u64[0] == 0);
  tt_assert(vals_u64[1] == 0);

 done:
  ;
}

static void
test_dir_random_weighted(void *testdata)
{
  int histogram[10];
  uint64_t vals[10] = {3,1,2,4,6,0,7,5,8,9}, total=0;
  uint64_t inp_u64[10];
  int i, choice;
  const int n = 50000;
  double max_sq_error;
  (void) testdata;

  /* Try a ten-element array with values from 0 through 10. The values are
   * in a scrambled order to make sure we don't depend on order. */
  memset(histogram,0,sizeof(histogram));
  for (i=0; i<10; ++i) {
    inp_u64[i] = vals[i];
    total += vals[i];
  }
  tt_u64_op(total, OP_EQ, 45);
  for (i=0; i<n; ++i) {
    choice = choose_array_element_by_weight(inp_u64, 10);
    tt_int_op(choice, OP_GE, 0);
    tt_int_op(choice, OP_LT, 10);
    histogram[choice]++;
  }

  /* Now see if we chose things about frequently enough. */
  max_sq_error = 0;
  for (i=0; i<10; ++i) {
    int expected = (int)(n*vals[i]/total);
    double frac_diff = 0, sq;
    TT_BLATHER(("  %d : %5d vs %5d\n", (int)vals[i], histogram[i], expected));
    if (expected)
      frac_diff = (histogram[i] - expected) / ((double)expected);
    else
      tt_int_op(histogram[i], OP_EQ, 0);

    sq = frac_diff * frac_diff;
    if (sq > max_sq_error)
      max_sq_error = sq;
  }
  /* It should almost always be much much less than this.  If you want to
   * figure out the odds, please feel free. */
  tt_double_op(max_sq_error, OP_LT, .05);

  /* Now try a singleton; do we choose it? */
  for (i = 0; i < 100; ++i) {
    choice = choose_array_element_by_weight(inp_u64, 1);
    tt_int_op(choice, OP_EQ, 0);
  }

  /* Now try an array of zeros.  We should choose randomly. */
  memset(histogram,0,sizeof(histogram));
  for (i = 0; i < 5; ++i)
    inp_u64[i] = 0;
  for (i = 0; i < n; ++i) {
    choice = choose_array_element_by_weight(inp_u64, 5);
    tt_int_op(choice, OP_GE, 0);
    tt_int_op(choice, OP_LT, 5);
    histogram[choice]++;
  }
  /* Now see if we chose things about frequently enough. */
  max_sq_error = 0;
  for (i=0; i<5; ++i) {
    int expected = n/5;
    double frac_diff = 0, sq;
    TT_BLATHER(("  %d : %5d vs %5d\n", (int)vals[i], histogram[i], expected));
    frac_diff = (histogram[i] - expected) / ((double)expected);
    sq = frac_diff * frac_diff;
    if (sq > max_sq_error)
      max_sq_error = sq;
  }
  /* It should almost always be much much less than this.  If you want to
   * figure out the odds, please feel free. */
  tt_double_op(max_sq_error, OP_LT, .05);
 done:
  ;
}

/* Function pointers for test_dir_clip_unmeasured_bw_kb() */

static uint32_t alternate_clip_bw = 0;

/**
 * Generate a routerstatus for clip_unmeasured_bw_kb test; based on the
 * v3_networkstatus ones.
 */
static vote_routerstatus_t *
gen_routerstatus_for_umbw(int idx, time_t now)
{
  vote_routerstatus_t *vrs = NULL;
  routerstatus_t *rs;
  tor_addr_t addr_ipv6;
  uint32_t max_unmeasured_bw_kb = (alternate_clip_bw > 0) ?
    alternate_clip_bw : DEFAULT_MAX_UNMEASURED_BW_KB;

  switch (idx) {
    case 0:
      /* Generate the first routerstatus. */
      vrs = tor_malloc_zero(sizeof(vote_routerstatus_t));
      rs = &vrs->status;
      vrs->version = tor_strdup("0.1.2.14");
      rs->published_on = now-1500;
      strlcpy(rs->nickname, "router2", sizeof(rs->nickname));
      memset(rs->identity_digest, 3, DIGEST_LEN);
      memset(rs->descriptor_digest, 78, DIGEST_LEN);
      rs->addr = 0x99008801;
      rs->or_port = 443;
      rs->dir_port = 8000;
      /* all flags but running and valid cleared */
      rs->is_flagged_running = 1;
      rs->is_valid = 1;
      /*
       * This one has measured bandwidth below the clip cutoff, and
       * so shouldn't be clipped; we'll have to test that it isn't
       * later.
       */
      vrs->has_measured_bw = 1;
      rs->has_bandwidth = 1;
      vrs->measured_bw_kb = rs->bandwidth_kb = max_unmeasured_bw_kb / 2;
      break;
    case 1:
      /* Generate the second routerstatus. */
      vrs = tor_malloc_zero(sizeof(vote_routerstatus_t));
      rs = &vrs->status;
      vrs->version = tor_strdup("0.2.0.5");
      rs->published_on = now-1000;
      strlcpy(rs->nickname, "router1", sizeof(rs->nickname));
      memset(rs->identity_digest, 5, DIGEST_LEN);
      memset(rs->descriptor_digest, 77, DIGEST_LEN);
      rs->addr = 0x99009901;
      rs->or_port = 443;
      rs->dir_port = 0;
      tor_addr_parse(&addr_ipv6, "[1:2:3::4]");
      tor_addr_copy(&rs->ipv6_addr, &addr_ipv6);
      rs->ipv6_orport = 4711;
      rs->is_exit = rs->is_stable = rs->is_fast = rs->is_flagged_running =
        rs->is_valid = rs->is_possible_guard = 1;
      /*
       * This one has measured bandwidth above the clip cutoff, and
       * so shouldn't be clipped; we'll have to test that it isn't
       * later.
       */
      vrs->has_measured_bw = 1;
      rs->has_bandwidth = 1;
      vrs->measured_bw_kb = rs->bandwidth_kb = 2 * max_unmeasured_bw_kb;
      break;
    case 2:
      /* Generate the third routerstatus. */
      vrs = tor_malloc_zero(sizeof(vote_routerstatus_t));
      rs = &vrs->status;
      vrs->version = tor_strdup("0.1.0.3");
      rs->published_on = now-1000;
      strlcpy(rs->nickname, "router3", sizeof(rs->nickname));
      memset(rs->identity_digest, 0x33, DIGEST_LEN);
      memset(rs->descriptor_digest, 79, DIGEST_LEN);
      rs->addr = 0xAA009901;
      rs->or_port = 400;
      rs->dir_port = 9999;
      rs->is_authority = rs->is_exit = rs->is_stable = rs->is_fast =
        rs->is_flagged_running = rs->is_valid =
        rs->is_possible_guard = 1;
      /*
       * This one has unmeasured bandwidth above the clip cutoff, and
       * so should be clipped; we'll have to test that it isn't
       * later.
       */
      vrs->has_measured_bw = 0;
      rs->has_bandwidth = 1;
      vrs->measured_bw_kb = 0;
      rs->bandwidth_kb = 2 * max_unmeasured_bw_kb;
      break;
    case 3:
      /* Generate a fourth routerstatus that is not running. */
      vrs = tor_malloc_zero(sizeof(vote_routerstatus_t));
      rs = &vrs->status;
      vrs->version = tor_strdup("0.1.6.3");
      rs->published_on = now-1000;
      strlcpy(rs->nickname, "router4", sizeof(rs->nickname));
      memset(rs->identity_digest, 0x34, DIGEST_LEN);
      memset(rs->descriptor_digest, 47, DIGEST_LEN);
      rs->addr = 0xC0000203;
      rs->or_port = 500;
      rs->dir_port = 1999;
      /* all flags but running and valid cleared */
      rs->is_flagged_running = 1;
      rs->is_valid = 1;
      /*
       * This one has unmeasured bandwidth below the clip cutoff, and
       * so shouldn't be clipped; we'll have to test that it isn't
       * later.
       */
      vrs->has_measured_bw = 0;
      rs->has_bandwidth = 1;
      vrs->measured_bw_kb = 0;
      rs->bandwidth_kb = max_unmeasured_bw_kb / 2;
      break;
    case 4:
      /* No more for this test; return NULL */
      vrs = NULL;
      break;
    default:
      /* Shouldn't happen */
      tt_abort();
  }
  if (vrs) {
    vrs->microdesc = tor_malloc_zero(sizeof(vote_microdesc_hash_t));
    tor_asprintf(&vrs->microdesc->microdesc_hash_line,
                 "m 25,26,27,28 "
                 "sha256=xyzajkldsdsajdadlsdjaslsdksdjlsdjsdaskdaaa%d\n",
                 idx);
  }

 done:
  return vrs;
}

/** Apply tweaks to the vote list for each voter; for the umbw test this is
 * just adding the right consensus methods to let clipping happen */
static int
vote_tweaks_for_umbw(networkstatus_t *v, int voter, time_t now)
{
  char *maxbw_param = NULL;
  int rv = 0;

  tt_assert(v);
  (void)voter;
  (void)now;

  tt_assert(v->supported_methods);
  SMARTLIST_FOREACH(v->supported_methods, char *, c, tor_free(c));
  smartlist_clear(v->supported_methods);
  /* Method 17 is MIN_METHOD_TO_CLIP_UNMEASURED_BW_KB */
  smartlist_split_string(v->supported_methods,
                         "25 26 27 28",
                         NULL, 0, -1);
  /* If we're using a non-default clip bandwidth, add it to net_params */
  if (alternate_clip_bw > 0) {
    tor_asprintf(&maxbw_param, "maxunmeasuredbw=%u", alternate_clip_bw);
    tt_assert(maxbw_param);
    if (maxbw_param) {
      smartlist_add(v->net_params, maxbw_param);
      rv = 1;
    }
  }

 done:
  return rv;
}

/**
 * Test a parsed vote_routerstatus_t for umbw test.
 */
static void
test_vrs_for_umbw(vote_routerstatus_t *vrs, int voter, time_t now)
{
  routerstatus_t *rs;
  tor_addr_t addr_ipv6;
  uint32_t max_unmeasured_bw_kb = (alternate_clip_bw > 0) ?
    alternate_clip_bw : DEFAULT_MAX_UNMEASURED_BW_KB;

  (void)voter;
  tt_assert(vrs);
  rs = &(vrs->status);
  tt_assert(rs);

  /* Split out by digests to test */
  if (tor_memeq(rs->identity_digest,
                "\x3\x3\x3\x3\x3\x3\x3\x3\x3\x3"
                "\x3\x3\x3\x3\x3\x3\x3\x3\x3\x3",
                DIGEST_LEN)) {
    /*
     * Check the first routerstatus - measured bandwidth below the clip
     * cutoff.
     */
    tt_str_op(vrs->version,OP_EQ, "0.1.2.14");
    tt_int_op(rs->published_on,OP_EQ, now-1500);
    tt_str_op(rs->nickname,OP_EQ, "router2");
    tt_mem_op(rs->identity_digest,OP_EQ,
               "\x3\x3\x3\x3\x3\x3\x3\x3\x3\x3"
               "\x3\x3\x3\x3\x3\x3\x3\x3\x3\x3",
               DIGEST_LEN);
    tt_mem_op(rs->descriptor_digest,OP_EQ, "NNNNNNNNNNNNNNNNNNNN", DIGEST_LEN);
    tt_int_op(rs->addr,OP_EQ, 0x99008801);
    tt_int_op(rs->or_port,OP_EQ, 443);
    tt_int_op(rs->dir_port,OP_EQ, 8000);
    tt_assert(rs->has_bandwidth);
    tt_assert(vrs->has_measured_bw);
    tt_int_op(rs->bandwidth_kb,OP_EQ, max_unmeasured_bw_kb / 2);
    tt_int_op(vrs->measured_bw_kb,OP_EQ, max_unmeasured_bw_kb / 2);
  } else if (tor_memeq(rs->identity_digest,
                       "\x5\x5\x5\x5\x5\x5\x5\x5\x5\x5"
                       "\x5\x5\x5\x5\x5\x5\x5\x5\x5\x5",
                       DIGEST_LEN)) {

    /*
     * Check the second routerstatus - measured bandwidth above the clip
     * cutoff.
     */
    tt_str_op(vrs->version,OP_EQ, "0.2.0.5");
    tt_int_op(rs->published_on,OP_EQ, now-1000);
    tt_str_op(rs->nickname,OP_EQ, "router1");
    tt_mem_op(rs->identity_digest,OP_EQ,
               "\x5\x5\x5\x5\x5\x5\x5\x5\x5\x5"
               "\x5\x5\x5\x5\x5\x5\x5\x5\x5\x5",
               DIGEST_LEN);
    tt_mem_op(rs->descriptor_digest,OP_EQ, "MMMMMMMMMMMMMMMMMMMM", DIGEST_LEN);
    tt_int_op(rs->addr,OP_EQ, 0x99009901);
    tt_int_op(rs->or_port,OP_EQ, 443);
    tt_int_op(rs->dir_port,OP_EQ, 0);
    tor_addr_parse(&addr_ipv6, "[1:2:3::4]");
    tt_assert(tor_addr_eq(&rs->ipv6_addr, &addr_ipv6));
    tt_int_op(rs->ipv6_orport,OP_EQ, 4711);
    tt_assert(rs->has_bandwidth);
    tt_assert(vrs->has_measured_bw);
    tt_int_op(rs->bandwidth_kb,OP_EQ, max_unmeasured_bw_kb * 2);
    tt_int_op(vrs->measured_bw_kb,OP_EQ, max_unmeasured_bw_kb * 2);
  } else if (tor_memeq(rs->identity_digest,
                       "\x33\x33\x33\x33\x33\x33\x33\x33\x33\x33"
                       "\x33\x33\x33\x33\x33\x33\x33\x33\x33\x33",
                       DIGEST_LEN)) {
    /*
     * Check the third routerstatus - unmeasured bandwidth above the clip
     * cutoff; this one should be clipped later on in the consensus, but
     * appears unclipped in the vote.
     */
    tt_assert(rs->has_bandwidth);
    tt_assert(!(vrs->has_measured_bw));
    tt_int_op(rs->bandwidth_kb,OP_EQ, max_unmeasured_bw_kb * 2);
    tt_int_op(vrs->measured_bw_kb,OP_EQ, 0);
  } else if (tor_memeq(rs->identity_digest,
                       "\x34\x34\x34\x34\x34\x34\x34\x34\x34\x34"
                       "\x34\x34\x34\x34\x34\x34\x34\x34\x34\x34",
                       DIGEST_LEN)) {
    /*
     * Check the fourth routerstatus - unmeasured bandwidth below the clip
     * cutoff; this one should not be clipped.
     */
    tt_assert(rs->has_bandwidth);
    tt_assert(!(vrs->has_measured_bw));
    tt_int_op(rs->bandwidth_kb,OP_EQ, max_unmeasured_bw_kb / 2);
    tt_int_op(vrs->measured_bw_kb,OP_EQ, 0);
  } else {
    tt_abort();
  }

 done:
  return;
}

/**
 * Test a consensus for v3_networkstatus_test
 */
static void
test_consensus_for_umbw(networkstatus_t *con, time_t now)
{
  (void)now;

  tt_assert(con);
  tt_ptr_op(con->cert, OP_EQ, NULL);
  // tt_assert(con->consensus_method >= MIN_METHOD_TO_CLIP_UNMEASURED_BW_KB);
  tt_int_op(con->consensus_method, OP_GE, 16);
  tt_int_op(4,OP_EQ, smartlist_len(con->routerstatus_list));
  /* There should be four listed routers; all voters saw the same in this */

 done:
  return;
}

/**
 * Test a router list entry for umbw test
 */
static void
test_routerstatus_for_umbw(routerstatus_t *rs, time_t now)
{
  tor_addr_t addr_ipv6;
  uint32_t max_unmeasured_bw_kb = (alternate_clip_bw > 0) ?
    alternate_clip_bw : DEFAULT_MAX_UNMEASURED_BW_KB;

  tt_assert(rs);

  /* There should be four listed routers, as constructed above */
  if (tor_memeq(rs->identity_digest,
                "\x3\x3\x3\x3\x3\x3\x3\x3\x3\x3"
                "\x3\x3\x3\x3\x3\x3\x3\x3\x3\x3",
                DIGEST_LEN)) {
    tt_mem_op(rs->identity_digest,OP_EQ,
               "\x3\x3\x3\x3\x3\x3\x3\x3\x3\x3"
               "\x3\x3\x3\x3\x3\x3\x3\x3\x3\x3",
               DIGEST_LEN);
    tt_mem_op(rs->descriptor_digest,OP_EQ, "NNNNNNNNNNNNNNNNNNNN", DIGEST_LEN);
    tt_assert(!rs->is_authority);
    tt_assert(!rs->is_exit);
    tt_assert(!rs->is_fast);
    tt_assert(!rs->is_possible_guard);
    tt_assert(!rs->is_stable);
    /* (If it wasn't running and valid it wouldn't be here) */
    tt_assert(rs->is_flagged_running);
    tt_assert(rs->is_valid);
    tt_assert(!rs->is_named);
    /* This one should have measured bandwidth below the clip cutoff */
    tt_assert(rs->has_bandwidth);
    tt_int_op(rs->bandwidth_kb,OP_EQ, max_unmeasured_bw_kb / 2);
    tt_assert(!(rs->bw_is_unmeasured));
  } else if (tor_memeq(rs->identity_digest,
                       "\x5\x5\x5\x5\x5\x5\x5\x5\x5\x5"
                       "\x5\x5\x5\x5\x5\x5\x5\x5\x5\x5",
                       DIGEST_LEN)) {
    /* This one showed up in 3 digests. Twice with ID 'M', once with 'Z'.  */
    tt_mem_op(rs->identity_digest,OP_EQ,
               "\x5\x5\x5\x5\x5\x5\x5\x5\x5\x5"
               "\x5\x5\x5\x5\x5\x5\x5\x5\x5\x5",
               DIGEST_LEN);
    tt_str_op(rs->nickname,OP_EQ, "router1");
    tt_mem_op(rs->descriptor_digest,OP_EQ, "MMMMMMMMMMMMMMMMMMMM", DIGEST_LEN);
    tt_int_op(rs->published_on,OP_EQ, now-1000);
    tt_int_op(rs->addr,OP_EQ, 0x99009901);
    tt_int_op(rs->or_port,OP_EQ, 443);
    tt_int_op(rs->dir_port,OP_EQ, 0);
    tor_addr_parse(&addr_ipv6, "[1:2:3::4]");
    tt_assert(tor_addr_eq(&rs->ipv6_addr, &addr_ipv6));
    tt_int_op(rs->ipv6_orport,OP_EQ, 4711);
    tt_assert(!rs->is_authority);
    tt_assert(rs->is_exit);
    tt_assert(rs->is_fast);
    tt_assert(rs->is_possible_guard);
    tt_assert(rs->is_stable);
    tt_assert(rs->is_flagged_running);
    tt_assert(rs->is_valid);
    tt_assert(!rs->is_named);
    /* This one should have measured bandwidth above the clip cutoff */
    tt_assert(rs->has_bandwidth);
    tt_int_op(rs->bandwidth_kb,OP_EQ, max_unmeasured_bw_kb * 2);
    tt_assert(!(rs->bw_is_unmeasured));
  } else if (tor_memeq(rs->identity_digest,
                "\x33\x33\x33\x33\x33\x33\x33\x33\x33\x33"
                "\x33\x33\x33\x33\x33\x33\x33\x33\x33\x33",
                DIGEST_LEN)) {
    /*
     * This one should have unmeasured bandwidth above the clip cutoff,
     * and so should be clipped
     */
    tt_assert(rs->has_bandwidth);
    tt_int_op(rs->bandwidth_kb,OP_EQ, max_unmeasured_bw_kb);
    tt_assert(rs->bw_is_unmeasured);
  } else if (tor_memeq(rs->identity_digest,
                "\x34\x34\x34\x34\x34\x34\x34\x34\x34\x34"
                "\x34\x34\x34\x34\x34\x34\x34\x34\x34\x34",
                DIGEST_LEN)) {
    /*
     * This one should have unmeasured bandwidth below the clip cutoff,
     * and so should not be clipped
     */
    tt_assert(rs->has_bandwidth);
    tt_int_op(rs->bandwidth_kb,OP_EQ, max_unmeasured_bw_kb / 2);
    tt_assert(rs->bw_is_unmeasured);
  } else {
    /* Weren't expecting this... */
    tt_abort();
  }

 done:
  return;
}

/**
 * Compute a consensus involving clipping unmeasured bandwidth with consensus
 * method 17; this uses the same test_a_networkstatus() function that the
 * v3_networkstatus test uses.
 */

static void
test_dir_clip_unmeasured_bw_kb(void *arg)
{
  /* Run the test with the default clip bandwidth */
  (void)arg;
  alternate_clip_bw = 0;
  test_a_networkstatus(gen_routerstatus_for_umbw,
                       vote_tweaks_for_umbw,
                       test_vrs_for_umbw,
                       test_consensus_for_umbw,
                       test_routerstatus_for_umbw);
}

/**
 * This version of test_dir_clip_unmeasured_bw_kb() uses a non-default choice
 * of clip bandwidth.
 */

static void
test_dir_clip_unmeasured_bw_kb_alt(void *arg)
{
  /*
   * Try a different one; this value is chosen so that the below-the-cutoff
   * unmeasured nodes the test uses, at alternate_clip_bw / 2, will be above
   * DEFAULT_MAX_UNMEASURED_BW_KB and if the consensus incorrectly uses that
   * cutoff it will fail the test.
   */
  (void)arg;
  alternate_clip_bw = 3 * DEFAULT_MAX_UNMEASURED_BW_KB;
  test_a_networkstatus(gen_routerstatus_for_umbw,
                       vote_tweaks_for_umbw,
                       test_vrs_for_umbw,
                       test_consensus_for_umbw,
                       test_routerstatus_for_umbw);
}

static void
test_dir_fmt_control_ns(void *arg)
{
  char *s = NULL;
  routerstatus_t rs;
  (void)arg;

  memset(&rs, 0, sizeof(rs));
  rs.published_on = 1364925198;
  strlcpy(rs.nickname, "TetsuoMilk", sizeof(rs.nickname));
  memcpy(rs.identity_digest, "Stately, plump Buck ", DIGEST_LEN);
  memcpy(rs.descriptor_digest, "Mulligan came up fro", DIGEST_LEN);
  rs.addr = 0x20304050;
  rs.or_port = 9001;
  rs.dir_port = 9002;
  rs.is_exit = 1;
  rs.is_fast = 1;
  rs.is_flagged_running = 1;
  rs.has_bandwidth = 1;
  rs.is_v2_dir = 1;
  rs.bandwidth_kb = 1000;

  s = networkstatus_getinfo_helper_single(&rs);
  tt_assert(s);
  tt_str_op(s, OP_EQ,
            "r TetsuoMilk U3RhdGVseSwgcGx1bXAgQnVjayA "
               "TXVsbGlnYW4gY2FtZSB1cCBmcm8 2013-04-02 17:53:18 "
               "32.48.64.80 9001 9002\n"
            "s Exit Fast Running V2Dir\n"
            "w Bandwidth=1000\n");

 done:
  tor_free(s);
}

static int mock_get_options_calls = 0;
static or_options_t *mock_options = NULL;

static void
reset_options(or_options_t *options, int *get_options_calls)
{
  memset(options, 0, sizeof(or_options_t));
  options->TestingTorNetwork = 1;

  *get_options_calls = 0;
}

static const or_options_t *
mock_get_options(void)
{
  ++mock_get_options_calls;
  tor_assert(mock_options);
  return mock_options;
}

/**
 * Test dirauth_get_b64_digest_bw_file.
 * This function should be near the other bwauth functions, but it needs
 * mock_get_options, that is only defined here.
 */

static void
test_dir_bwauth_bw_file_digest256(void *arg)
{
  (void)arg;
  const char *content =
    "1541171221\n"
    "node_id=$68A483E05A2ABDCA6DA5A3EF8DB5177638A27F80 "
    "master_key_ed25519=YaqV4vbvPYKucElk297eVdNArDz9HtIwUoIeo0+cVIpQ "
    "bw=760 nick=Test time=2018-05-08T16:13:26\n";

  char *fname = tor_strdup(get_fname("V3BandwidthsFile"));
  /* Initialize to a wrong digest. */
  uint8_t digest[DIGEST256_LEN] = "01234567890123456789abcdefghijkl";

  /* Digest of an empty string. Initialize to a wrong digest. */
  char digest_empty_str[DIGEST256_LEN] = "01234567890123456789abcdefghijkl";
  crypto_digest256(digest_empty_str, "", 0, DIGEST_SHA256);

  /* Digest of the content. Initialize to a wrong digest. */
  char digest_expected[DIGEST256_LEN] = "01234567890123456789abcdefghijkl";
  crypto_digest256(digest_expected, content, strlen(content), DIGEST_SHA256);

  /* When the bandwidth file can not be found. */
  tt_int_op(-1, OP_EQ,
            dirserv_read_measured_bandwidths(fname,
                                             NULL, NULL, digest));
  tt_mem_op(digest, OP_EQ, digest_empty_str, DIGEST256_LEN);

  /* When there is a timestamp but it is too old. */
  write_str_to_file(fname, content, 0);
  tt_int_op(-1, OP_EQ,
            dirserv_read_measured_bandwidths(fname,
                                             NULL, NULL, digest));
  /* The digest will be correct. */
  tt_mem_op(digest, OP_EQ, digest_expected, DIGEST256_LEN);

  update_approx_time(1541171221);

  /* When there is a bandwidth file and it can be read. */
  tt_int_op(0, OP_EQ,
            dirserv_read_measured_bandwidths(fname,
                                             NULL, NULL, digest));
  tt_mem_op(digest, OP_EQ, digest_expected, DIGEST256_LEN);

 done:
  unlink(fname);
  tor_free(fname);
  update_approx_time(time(NULL));
}

static void
reset_routerstatus(routerstatus_t *rs,
                   const char *hex_identity_digest,
                   uint32_t ipv4_addr)
{
  memset(rs, 0, sizeof(routerstatus_t));
  base16_decode(rs->identity_digest, sizeof(rs->identity_digest),
                hex_identity_digest, HEX_DIGEST_LEN);
  /* A zero address matches everything, so the address needs to be set.
   * But the specific value is irrelevant. */
  rs->addr = ipv4_addr;
}

#define ROUTER_A_ID_STR    "AAAAAAAAAAAAAAAAAAAAAAAAAAAAAAAAAAAAAAAA"
#define ROUTER_A_IPV4      0xAA008801
#define ROUTER_B_ID_STR    "BBBBBBBBBBBBBBBBBBBBBBBBBBBBBBBBBBBBBBBB"
#define ROUTER_B_IPV4      0xBB008801

#define ROUTERSET_ALL_STR  "*"
#define ROUTERSET_A_STR    ROUTER_A_ID_STR
#define ROUTERSET_NONE_STR ""

/*
 * Test that dirserv_set_routerstatus_testing sets router flags correctly
 * Using "*"  sets flags on A and B
 * Using "A"  sets flags on A
 * Using ""   sets flags on Neither
 * If the router is not included:
 *   - if *Strict is set, the flag is set to 0,
 *   - otherwise, the flag is not modified. */
static void
test_dir_dirserv_set_routerstatus_testing(void *arg)
{
  (void)arg;

  /* Init options */
  mock_options = tor_malloc(sizeof(or_options_t));
  reset_options(mock_options, &mock_get_options_calls);

  MOCK(get_options, mock_get_options);

  /* Init routersets */
  routerset_t *routerset_all  = routerset_new();
  routerset_parse(routerset_all,  ROUTERSET_ALL_STR,  "All routers");

  routerset_t *routerset_a    = routerset_new();
  routerset_parse(routerset_a,    ROUTERSET_A_STR,    "Router A only");

  routerset_t *routerset_none = routerset_new();
  /* Routersets are empty when provided by routerset_new(),
   * so this is not strictly necessary */
  routerset_parse(routerset_none, ROUTERSET_NONE_STR, "No routers");

  /* Init routerstatuses */
  routerstatus_t *rs_a = tor_malloc(sizeof(routerstatus_t));
  reset_routerstatus(rs_a, ROUTER_A_ID_STR, ROUTER_A_IPV4);

  routerstatus_t *rs_b = tor_malloc(sizeof(routerstatus_t));
  reset_routerstatus(rs_b, ROUTER_B_ID_STR, ROUTER_B_IPV4);

  /* Sanity check that routersets correspond to routerstatuses.
   * Return values are {2, 3, 4} */

  /* We want 3 ("*" means match all addresses) */
  tt_int_op(routerset_contains_routerstatus(routerset_all, rs_a, 0), OP_EQ, 3);
  tt_int_op(routerset_contains_routerstatus(routerset_all, rs_b, 0), OP_EQ, 3);

  /* We want 4 (match id_digest [or nickname]) */
  tt_int_op(routerset_contains_routerstatus(routerset_a, rs_a, 0), OP_EQ, 4);
  tt_int_op(routerset_contains_routerstatus(routerset_a, rs_b, 0), OP_EQ, 0);

  tt_int_op(routerset_contains_routerstatus(routerset_none, rs_a, 0), OP_EQ,
            0);
  tt_int_op(routerset_contains_routerstatus(routerset_none, rs_b, 0), OP_EQ,
            0);

  /* Check that "*" sets flags on all routers: Exit
   * Check the flags aren't being confused with each other */
  reset_options(mock_options, &mock_get_options_calls);
  reset_routerstatus(rs_a, ROUTER_A_ID_STR, ROUTER_A_IPV4);
  reset_routerstatus(rs_b, ROUTER_B_ID_STR, ROUTER_B_IPV4);

  mock_options->TestingDirAuthVoteExit = routerset_all;
  mock_options->TestingDirAuthVoteExitIsStrict = 0;

  dirserv_set_routerstatus_testing(rs_a);
  tt_int_op(mock_get_options_calls, OP_EQ, 1);
  dirserv_set_routerstatus_testing(rs_b);
  tt_int_op(mock_get_options_calls, OP_EQ, 2);

  tt_uint_op(rs_a->is_exit, OP_EQ, 1);
  tt_uint_op(rs_b->is_exit, OP_EQ, 1);
  /* Be paranoid - check no other flags are set */
  tt_uint_op(rs_a->is_possible_guard, OP_EQ, 0);
  tt_uint_op(rs_b->is_possible_guard, OP_EQ, 0);
  tt_uint_op(rs_a->is_hs_dir, OP_EQ, 0);
  tt_uint_op(rs_b->is_hs_dir, OP_EQ, 0);

  /* Check that "*" sets flags on all routers: Guard & HSDir
   * Cover the remaining flags in one test */
  reset_options(mock_options, &mock_get_options_calls);
  reset_routerstatus(rs_a, ROUTER_A_ID_STR, ROUTER_A_IPV4);
  reset_routerstatus(rs_b, ROUTER_B_ID_STR, ROUTER_B_IPV4);

  mock_options->TestingDirAuthVoteGuard = routerset_all;
  mock_options->TestingDirAuthVoteGuardIsStrict = 0;
  mock_options->TestingDirAuthVoteHSDir = routerset_all;
  mock_options->TestingDirAuthVoteHSDirIsStrict = 0;

  dirserv_set_routerstatus_testing(rs_a);
  tt_int_op(mock_get_options_calls, OP_EQ, 1);
  dirserv_set_routerstatus_testing(rs_b);
  tt_int_op(mock_get_options_calls, OP_EQ, 2);

  tt_uint_op(rs_a->is_possible_guard, OP_EQ, 1);
  tt_uint_op(rs_b->is_possible_guard, OP_EQ, 1);
  tt_uint_op(rs_a->is_hs_dir, OP_EQ, 1);
  tt_uint_op(rs_b->is_hs_dir, OP_EQ, 1);
  /* Be paranoid - check exit isn't set */
  tt_uint_op(rs_a->is_exit, OP_EQ, 0);
  tt_uint_op(rs_b->is_exit, OP_EQ, 0);

  /* Check routerset A sets all flags on router A,
   * but leaves router B unmodified */
  reset_options(mock_options, &mock_get_options_calls);
  reset_routerstatus(rs_a, ROUTER_A_ID_STR, ROUTER_A_IPV4);
  reset_routerstatus(rs_b, ROUTER_B_ID_STR, ROUTER_B_IPV4);

  mock_options->TestingDirAuthVoteExit = routerset_a;
  mock_options->TestingDirAuthVoteExitIsStrict = 0;
  mock_options->TestingDirAuthVoteGuard = routerset_a;
  mock_options->TestingDirAuthVoteGuardIsStrict = 0;
  mock_options->TestingDirAuthVoteHSDir = routerset_a;
  mock_options->TestingDirAuthVoteHSDirIsStrict = 0;

  dirserv_set_routerstatus_testing(rs_a);
  tt_int_op(mock_get_options_calls, OP_EQ, 1);
  dirserv_set_routerstatus_testing(rs_b);
  tt_int_op(mock_get_options_calls, OP_EQ, 2);

  tt_uint_op(rs_a->is_exit, OP_EQ, 1);
  tt_uint_op(rs_b->is_exit, OP_EQ, 0);
  tt_uint_op(rs_a->is_possible_guard, OP_EQ, 1);
  tt_uint_op(rs_b->is_possible_guard, OP_EQ, 0);
  tt_uint_op(rs_a->is_hs_dir, OP_EQ, 1);
  tt_uint_op(rs_b->is_hs_dir, OP_EQ, 0);

  /* Check routerset A unsets all flags on router B when Strict is set */
  reset_options(mock_options, &mock_get_options_calls);
  reset_routerstatus(rs_b, ROUTER_B_ID_STR, ROUTER_B_IPV4);

  mock_options->TestingDirAuthVoteExit = routerset_a;
  mock_options->TestingDirAuthVoteExitIsStrict = 1;
  mock_options->TestingDirAuthVoteGuard = routerset_a;
  mock_options->TestingDirAuthVoteGuardIsStrict = 1;
  mock_options->TestingDirAuthVoteHSDir = routerset_a;
  mock_options->TestingDirAuthVoteHSDirIsStrict = 1;

  rs_b->is_exit = 1;
  rs_b->is_possible_guard = 1;
  rs_b->is_hs_dir = 1;

  dirserv_set_routerstatus_testing(rs_b);
  tt_int_op(mock_get_options_calls, OP_EQ, 1);

  tt_uint_op(rs_b->is_exit, OP_EQ, 0);
  tt_uint_op(rs_b->is_possible_guard, OP_EQ, 0);
  tt_uint_op(rs_b->is_hs_dir, OP_EQ, 0);

  /* Check routerset A doesn't modify flags on router B without Strict set */
  reset_options(mock_options, &mock_get_options_calls);
  reset_routerstatus(rs_b, ROUTER_B_ID_STR, ROUTER_B_IPV4);

  mock_options->TestingDirAuthVoteExit = routerset_a;
  mock_options->TestingDirAuthVoteExitIsStrict = 0;
  mock_options->TestingDirAuthVoteGuard = routerset_a;
  mock_options->TestingDirAuthVoteGuardIsStrict = 0;
  mock_options->TestingDirAuthVoteHSDir = routerset_a;
  mock_options->TestingDirAuthVoteHSDirIsStrict = 0;

  rs_b->is_exit = 1;
  rs_b->is_possible_guard = 1;
  rs_b->is_hs_dir = 1;

  dirserv_set_routerstatus_testing(rs_b);
  tt_int_op(mock_get_options_calls, OP_EQ, 1);

  tt_uint_op(rs_b->is_exit, OP_EQ, 1);
  tt_uint_op(rs_b->is_possible_guard, OP_EQ, 1);
  tt_uint_op(rs_b->is_hs_dir, OP_EQ, 1);

  /* Check the empty routerset zeroes all flags
   * on routers A & B with Strict set */
  reset_options(mock_options, &mock_get_options_calls);
  reset_routerstatus(rs_b, ROUTER_B_ID_STR, ROUTER_B_IPV4);

  mock_options->TestingDirAuthVoteExit = routerset_none;
  mock_options->TestingDirAuthVoteExitIsStrict = 1;
  mock_options->TestingDirAuthVoteGuard = routerset_none;
  mock_options->TestingDirAuthVoteGuardIsStrict = 1;
  mock_options->TestingDirAuthVoteHSDir = routerset_none;
  mock_options->TestingDirAuthVoteHSDirIsStrict = 1;

  rs_b->is_exit = 1;
  rs_b->is_possible_guard = 1;
  rs_b->is_hs_dir = 1;

  dirserv_set_routerstatus_testing(rs_b);
  tt_int_op(mock_get_options_calls, OP_EQ, 1);

  tt_uint_op(rs_b->is_exit, OP_EQ, 0);
  tt_uint_op(rs_b->is_possible_guard, OP_EQ, 0);
  tt_uint_op(rs_b->is_hs_dir, OP_EQ, 0);

  /* Check the empty routerset doesn't modify any flags
   * on A or B without Strict set */
  reset_options(mock_options, &mock_get_options_calls);
  reset_routerstatus(rs_a, ROUTER_A_ID_STR, ROUTER_A_IPV4);
  reset_routerstatus(rs_b, ROUTER_B_ID_STR, ROUTER_B_IPV4);

  mock_options->TestingDirAuthVoteExit = routerset_none;
  mock_options->TestingDirAuthVoteExitIsStrict = 0;
  mock_options->TestingDirAuthVoteGuard = routerset_none;
  mock_options->TestingDirAuthVoteGuardIsStrict = 0;
  mock_options->TestingDirAuthVoteHSDir = routerset_none;
  mock_options->TestingDirAuthVoteHSDirIsStrict = 0;

  rs_b->is_exit = 1;
  rs_b->is_possible_guard = 1;
  rs_b->is_hs_dir = 1;

  dirserv_set_routerstatus_testing(rs_a);
  tt_int_op(mock_get_options_calls, OP_EQ, 1);
  dirserv_set_routerstatus_testing(rs_b);
  tt_int_op(mock_get_options_calls, OP_EQ, 2);

  tt_uint_op(rs_a->is_exit, OP_EQ, 0);
  tt_uint_op(rs_a->is_possible_guard, OP_EQ, 0);
  tt_uint_op(rs_a->is_hs_dir, OP_EQ, 0);
  tt_uint_op(rs_b->is_exit, OP_EQ, 1);
  tt_uint_op(rs_b->is_possible_guard, OP_EQ, 1);
  tt_uint_op(rs_b->is_hs_dir, OP_EQ, 1);

 done:
  tor_free(mock_options);
  mock_options = NULL;

  UNMOCK(get_options);

  routerset_free(routerset_all);
  routerset_free(routerset_a);
  routerset_free(routerset_none);

  tor_free(rs_a);
  tor_free(rs_b);
}

static void
test_dir_http_handling(void *args)
{
  char *url = NULL;
  (void)args;

  /* Parse http url tests: */
  /* Good headers */
  tt_int_op(parse_http_url("GET /tor/a/b/c.txt HTTP/1.1\r\n"
                           "Host: example.com\r\n"
                           "User-Agent: Mozilla/5.0 (Windows;"
                           " U; Windows NT 6.1; en-US; rv:1.9.1.5)\r\n",
                           &url),OP_EQ, 0);
  tt_str_op(url,OP_EQ, "/tor/a/b/c.txt");
  tor_free(url);

  tt_int_op(parse_http_url("GET /tor/a/b/c.txt HTTP/1.0\r\n", &url),OP_EQ, 0);
  tt_str_op(url,OP_EQ, "/tor/a/b/c.txt");
  tor_free(url);

  tt_int_op(parse_http_url("GET /tor/a/b/c.txt HTTP/1.600\r\n", &url),
            OP_EQ, 0);
  tt_str_op(url,OP_EQ, "/tor/a/b/c.txt");
  tor_free(url);

  /* Should prepend '/tor/' to url if required */
  tt_int_op(parse_http_url("GET /a/b/c.txt HTTP/1.1\r\n"
                           "Host: example.com\r\n"
                           "User-Agent: Mozilla/5.0 (Windows;"
                           " U; Windows NT 6.1; en-US; rv:1.9.1.5)\r\n",
                           &url),OP_EQ, 0);
  tt_str_op(url,OP_EQ, "/tor/a/b/c.txt");
  tor_free(url);

  /* Bad headers -- no HTTP/1.x*/
  tt_int_op(parse_http_url("GET /a/b/c.txt\r\n"
                           "Host: example.com\r\n"
                           "User-Agent: Mozilla/5.0 (Windows;"
                           " U; Windows NT 6.1; en-US; rv:1.9.1.5)\r\n",
                           &url),OP_EQ, -1);
  tt_ptr_op(url, OP_EQ, NULL);

  /* Bad headers */
  tt_int_op(parse_http_url("GET /a/b/c.txt\r\n"
                           "Host: example.com\r\n"
                           "User-Agent: Mozilla/5.0 (Windows;"
                           " U; Windows NT 6.1; en-US; rv:1.9.1.5)\r\n",
                           &url),OP_EQ, -1);
  tt_ptr_op(url, OP_EQ, NULL);

  tt_int_op(parse_http_url("GET /tor/a/b/c.txt", &url),OP_EQ, -1);
  tt_ptr_op(url, OP_EQ, NULL);

  tt_int_op(parse_http_url("GET /tor/a/b/c.txt HTTP/1.1", &url),OP_EQ, -1);
  tt_ptr_op(url, OP_EQ, NULL);

  tt_int_op(parse_http_url("GET /tor/a/b/c.txt HTTP/1.1x\r\n", &url),
            OP_EQ, -1);
  tt_ptr_op(url, OP_EQ, NULL);

  tt_int_op(parse_http_url("GET /tor/a/b/c.txt HTTP/1.", &url),OP_EQ, -1);
  tt_ptr_op(url, OP_EQ, NULL);

  tt_int_op(parse_http_url("GET /tor/a/b/c.txt HTTP/1.\r", &url),OP_EQ, -1);
  tt_ptr_op(url, OP_EQ, NULL);

 done:
  tor_free(url);
}

static void
test_dir_purpose_needs_anonymity_returns_true_by_default(void *arg)
{
  (void)arg;

  tor_capture_bugs_(1);
  setup_full_capture_of_logs(LOG_WARN);
  tt_int_op(1, OP_EQ, purpose_needs_anonymity(0, 0, NULL));
  tt_int_op(1, OP_EQ, smartlist_len(tor_get_captured_bug_log_()));
  expect_single_log_msg_containing("Called with dir_purpose=0");

  tor_end_capture_bugs_();
 done:
  tor_end_capture_bugs_();
  teardown_capture_of_logs();
}

static void
test_dir_purpose_needs_anonymity_returns_true_for_bridges(void *arg)
{
  (void)arg;

  tt_int_op(1, OP_EQ, purpose_needs_anonymity(0, ROUTER_PURPOSE_BRIDGE, NULL));
  tt_int_op(1, OP_EQ, purpose_needs_anonymity(0, ROUTER_PURPOSE_BRIDGE,
                                           "foobar"));
  tt_int_op(1, OP_EQ,
            purpose_needs_anonymity(DIR_PURPOSE_HAS_FETCHED_RENDDESC_V2,
                                    ROUTER_PURPOSE_BRIDGE, NULL));
 done: ;
}

static void
test_dir_purpose_needs_anonymity_returns_false_for_own_bridge_desc(void *arg)
{
  (void)arg;
  tt_int_op(0, OP_EQ, purpose_needs_anonymity(DIR_PURPOSE_FETCH_SERVERDESC,
                                           ROUTER_PURPOSE_BRIDGE,
                                           "authority.z"));
 done: ;
}

static void
test_dir_purpose_needs_anonymity_returns_true_for_sensitive_purpose(void *arg)
{
  (void)arg;

  tt_int_op(1, OP_EQ, purpose_needs_anonymity(
                    DIR_PURPOSE_HAS_FETCHED_RENDDESC_V2,
                    ROUTER_PURPOSE_GENERAL, NULL));
  tt_int_op(1, OP_EQ, purpose_needs_anonymity(
                    DIR_PURPOSE_UPLOAD_RENDDESC_V2, 0,  NULL));
  tt_int_op(1, OP_EQ, purpose_needs_anonymity(
                    DIR_PURPOSE_FETCH_RENDDESC_V2, 0, NULL));
 done: ;
}

static void
test_dir_purpose_needs_anonymity_ret_false_for_non_sensitive_conn(void *arg)
{
  (void)arg;

  tt_int_op(0, OP_EQ, purpose_needs_anonymity(DIR_PURPOSE_UPLOAD_DIR,
                                           ROUTER_PURPOSE_GENERAL, NULL));
  tt_int_op(0, OP_EQ,
            purpose_needs_anonymity(DIR_PURPOSE_UPLOAD_VOTE, 0, NULL));
  tt_int_op(0, OP_EQ,
            purpose_needs_anonymity(DIR_PURPOSE_UPLOAD_SIGNATURES, 0, NULL));
  tt_int_op(0, OP_EQ,
            purpose_needs_anonymity(DIR_PURPOSE_FETCH_STATUS_VOTE, 0, NULL));
  tt_int_op(0, OP_EQ, purpose_needs_anonymity(
                    DIR_PURPOSE_FETCH_DETACHED_SIGNATURES, 0, NULL));
  tt_int_op(0, OP_EQ,
            purpose_needs_anonymity(DIR_PURPOSE_FETCH_CONSENSUS, 0, NULL));
  tt_int_op(0, OP_EQ,
            purpose_needs_anonymity(DIR_PURPOSE_FETCH_CERTIFICATE, 0, NULL));
  tt_int_op(0, OP_EQ,
            purpose_needs_anonymity(DIR_PURPOSE_FETCH_SERVERDESC, 0, NULL));
  tt_int_op(0, OP_EQ,
            purpose_needs_anonymity(DIR_PURPOSE_FETCH_EXTRAINFO, 0, NULL));
  tt_int_op(0, OP_EQ,
            purpose_needs_anonymity(DIR_PURPOSE_FETCH_MICRODESC, 0, NULL));
  done: ;
}

static void
test_dir_fetch_type(void *arg)
{
  (void)arg;

  tt_int_op(dir_fetch_type(DIR_PURPOSE_FETCH_EXTRAINFO, ROUTER_PURPOSE_BRIDGE,
                           NULL), OP_EQ, EXTRAINFO_DIRINFO | BRIDGE_DIRINFO);
  tt_int_op(dir_fetch_type(DIR_PURPOSE_FETCH_EXTRAINFO, ROUTER_PURPOSE_GENERAL,
                           NULL), OP_EQ, EXTRAINFO_DIRINFO | V3_DIRINFO);

  tt_int_op(dir_fetch_type(DIR_PURPOSE_FETCH_SERVERDESC, ROUTER_PURPOSE_BRIDGE,
                           NULL), OP_EQ, BRIDGE_DIRINFO);
  tt_int_op(dir_fetch_type(DIR_PURPOSE_FETCH_SERVERDESC,
                           ROUTER_PURPOSE_GENERAL, NULL), OP_EQ, V3_DIRINFO);

  tt_int_op(dir_fetch_type(DIR_PURPOSE_FETCH_STATUS_VOTE,
                           ROUTER_PURPOSE_GENERAL, NULL), OP_EQ, V3_DIRINFO);
  tt_int_op(dir_fetch_type(DIR_PURPOSE_FETCH_DETACHED_SIGNATURES,
                           ROUTER_PURPOSE_GENERAL, NULL), OP_EQ, V3_DIRINFO);
  tt_int_op(dir_fetch_type(DIR_PURPOSE_FETCH_CERTIFICATE,
                           ROUTER_PURPOSE_GENERAL, NULL), OP_EQ, V3_DIRINFO);

  tt_int_op(dir_fetch_type(DIR_PURPOSE_FETCH_CONSENSUS, ROUTER_PURPOSE_GENERAL,
                           "microdesc"), OP_EQ, V3_DIRINFO|MICRODESC_DIRINFO);
  tt_int_op(dir_fetch_type(DIR_PURPOSE_FETCH_CONSENSUS, ROUTER_PURPOSE_GENERAL,
                           NULL), OP_EQ, V3_DIRINFO);

  tt_int_op(dir_fetch_type(DIR_PURPOSE_FETCH_MICRODESC, ROUTER_PURPOSE_GENERAL,
                           NULL), OP_EQ, MICRODESC_DIRINFO);

  /* This will give a warning, because this function isn't supposed to be
   * used for HS descriptors. */
  setup_full_capture_of_logs(LOG_WARN);
  tt_int_op(dir_fetch_type(DIR_PURPOSE_FETCH_RENDDESC_V2,
                           ROUTER_PURPOSE_GENERAL, NULL), OP_EQ, NO_DIRINFO);
  expect_single_log_msg_containing("Unexpected purpose");
 done:
  teardown_capture_of_logs();
}

static void
test_dir_packages(void *arg)
{
  smartlist_t *votes = smartlist_new();
  char *res = NULL;
  (void)arg;

#define BAD(s) \
  tt_int_op(0, OP_EQ, validate_recommended_package_line(s));
#define GOOD(s) \
  tt_int_op(1, OP_EQ, validate_recommended_package_line(s));
  GOOD("tor 0.2.6.3-alpha "
       "http://torproject.example.com/dist/tor-0.2.6.3-alpha.tar.gz "
       "sha256=sssdlkfjdsklfjdskfljasdklfj");
  GOOD("tor 0.2.6.3-alpha "
       "http://torproject.example.com/dist/tor-0.2.6.3-alpha.tar.gz "
       "sha256=sssdlkfjdsklfjdskfljasdklfj blake2b=fred");
  BAD("tor 0.2.6.3-alpha "
       "http://torproject.example.com/dist/tor-0.2.6.3-alpha.tar.gz "
       "sha256=sssdlkfjdsklfjdskfljasdklfj=");
  BAD("tor 0.2.6.3-alpha "
       "http://torproject.example.com/dist/tor-0.2.6.3-alpha.tar.gz "
       "sha256=sssdlkfjdsklfjdskfljasdklfj blake2b");
  BAD("tor 0.2.6.3-alpha "
       "http://torproject.example.com/dist/tor-0.2.6.3-alpha.tar.gz ");
  BAD("tor 0.2.6.3-alpha "
       "http://torproject.example.com/dist/tor-0.2.6.3-alpha.tar.gz");
  BAD("tor 0.2.6.3-alpha ");
  BAD("tor 0.2.6.3-alpha");
  BAD("tor ");
  BAD("tor");
  BAD("");
  BAD("=foobar sha256="
      "3c179f46ca77069a6a0bac70212a9b3b838b2f66129cb52d568837fc79d8fcc7");
  BAD("= = sha256="
      "3c179f46ca77069a6a0bac70212a9b3b838b2f66129cb52d568837fc79d8fcc7");

  BAD("sha512= sha256="
      "3c179f46ca77069a6a0bac70212a9b3b838b2f66129cb52d568837fc79d8fcc7");

  smartlist_add(votes, tor_malloc_zero(sizeof(networkstatus_t)));
  smartlist_add(votes, tor_malloc_zero(sizeof(networkstatus_t)));
  smartlist_add(votes, tor_malloc_zero(sizeof(networkstatus_t)));
  smartlist_add(votes, tor_malloc_zero(sizeof(networkstatus_t)));
  smartlist_add(votes, tor_malloc_zero(sizeof(networkstatus_t)));
  smartlist_add(votes, tor_malloc_zero(sizeof(networkstatus_t)));
  SMARTLIST_FOREACH(votes, networkstatus_t *, ns,
                    ns->package_lines = smartlist_new());

#define ADD(i, s)                                                       \
  smartlist_add(((networkstatus_t*)smartlist_get(votes, (i)))->package_lines, \
                (void*)(s));

  /* Only one vote for this one. */
  ADD(4, "cisco 99z http://foobar.example.com/ sha256=blahblah");

  /* Only two matching entries for this one, but 3 voters */
  ADD(1, "mystic 99y http://barfoo.example.com/ sha256=blahblah");
  ADD(3, "mystic 99y http://foobar.example.com/ sha256=blahblah");
  ADD(4, "mystic 99y http://foobar.example.com/ sha256=blahblah");

  /* Only two matching entries for this one, but at least 4 voters */
  ADD(1, "mystic 99p http://barfoo.example.com/ sha256=ggggggg");
  ADD(3, "mystic 99p http://foobar.example.com/ sha256=blahblah");
  ADD(4, "mystic 99p http://foobar.example.com/ sha256=blahblah");
  ADD(5, "mystic 99p http://foobar.example.com/ sha256=ggggggg");

  /* This one has only invalid votes. */
  ADD(0, "haffenreffer 1.2 http://foobar.example.com/ sha256");
  ADD(1, "haffenreffer 1.2 http://foobar.example.com/ ");
  ADD(2, "haffenreffer 1.2 ");
  ADD(3, "haffenreffer ");
  ADD(4, "haffenreffer");

  /* Three matching votes for this; it should actually go in! */
  ADD(2, "element 0.66.1 http://quux.example.com/ sha256=abcdef");
  ADD(3, "element 0.66.1 http://quux.example.com/ sha256=abcdef");
  ADD(4, "element 0.66.1 http://quux.example.com/ sha256=abcdef");
  ADD(1, "element 0.66.1 http://quum.example.com/ sha256=abcdef");
  ADD(0, "element 0.66.1 http://quux.example.com/ sha256=abcde");

  /* Three votes for A, three votes for B */
  ADD(0, "clownshoes 22alpha1 http://quumble.example.com/ blake2=foob");
  ADD(1, "clownshoes 22alpha1 http://quumble.example.com/ blake2=foob");
  ADD(2, "clownshoes 22alpha1 http://quumble.example.com/ blake2=foob");
  ADD(3, "clownshoes 22alpha1 http://quumble.example.com/ blake2=fooz");
  ADD(4, "clownshoes 22alpha1 http://quumble.example.com/ blake2=fooz");
  ADD(5, "clownshoes 22alpha1 http://quumble.example.com/ blake2=fooz");

  /* Three votes for A, two votes for B */
  ADD(1, "clownshoes 22alpha3 http://quumble.example.com/ blake2=foob");
  ADD(2, "clownshoes 22alpha3 http://quumble.example.com/ blake2=foob");
  ADD(3, "clownshoes 22alpha3 http://quumble.example.com/ blake2=fooz");
  ADD(4, "clownshoes 22alpha3 http://quumble.example.com/ blake2=fooz");
  ADD(5, "clownshoes 22alpha3 http://quumble.example.com/ blake2=fooz");

  /* Four votes for A, two for B. */
  ADD(0, "clownshoes 22alpha4 http://quumble.example.com/ blake2=foob");
  ADD(1, "clownshoes 22alpha4 http://quumble.example.com/ blake2=foob");
  ADD(2, "clownshoes 22alpha4 http://quumble.example.cam/ blake2=fooa");
  ADD(3, "clownshoes 22alpha4 http://quumble.example.cam/ blake2=fooa");
  ADD(4, "clownshoes 22alpha4 http://quumble.example.cam/ blake2=fooa");
  ADD(5, "clownshoes 22alpha4 http://quumble.example.cam/ blake2=fooa");

  /* Five votes for A ... all from the same authority.  Three for B. */
  ADD(0, "cbc 99.1.11.1.1 http://example.com/cbc/ cubehash=ahooy sha512=m");
  ADD(1, "cbc 99.1.11.1.1 http://example.com/cbc/ cubehash=ahooy sha512=m");
  ADD(3, "cbc 99.1.11.1.1 http://example.com/cbc/ cubehash=ahooy sha512=m");
  ADD(2, "cbc 99.1.11.1.1 http://example.com/ cubehash=ahooy");
  ADD(2, "cbc 99.1.11.1.1 http://example.com/ cubehash=ahooy");
  ADD(2, "cbc 99.1.11.1.1 http://example.com/ cubehash=ahooy");
  ADD(2, "cbc 99.1.11.1.1 http://example.com/ cubehash=ahooy");
  ADD(2, "cbc 99.1.11.1.1 http://example.com/ cubehash=ahooy");

  /* As above but new replaces old: no two match. */
  ADD(0, "cbc 99.1.11.1.2 http://example.com/cbc/ cubehash=ahooy sha512=m");
  ADD(1, "cbc 99.1.11.1.2 http://example.com/cbc/ cubehash=ahooy sha512=m");
  ADD(1, "cbc 99.1.11.1.2 http://example.com/cbc/x cubehash=ahooy sha512=m");
  ADD(2, "cbc 99.1.11.1.2 http://example.com/cbc/ cubehash=ahooy sha512=m");
  ADD(2, "cbc 99.1.11.1.2 http://example.com/ cubehash=ahooy");
  ADD(2, "cbc 99.1.11.1.2 http://example.com/ cubehash=ahooy");
  ADD(2, "cbc 99.1.11.1.2 http://example.com/ cubehash=ahooy");
  ADD(2, "cbc 99.1.11.1.2 http://example.com/ cubehash=ahooy");
  ADD(2, "cbc 99.1.11.1.2 http://example.com/ cubehash=ahooy");

  res = compute_consensus_package_lines(votes);
  tt_assert(res);
  tt_str_op(res, OP_EQ,
    "package cbc 99.1.11.1.1 http://example.com/cbc/ cubehash=ahooy sha512=m\n"
    "package clownshoes 22alpha3 http://quumble.example.com/ blake2=fooz\n"
    "package clownshoes 22alpha4 http://quumble.example.cam/ blake2=fooa\n"
    "package element 0.66.1 http://quux.example.com/ sha256=abcdef\n"
    "package mystic 99y http://foobar.example.com/ sha256=blahblah\n"
            );

#undef ADD
#undef BAD
#undef GOOD
 done:
  SMARTLIST_FOREACH(votes, networkstatus_t *, ns,
                    { smartlist_free(ns->package_lines); tor_free(ns); });
  smartlist_free(votes);
  tor_free(res);
}

static void
download_status_random_backoff_helper(int min_delay)
{
  download_status_t dls_random =
    { 0, 0, 0, DL_SCHED_GENERIC, DL_WANT_AUTHORITY,
               DL_SCHED_INCREMENT_FAILURE, 0, 0 };
  int increment = -1;
  int old_increment = -1;
  time_t current_time = time(NULL);

  /* Check the random backoff cases */
  int n_attempts = 0;
  do {
    increment = download_status_schedule_get_delay(&dls_random,
                                                   min_delay,
                                                   current_time);

    log_debug(LD_DIR, "Min: %d, Inc: %d, Old Inc: %d",
              min_delay, increment, old_increment);

    /* Regression test for 20534 and friends
     * increment must always increase after the first */
    if (dls_random.last_backoff_position > 0) {
      /* Always increment the exponential backoff */
      tt_int_op(increment, OP_GE, 1);
    }

    /* Test */
    tt_int_op(increment, OP_GE, min_delay);

    /* Advance */
    if (dls_random.n_download_attempts < IMPOSSIBLE_TO_DOWNLOAD - 1) {
      ++(dls_random.n_download_attempts);
      ++(dls_random.n_download_failures);
    }

    /* Try another maybe */
    old_increment = increment;
  } while (++n_attempts < 1000);

 done:
  return;
}

static void
test_dir_download_status_random_backoff(void *arg)
{
  (void)arg;

  /* Do a standard test */
  download_status_random_backoff_helper(0);
  /* regression tests for 17750: initial delay */
  download_status_random_backoff_helper(10);
  download_status_random_backoff_helper(20);

  /* Pathological cases */
  download_status_random_backoff_helper(INT_MAX/2);
}

static void
test_dir_download_status_random_backoff_ranges(void *arg)
{
  (void)arg;
  int lo, hi;
  next_random_exponential_delay_range(&lo, &hi, 0, 10);
  tt_int_op(lo, OP_EQ, 10);
  tt_int_op(hi, OP_EQ, 11);

  next_random_exponential_delay_range(&lo, &hi, 6, 10);
  tt_int_op(lo, OP_EQ, 10);
  tt_int_op(hi, OP_EQ, 6*3);

  next_random_exponential_delay_range(&lo, &hi, 13, 10);
  tt_int_op(lo, OP_EQ, 10);
  tt_int_op(hi, OP_EQ, 13 * 3);

  next_random_exponential_delay_range(&lo, &hi, 37, 10);
  tt_int_op(lo, OP_EQ, 10);
  tt_int_op(hi, OP_EQ, 111);

  next_random_exponential_delay_range(&lo, &hi, 123, 10);
  tt_int_op(lo, OP_EQ, 10);
  tt_int_op(hi, OP_EQ, 369);

  next_random_exponential_delay_range(&lo, &hi, INT_MAX-5, 10);
  tt_int_op(lo, OP_EQ, 10);
  tt_int_op(hi, OP_EQ, INT_MAX);
 done:
  ;
}

static void
test_dir_download_status_increment(void *arg)
{
  (void)arg;
  download_status_t dls_exp = { 0, 0, 0, DL_SCHED_GENERIC,
    DL_WANT_ANY_DIRSERVER,
    DL_SCHED_INCREMENT_ATTEMPT,
    0, 0 };
  or_options_t test_options;
  time_t current_time = time(NULL);

  const int delay0 = 10;
  const int no_delay = 0;
  const int schedule = 10;
  const int schedule_no_initial_delay = 0;

  /* Put it in the options */
  mock_options = &test_options;
  reset_options(mock_options, &mock_get_options_calls);
  mock_options->TestingBridgeBootstrapDownloadInitialDelay = schedule;
  mock_options->TestingClientDownloadInitialDelay = schedule;

  MOCK(get_options, mock_get_options);

  /* Check that the initial value of the schedule is the first value used,
   * whether or not it was reset before being used */

  /* regression test for 17750: no initial delay */
  mock_options->TestingClientDownloadInitialDelay = schedule_no_initial_delay;
  mock_get_options_calls = 0;
  /* we really want to test that it's equal to time(NULL) + delay0, but that's
   * an unrealiable test, because time(NULL) might change. */

  /* regression test for 17750: exponential, no initial delay */
  mock_options->TestingClientDownloadInitialDelay = schedule_no_initial_delay;
  mock_get_options_calls = 0;
  /* we really want to test that it's equal to time(NULL) + delay0, but that's
   * an unrealiable test, because time(NULL) might change. */
  tt_assert(download_status_get_next_attempt_at(&dls_exp)
            >= current_time + no_delay);
  tt_assert(download_status_get_next_attempt_at(&dls_exp)
            != TIME_MAX);
  tt_int_op(download_status_get_n_failures(&dls_exp), OP_EQ, 0);
  tt_int_op(download_status_get_n_attempts(&dls_exp), OP_EQ, 0);
  tt_int_op(mock_get_options_calls, OP_GE, 1);

  /* regression test for 17750: exponential, initial delay */
  mock_options->TestingClientDownloadInitialDelay = schedule;
  mock_get_options_calls = 0;
  /* we really want to test that it's equal to time(NULL) + delay0, but that's
   * an unrealiable test, because time(NULL) might change. */
  tt_assert(download_status_get_next_attempt_at(&dls_exp)
            >= current_time + delay0);
  tt_assert(download_status_get_next_attempt_at(&dls_exp)
            != TIME_MAX);
  tt_int_op(download_status_get_n_failures(&dls_exp), OP_EQ, 0);
  tt_int_op(download_status_get_n_attempts(&dls_exp), OP_EQ, 0);
  tt_int_op(mock_get_options_calls, OP_GE, 1);

 done:
  UNMOCK(get_options);
  mock_options = NULL;
  mock_get_options_calls = 0;
  teardown_capture_of_logs();
}

static void
test_dir_authdir_type_to_string(void *data)
{
  (void)data;
  char *res;

  tt_str_op(res = authdir_type_to_string(NO_DIRINFO), OP_EQ,
            "[Not an authority]");
  tor_free(res);

  tt_str_op(res = authdir_type_to_string(EXTRAINFO_DIRINFO), OP_EQ,
            "[Not an authority]");
  tor_free(res);

  tt_str_op(res = authdir_type_to_string(MICRODESC_DIRINFO), OP_EQ,
            "[Not an authority]");
  tor_free(res);

  tt_str_op(res = authdir_type_to_string(V3_DIRINFO), OP_EQ, "V3");
  tor_free(res);

  tt_str_op(res = authdir_type_to_string(BRIDGE_DIRINFO), OP_EQ, "Bridge");
  tor_free(res);

  tt_str_op(res = authdir_type_to_string(
            V3_DIRINFO | BRIDGE_DIRINFO | EXTRAINFO_DIRINFO), OP_EQ,
            "V3, Bridge");
  done:
  tor_free(res);
}

static void
test_dir_conn_purpose_to_string(void *data)
{
  (void)data;

#define EXPECT_CONN_PURPOSE(purpose, expected) \
  tt_str_op(dir_conn_purpose_to_string(purpose), OP_EQ, expected);

  EXPECT_CONN_PURPOSE(DIR_PURPOSE_UPLOAD_DIR, "server descriptor upload");
  EXPECT_CONN_PURPOSE(DIR_PURPOSE_UPLOAD_VOTE, "server vote upload");
  EXPECT_CONN_PURPOSE(DIR_PURPOSE_UPLOAD_SIGNATURES,
                      "consensus signature upload");
  EXPECT_CONN_PURPOSE(DIR_PURPOSE_FETCH_SERVERDESC, "server descriptor fetch");
  EXPECT_CONN_PURPOSE(DIR_PURPOSE_FETCH_EXTRAINFO, "extra-info fetch");
  EXPECT_CONN_PURPOSE(DIR_PURPOSE_FETCH_CONSENSUS,
                      "consensus network-status fetch");
  EXPECT_CONN_PURPOSE(DIR_PURPOSE_FETCH_CERTIFICATE, "authority cert fetch");
  EXPECT_CONN_PURPOSE(DIR_PURPOSE_FETCH_STATUS_VOTE, "status vote fetch");
  EXPECT_CONN_PURPOSE(DIR_PURPOSE_FETCH_DETACHED_SIGNATURES,
                      "consensus signature fetch");
  EXPECT_CONN_PURPOSE(DIR_PURPOSE_FETCH_RENDDESC_V2,
                      "hidden-service v2 descriptor fetch");
  EXPECT_CONN_PURPOSE(DIR_PURPOSE_UPLOAD_RENDDESC_V2,
                      "hidden-service v2 descriptor upload");
  EXPECT_CONN_PURPOSE(DIR_PURPOSE_FETCH_MICRODESC, "microdescriptor fetch");

  /* This will give a warning, because there is no purpose 1024. */
  setup_full_capture_of_logs(LOG_WARN);
  EXPECT_CONN_PURPOSE(1024, "(unknown)");
  expect_single_log_msg_containing("Called with unknown purpose 1024");

 done:
  teardown_capture_of_logs();
}

NS_DECL(int,
public_server_mode, (const or_options_t *options));

static int
NS(public_server_mode)(const or_options_t *options)
{
  (void)options;

  if (CALLED(public_server_mode)++ == 0) {
    return 1;
  }

  return 0;
}

static void
test_dir_should_use_directory_guards(void *data)
{
  or_options_t *options;
  char *errmsg = NULL;
  (void)data;

  NS_MOCK(public_server_mode);

  options = options_new();
  options_init(options);

  tt_int_op(should_use_directory_guards(options), OP_EQ, 0);
  tt_int_op(CALLED(public_server_mode), OP_EQ, 1);

  options->UseEntryGuards = 1;
  options->DownloadExtraInfo = 0;
  options->FetchDirInfoEarly = 0;
  options->FetchDirInfoExtraEarly = 0;
  options->FetchUselessDescriptors = 0;
  tt_int_op(should_use_directory_guards(options), OP_EQ, 1);
  tt_int_op(CALLED(public_server_mode), OP_EQ, 2);

  options->UseEntryGuards = 0;
  tt_int_op(should_use_directory_guards(options), OP_EQ, 0);
  tt_int_op(CALLED(public_server_mode), OP_EQ, 3);
  options->UseEntryGuards = 1;

  options->DownloadExtraInfo = 1;
  tt_int_op(should_use_directory_guards(options), OP_EQ, 0);
  tt_int_op(CALLED(public_server_mode), OP_EQ, 4);
  options->DownloadExtraInfo = 0;

  options->FetchDirInfoEarly = 1;
  tt_int_op(should_use_directory_guards(options), OP_EQ, 0);
  tt_int_op(CALLED(public_server_mode), OP_EQ, 5);
  options->FetchDirInfoEarly = 0;

  options->FetchDirInfoExtraEarly = 1;
  tt_int_op(should_use_directory_guards(options), OP_EQ, 0);
  tt_int_op(CALLED(public_server_mode), OP_EQ, 6);
  options->FetchDirInfoExtraEarly = 0;

  options->FetchUselessDescriptors = 1;
  tt_int_op(should_use_directory_guards(options), OP_EQ, 0);
  tt_int_op(CALLED(public_server_mode), OP_EQ, 7);
  options->FetchUselessDescriptors = 0;

  done:
    NS_UNMOCK(public_server_mode);
    or_options_free(options);
    tor_free(errmsg);
}

NS_DECL(void,
directory_initiate_request, (directory_request_t *req));

static void
test_dir_should_not_init_request_to_ourselves(void *data)
{
  char digest[DIGEST_LEN];
  dir_server_t *ourself = NULL;
  crypto_pk_t *key = pk_generate(2);
  (void) data;

  NS_MOCK(directory_initiate_request);

  clear_dir_servers();
  routerlist_free_all();

  set_server_identity_key(key);
  crypto_pk_get_digest(key, (char*) &digest);
  ourself = trusted_dir_server_new("ourself", "127.0.0.1", 9059, 9060,
                                   NULL, digest,
                                   NULL, V3_DIRINFO, 1.0);

  tt_assert(ourself);
  dir_server_add(ourself);

  directory_get_from_all_authorities(DIR_PURPOSE_FETCH_STATUS_VOTE, 0, NULL);
  tt_int_op(CALLED(directory_initiate_request), OP_EQ, 0);

  directory_get_from_all_authorities(DIR_PURPOSE_FETCH_DETACHED_SIGNATURES, 0,
                                     NULL);

  tt_int_op(CALLED(directory_initiate_request), OP_EQ, 0);

  done:
    NS_UNMOCK(directory_initiate_request);
    clear_dir_servers();
    routerlist_free_all();
    crypto_pk_free(key);
}

static void
test_dir_should_not_init_request_to_dir_auths_without_v3_info(void *data)
{
  dir_server_t *ds = NULL;
  dirinfo_type_t dirinfo_type = BRIDGE_DIRINFO | EXTRAINFO_DIRINFO \
                                | MICRODESC_DIRINFO;
  (void) data;

  NS_MOCK(directory_initiate_request);

  clear_dir_servers();
  routerlist_free_all();

  ds = trusted_dir_server_new("ds", "10.0.0.1", 9059, 9060, NULL,
                              "12345678901234567890", NULL, dirinfo_type, 1.0);
  tt_assert(ds);
  dir_server_add(ds);

  directory_get_from_all_authorities(DIR_PURPOSE_FETCH_STATUS_VOTE, 0, NULL);
  tt_int_op(CALLED(directory_initiate_request), OP_EQ, 0);

  directory_get_from_all_authorities(DIR_PURPOSE_FETCH_DETACHED_SIGNATURES, 0,
                                     NULL);
  tt_int_op(CALLED(directory_initiate_request), OP_EQ, 0);

  done:
    NS_UNMOCK(directory_initiate_request);
    clear_dir_servers();
    routerlist_free_all();
}

static void
test_dir_should_init_request_to_dir_auths(void *data)
{
  dir_server_t *ds = NULL;
  (void) data;

  NS_MOCK(directory_initiate_request);

  clear_dir_servers();
  routerlist_free_all();

  ds = trusted_dir_server_new("ds", "10.0.0.1", 9059, 9060, NULL,
                              "12345678901234567890", NULL, V3_DIRINFO, 1.0);
  tt_assert(ds);
  dir_server_add(ds);

  directory_get_from_all_authorities(DIR_PURPOSE_FETCH_STATUS_VOTE, 0, NULL);
  tt_int_op(CALLED(directory_initiate_request), OP_EQ, 1);

  directory_get_from_all_authorities(DIR_PURPOSE_FETCH_DETACHED_SIGNATURES, 0,
                                     NULL);
  tt_int_op(CALLED(directory_initiate_request), OP_EQ, 2);

  done:
    NS_UNMOCK(directory_initiate_request);
    clear_dir_servers();
    routerlist_free_all();
}

void
NS(directory_initiate_request)(directory_request_t *req)
{
  (void)req;
  CALLED(directory_initiate_request)++;
}

static void
test_dir_choose_compression_level(void* data)
{
  (void)data;

  /* It starts under_memory_pressure */
  tt_int_op(have_been_under_memory_pressure(), OP_EQ, 1);

  tt_assert(HIGH_COMPRESSION == choose_compression_level(-1));
  tt_assert(LOW_COMPRESSION == choose_compression_level(1024-1));
  tt_assert(MEDIUM_COMPRESSION == choose_compression_level(2048-1));
  tt_assert(HIGH_COMPRESSION == choose_compression_level(2048));

  /* Reset under_memory_pressure timer */
  cell_queues_check_size();
  tt_int_op(have_been_under_memory_pressure(), OP_EQ, 0);

  tt_assert(HIGH_COMPRESSION == choose_compression_level(-1));
  tt_assert(HIGH_COMPRESSION == choose_compression_level(1024-1));
  tt_assert(HIGH_COMPRESSION == choose_compression_level(2048-1));
  tt_assert(HIGH_COMPRESSION == choose_compression_level(2048));

  done: ;
}

/*
 * Mock check_private_dir(), and always succeed - no need to actually
 * look at or create anything on the filesystem.
 */

static int
mock_check_private_dir(const char *dirname, cpd_check_t check,
                       const char *effective_user)
{
  (void)dirname;
  (void)check;
  (void)effective_user;

  return 0;
}

/*
 * This really mocks options_get_datadir_fname2_suffix(), but for testing
 * dump_desc(), we only care about get_datadir_fname(sub1), which is defined
 * in config.h as:
 *
 * options_get_datadir_fname2_suffix(get_options(), sub1, NULL, NULL)
 */

static char *
mock_get_datadir_fname(const or_options_t *options,
                       directory_root_t roottype,
                       const char *sub1, const char *sub2,
                       const char *suffix)
{
  (void) roottype;
  char *rv = NULL;

  /*
   * Assert we were called like get_datadir_fname2() or get_datadir_fname(),
   * since that's all we implement here.
   */
  tt_ptr_op(options, OP_NE, NULL);
  tt_ptr_op(sub1, OP_NE, NULL);
  /*
   * No particular assertions about sub2, since we could be in the
   * get_datadir_fname() or get_datadir_fname2() case.
   */
  tt_ptr_op(suffix, OP_EQ, NULL);

  /* Just duplicate the basename and return it for this mock */
  if (sub2) {
    /* If we have sub2, it's the basename, otherwise sub1 */
    rv = tor_strdup(sub2);
  } else {
    rv = tor_strdup(sub1);
  }

 done:
  return rv;
}

static char *last_unlinked_path = NULL;
static int unlinked_count = 0;

static void
mock_unlink_reset(void)
{
  tor_free(last_unlinked_path);
  unlinked_count = 0;
}

static int
mock_unlink(const char *path)
{
  tt_ptr_op(path, OP_NE, NULL);

  tor_free(last_unlinked_path);
  last_unlinked_path = tor_strdup(path);
  ++unlinked_count;

 done:
  return 0;
}

static char *last_write_str_path = NULL;
static uint8_t last_write_str_hash[DIGEST256_LEN];
static int write_str_count = 0;

static void
mock_write_str_to_file_reset(void)
{
  tor_free(last_write_str_path);
  write_str_count = 0;
}

static int
mock_write_str_to_file(const char *path, const char *str, int bin)
{
  size_t len;
  uint8_t hash[DIGEST256_LEN];

  (void)bin;

  tt_ptr_op(path, OP_NE, NULL);
  tt_ptr_op(str, OP_NE, NULL);

  len = strlen(str);
  crypto_digest256((char *)hash, str, len, DIGEST_SHA256);

  tor_free(last_write_str_path);
  last_write_str_path = tor_strdup(path);
  memcpy(last_write_str_hash, hash, sizeof(last_write_str_hash));
  ++write_str_count;

 done:
  return 0;
}

static void
test_dir_dump_unparseable_descriptors(void *data)
{
  /*
   * These bogus descriptors look nothing at all like real bogus descriptors
   * we might see, but we're only testing dump_desc() here, not the parser.
   */
  const char *test_desc_type = "squamous";
  /* strlen(test_desc_1) = 583 bytes */
  const char *test_desc_1 =
    "The most merciful thing in the world, I think, is the inability of the "
    "human mind to correlate all its contents. We live on a placid island of"
    " ignorance in the midst of black seas of infinity, and it was not meant"
    " that we should voyage far. The sciences, each straining in its own dir"
    "ection, have hitherto harmed us little; but some day the piecing togeth"
    "er of dissociated knowledge will open up such terrifying vistas of real"
    "ity, and of our frightful position therein, that we shall either go mad"
    "from the revelation or flee from the light into the peace and safety of"
    "a new dark age.";
  uint8_t test_desc_1_hash[DIGEST256_LEN];
  char test_desc_1_hash_str[HEX_DIGEST256_LEN+1];
  /* strlen(test_desc_2) = 650 bytes */
  const char *test_desc_2 =
    "I think their predominant colour was a greyish-green, though they had w"
    "hite bellies. They were mostly shiny and slippery, but the ridges of th"
    "eir backs were scaly. Their forms vaguely suggested the anthropoid, whi"
    "le their heads were the heads of fish, with prodigious bulging eyes tha"
    "t never closed. At the sides of their necks were palpitating gills, and"
    "their long paws were webbed. They hopped irregularly, sometimes on two "
    "legs and sometimes on four. I was somehow glad that they had no more th"
    "an four limbs. Their croaking, baying voices, clearly wed tar articulat"
    "e speech, held all the dark shades of expression which their staring fa"
    "ces lacked.";
  uint8_t test_desc_2_hash[DIGEST256_LEN];
  char test_desc_2_hash_str[HEX_DIGEST256_LEN+1];
  /* strlen(test_desc_3) = 700 bytes */
  const char *test_desc_3 =
    "Without knowing what futurism is like, Johansen achieved something very"
    "close to it when he spoke of the city; for instead of describing any de"
    "finite structure or building, he dwells only on broad impressions of va"
    "st angles and stone surfaces - surfaces too great to belong to anything"
    "right or proper for this earth, and impious with horrible images and hi"
    "eroglyphs. I mention his talk about angles because it suggests somethin"
    "g Wilcox had told me of his awful dreams. He said that the geometry of "
    "the dream-place he saw was abnormal, non-Euclidean, and loathsomely red"
    "olent of spheres and dimensions apart from ours. Now an unlettered seam"
    "an felt the same thing whilst gazing at the terrible reality.";
  uint8_t test_desc_3_hash[DIGEST256_LEN];
  char test_desc_3_hash_str[HEX_DIGEST256_LEN+1];
  /* strlen(test_desc_3) = 604 bytes */
  const char *test_desc_4 =
    "So we glanced back simultaneously, it would appear; though no doubt the"
    "incipient motion of one prompted the imitation of the other. As we did "
    "so we flashed both torches full strength at the momentarily thinned mis"
    "t; either from sheer primitive anxiety to see all we could, or in a les"
    "s primitive but equally unconscious effort to dazzle the entity before "
    "we dimmed our light and dodged among the penguins of the labyrinth cent"
    "er ahead. Unhappy act! Not Orpheus himself, or Lot's wife, paid much mo"
    "re dearly for a backward glance. And again came that shocking, wide-ran"
    "ged piping - \"Tekeli-li! Tekeli-li!\"";
  uint8_t test_desc_4_hash[DIGEST256_LEN];
  char test_desc_4_hash_str[HEX_DIGEST256_LEN+1];
  (void)data;

  /*
   * Set up options mock so we can force a tiny FIFO size and generate
   * cleanups.
   */
  mock_options = tor_malloc(sizeof(or_options_t));
  reset_options(mock_options, &mock_get_options_calls);
  mock_options->MaxUnparseableDescSizeToLog = 1536;
  MOCK(get_options, mock_get_options);
  MOCK(check_private_dir, mock_check_private_dir);
  MOCK(options_get_dir_fname2_suffix,
       mock_get_datadir_fname);

  /*
   * Set up unlink and write mocks
   */
  MOCK(tor_unlink, mock_unlink);
  mock_unlink_reset();
  MOCK(write_str_to_file, mock_write_str_to_file);
  mock_write_str_to_file_reset();

  /*
   * Compute hashes we'll need to recognize which descriptor is which
   */
  crypto_digest256((char *)test_desc_1_hash, test_desc_1,
                   strlen(test_desc_1), DIGEST_SHA256);
  base16_encode(test_desc_1_hash_str, sizeof(test_desc_1_hash_str),
                (const char *)test_desc_1_hash,
                sizeof(test_desc_1_hash));
  crypto_digest256((char *)test_desc_2_hash, test_desc_2,
                   strlen(test_desc_2), DIGEST_SHA256);
  base16_encode(test_desc_2_hash_str, sizeof(test_desc_2_hash_str),
                (const char *)test_desc_2_hash,
                sizeof(test_desc_2_hash));
  crypto_digest256((char *)test_desc_3_hash, test_desc_3,
                   strlen(test_desc_3), DIGEST_SHA256);
  base16_encode(test_desc_3_hash_str, sizeof(test_desc_3_hash_str),
                (const char *)test_desc_3_hash,
                sizeof(test_desc_3_hash));
  crypto_digest256((char *)test_desc_4_hash, test_desc_4,
                   strlen(test_desc_4), DIGEST_SHA256);
  base16_encode(test_desc_4_hash_str, sizeof(test_desc_4_hash_str),
                (const char *)test_desc_4_hash,
                sizeof(test_desc_4_hash));

  /*
   * Reset the FIFO and check its state
   */
  dump_desc_fifo_cleanup();
  tt_u64_op(len_descs_dumped, OP_EQ, 0);
  tt_assert(descs_dumped == NULL || smartlist_len(descs_dumped) == 0);

  /*
   * (1) Fire off dump_desc() once; these descriptors should all be safely
   * smaller than configured FIFO size.
   */

  dump_desc(test_desc_1, test_desc_type);

  /*
   * Assert things about the FIFO state
   */
  tt_u64_op(len_descs_dumped, OP_EQ, strlen(test_desc_1));
  tt_assert(descs_dumped != NULL && smartlist_len(descs_dumped) == 1);

  /*
   * Assert things about the mocks
   */
  tt_int_op(unlinked_count, OP_EQ, 0);
  tt_int_op(write_str_count, OP_EQ, 1);
  tt_mem_op(last_write_str_hash, OP_EQ, test_desc_1_hash, DIGEST_SHA256);

  /*
   * Reset the FIFO and check its state
   */
  dump_desc_fifo_cleanup();
  tt_u64_op(len_descs_dumped, OP_EQ, 0);
  tt_assert(descs_dumped == NULL || smartlist_len(descs_dumped) == 0);

  /*
   * Reset the mocks and check their state
   */
  mock_unlink_reset();
  mock_write_str_to_file_reset();
  tt_int_op(unlinked_count, OP_EQ, 0);
  tt_int_op(write_str_count, OP_EQ, 0);

  /*
   * (2) Fire off dump_desc() twice; this still should trigger no cleanup.
   */

  /* First time */
  dump_desc(test_desc_2, test_desc_type);

  /*
   * Assert things about the FIFO state
   */
  tt_u64_op(len_descs_dumped, OP_EQ, strlen(test_desc_2));
  tt_assert(descs_dumped != NULL && smartlist_len(descs_dumped) == 1);

  /*
   * Assert things about the mocks
   */
  tt_int_op(unlinked_count, OP_EQ, 0);
  tt_int_op(write_str_count, OP_EQ, 1);
  tt_mem_op(last_write_str_hash, OP_EQ, test_desc_2_hash, DIGEST_SHA256);

  /* Second time */
  dump_desc(test_desc_3, test_desc_type);

  /*
   * Assert things about the FIFO state
   */
  tt_u64_op(len_descs_dumped, OP_EQ,
            strlen(test_desc_2) + strlen(test_desc_3));
  tt_assert(descs_dumped != NULL && smartlist_len(descs_dumped) == 2);

  /*
   * Assert things about the mocks
   */
  tt_int_op(unlinked_count, OP_EQ, 0);
  tt_int_op(write_str_count, OP_EQ, 2);
  tt_mem_op(last_write_str_hash, OP_EQ, test_desc_3_hash, DIGEST_SHA256);

  /*
   * Reset the FIFO and check its state
   */
  dump_desc_fifo_cleanup();
  tt_u64_op(len_descs_dumped, OP_EQ, 0);
  tt_assert(descs_dumped == NULL || smartlist_len(descs_dumped) == 0);

  /*
   * Reset the mocks and check their state
   */
  mock_unlink_reset();
  mock_write_str_to_file_reset();
  tt_int_op(unlinked_count, OP_EQ, 0);
  tt_int_op(write_str_count, OP_EQ, 0);

  /*
   * (3) Three calls to dump_desc cause a FIFO cleanup
   */

  /* First time */
  dump_desc(test_desc_4, test_desc_type);

  /*
   * Assert things about the FIFO state
   */
  tt_u64_op(len_descs_dumped, OP_EQ, strlen(test_desc_4));
  tt_assert(descs_dumped != NULL && smartlist_len(descs_dumped) == 1);

  /*
   * Assert things about the mocks
   */
  tt_int_op(unlinked_count, OP_EQ, 0);
  tt_int_op(write_str_count, OP_EQ, 1);
  tt_mem_op(last_write_str_hash, OP_EQ, test_desc_4_hash, DIGEST_SHA256);

  /* Second time */
  dump_desc(test_desc_1, test_desc_type);

  /*
   * Assert things about the FIFO state
   */
  tt_u64_op(len_descs_dumped, OP_EQ,
            strlen(test_desc_4) + strlen(test_desc_1));
  tt_assert(descs_dumped != NULL && smartlist_len(descs_dumped) == 2);

  /*
   * Assert things about the mocks
   */
  tt_int_op(unlinked_count, OP_EQ, 0);
  tt_int_op(write_str_count, OP_EQ, 2);
  tt_mem_op(last_write_str_hash, OP_EQ, test_desc_1_hash, DIGEST_SHA256);

  /* Third time - we should unlink the dump of test_desc_4 here */
  dump_desc(test_desc_2, test_desc_type);

  /*
   * Assert things about the FIFO state
   */
  tt_u64_op(len_descs_dumped, OP_EQ,
            strlen(test_desc_1) + strlen(test_desc_2));
  tt_assert(descs_dumped != NULL && smartlist_len(descs_dumped) == 2);

  /*
   * Assert things about the mocks
   */
  tt_int_op(unlinked_count, OP_EQ, 1);
  tt_int_op(write_str_count, OP_EQ, 3);
  tt_mem_op(last_write_str_hash, OP_EQ, test_desc_2_hash, DIGEST_SHA256);

  /*
   * Reset the FIFO and check its state
   */
  dump_desc_fifo_cleanup();
  tt_u64_op(len_descs_dumped, OP_EQ, 0);
  tt_assert(descs_dumped == NULL || smartlist_len(descs_dumped) == 0);

  /*
   * Reset the mocks and check their state
   */
  mock_unlink_reset();
  mock_write_str_to_file_reset();
  tt_int_op(unlinked_count, OP_EQ, 0);
  tt_int_op(write_str_count, OP_EQ, 0);

  /*
   * (4) But repeating one (A B B) doesn't overflow and cleanup
   */

  /* First time */
  dump_desc(test_desc_3, test_desc_type);

  /*
   * Assert things about the FIFO state
   */
  tt_u64_op(len_descs_dumped, OP_EQ, strlen(test_desc_3));
  tt_assert(descs_dumped != NULL && smartlist_len(descs_dumped) == 1);

  /*
   * Assert things about the mocks
   */
  tt_int_op(unlinked_count, OP_EQ, 0);
  tt_int_op(write_str_count, OP_EQ, 1);
  tt_mem_op(last_write_str_hash, OP_EQ, test_desc_3_hash, DIGEST_SHA256);

  /* Second time */
  dump_desc(test_desc_4, test_desc_type);

  /*
   * Assert things about the FIFO state
   */
  tt_u64_op(len_descs_dumped, OP_EQ,
            strlen(test_desc_3) + strlen(test_desc_4));
  tt_assert(descs_dumped != NULL && smartlist_len(descs_dumped) == 2);

  /*
   * Assert things about the mocks
   */
  tt_int_op(unlinked_count, OP_EQ, 0);
  tt_int_op(write_str_count, OP_EQ, 2);
  tt_mem_op(last_write_str_hash, OP_EQ, test_desc_4_hash, DIGEST_SHA256);

  /* Third time */
  dump_desc(test_desc_4, test_desc_type);

  /*
   * Assert things about the FIFO state
   */
  tt_u64_op(len_descs_dumped, OP_EQ,
            strlen(test_desc_3) + strlen(test_desc_4));
  tt_assert(descs_dumped != NULL && smartlist_len(descs_dumped) == 2);

  /*
   * Assert things about the mocks
   */
  tt_int_op(unlinked_count, OP_EQ, 0);
  tt_int_op(write_str_count, OP_EQ, 2);
  tt_mem_op(last_write_str_hash, OP_EQ, test_desc_4_hash, DIGEST_SHA256);

  /*
   * Reset the FIFO and check its state
   */
  dump_desc_fifo_cleanup();
  tt_u64_op(len_descs_dumped, OP_EQ, 0);
  tt_assert(descs_dumped == NULL || smartlist_len(descs_dumped) == 0);

  /*
   * Reset the mocks and check their state
   */
  mock_unlink_reset();
  mock_write_str_to_file_reset();
  tt_int_op(unlinked_count, OP_EQ, 0);
  tt_int_op(write_str_count, OP_EQ, 0);

  /*
   * (5) Same for the (A B A) repetition
   */

  /* First time */
  dump_desc(test_desc_1, test_desc_type);

  /*
   * Assert things about the FIFO state
   */
  tt_u64_op(len_descs_dumped, OP_EQ, strlen(test_desc_1));
  tt_assert(descs_dumped != NULL && smartlist_len(descs_dumped) == 1);

  /*
   * Assert things about the mocks
   */
  tt_int_op(unlinked_count, OP_EQ, 0);
  tt_int_op(write_str_count, OP_EQ, 1);
  tt_mem_op(last_write_str_hash, OP_EQ, test_desc_1_hash, DIGEST_SHA256);

  /* Second time */
  dump_desc(test_desc_2, test_desc_type);

  /*
   * Assert things about the FIFO state
   */
  tt_u64_op(len_descs_dumped, OP_EQ,
            strlen(test_desc_1) + strlen(test_desc_2));
  tt_assert(descs_dumped != NULL && smartlist_len(descs_dumped) == 2);

  /*
   * Assert things about the mocks
   */
  tt_int_op(unlinked_count, OP_EQ, 0);
  tt_int_op(write_str_count, OP_EQ, 2);
  tt_mem_op(last_write_str_hash, OP_EQ, test_desc_2_hash, DIGEST_SHA256);

  /* Third time */
  dump_desc(test_desc_1, test_desc_type);

  /*
   * Assert things about the FIFO state
   */
  tt_u64_op(len_descs_dumped, OP_EQ,
            strlen(test_desc_1) + strlen(test_desc_2));
  tt_assert(descs_dumped != NULL && smartlist_len(descs_dumped) == 2);

  /*
   * Assert things about the mocks
   */
  tt_int_op(unlinked_count, OP_EQ, 0);
  tt_int_op(write_str_count, OP_EQ, 2);
  tt_mem_op(last_write_str_hash, OP_EQ, test_desc_2_hash, DIGEST_SHA256);

  /*
   * Reset the FIFO and check its state
   */
  dump_desc_fifo_cleanup();
  tt_u64_op(len_descs_dumped, OP_EQ, 0);
  tt_assert(descs_dumped == NULL || smartlist_len(descs_dumped) == 0);

  /*
   * Reset the mocks and check their state
   */
  mock_unlink_reset();
  mock_write_str_to_file_reset();
  tt_int_op(unlinked_count, OP_EQ, 0);
  tt_int_op(write_str_count, OP_EQ, 0);

  /*
   * (6) (A B B C) triggering overflow on C causes A, not B to be unlinked
   */

  /* First time */
  dump_desc(test_desc_3, test_desc_type);

  /*
   * Assert things about the FIFO state
   */
  tt_u64_op(len_descs_dumped, OP_EQ, strlen(test_desc_3));
  tt_assert(descs_dumped != NULL && smartlist_len(descs_dumped) == 1);

  /*
   * Assert things about the mocks
   */
  tt_int_op(unlinked_count, OP_EQ, 0);
  tt_int_op(write_str_count, OP_EQ, 1);
  tt_mem_op(last_write_str_hash, OP_EQ, test_desc_3_hash, DIGEST_SHA256);

  /* Second time */
  dump_desc(test_desc_4, test_desc_type);

  /*
   * Assert things about the FIFO state
   */
  tt_u64_op(len_descs_dumped, OP_EQ,
            strlen(test_desc_3) + strlen(test_desc_4));
  tt_assert(descs_dumped != NULL && smartlist_len(descs_dumped) == 2);

  /*
   * Assert things about the mocks
   */
  tt_int_op(unlinked_count, OP_EQ, 0);
  tt_int_op(write_str_count, OP_EQ, 2);
  tt_mem_op(last_write_str_hash, OP_EQ, test_desc_4_hash, DIGEST_SHA256);

  /* Third time */
  dump_desc(test_desc_4, test_desc_type);

  /*
   * Assert things about the FIFO state
   */
  tt_u64_op(len_descs_dumped, OP_EQ,
            strlen(test_desc_3) + strlen(test_desc_4));
  tt_assert(descs_dumped != NULL && smartlist_len(descs_dumped) == 2);

  /*
   * Assert things about the mocks
   */
  tt_int_op(unlinked_count, OP_EQ, 0);
  tt_int_op(write_str_count, OP_EQ, 2);
  tt_mem_op(last_write_str_hash, OP_EQ, test_desc_4_hash, DIGEST_SHA256);

  /* Fourth time - we should unlink the dump of test_desc_3 here */
  dump_desc(test_desc_1, test_desc_type);

  /*
   * Assert things about the FIFO state
   */
  tt_u64_op(len_descs_dumped, OP_EQ,
            strlen(test_desc_4) + strlen(test_desc_1));
  tt_assert(descs_dumped != NULL && smartlist_len(descs_dumped) == 2);

  /*
   * Assert things about the mocks
   */
  tt_int_op(unlinked_count, OP_EQ, 1);
  tt_int_op(write_str_count, OP_EQ, 3);
  tt_mem_op(last_write_str_hash, OP_EQ, test_desc_1_hash, DIGEST_SHA256);

  /*
   * Reset the FIFO and check its state
   */
  dump_desc_fifo_cleanup();
  tt_u64_op(len_descs_dumped, OP_EQ, 0);
  tt_assert(descs_dumped == NULL || smartlist_len(descs_dumped) == 0);

  /*
   * Reset the mocks and check their state
   */
  mock_unlink_reset();
  mock_write_str_to_file_reset();
  tt_int_op(unlinked_count, OP_EQ, 0);
  tt_int_op(write_str_count, OP_EQ, 0);

  /*
   * (7) (A B A C) triggering overflow on C causes B, not A to be unlinked
   */

  /* First time */
  dump_desc(test_desc_2, test_desc_type);

  /*
   * Assert things about the FIFO state
   */
  tt_u64_op(len_descs_dumped, OP_EQ, strlen(test_desc_2));
  tt_assert(descs_dumped != NULL && smartlist_len(descs_dumped) == 1);

  /*
   * Assert things about the mocks
   */
  tt_int_op(unlinked_count, OP_EQ, 0);
  tt_int_op(write_str_count, OP_EQ, 1);
  tt_mem_op(last_write_str_hash, OP_EQ, test_desc_2_hash, DIGEST_SHA256);

  /* Second time */
  dump_desc(test_desc_3, test_desc_type);

  /*
   * Assert things about the FIFO state
   */
  tt_u64_op(len_descs_dumped, OP_EQ,
            strlen(test_desc_2) + strlen(test_desc_3));
  tt_assert(descs_dumped != NULL && smartlist_len(descs_dumped) == 2);

  /*
   * Assert things about the mocks
   */
  tt_int_op(unlinked_count, OP_EQ, 0);
  tt_int_op(write_str_count, OP_EQ, 2);
  tt_mem_op(last_write_str_hash, OP_EQ, test_desc_3_hash, DIGEST_SHA256);

  /* Third time */
  dump_desc(test_desc_2, test_desc_type);

  /*
   * Assert things about the FIFO state
   */
  tt_u64_op(len_descs_dumped, OP_EQ,
            strlen(test_desc_2) + strlen(test_desc_3));
  tt_assert(descs_dumped != NULL && smartlist_len(descs_dumped) == 2);

  /*
   * Assert things about the mocks
   */
  tt_int_op(unlinked_count, OP_EQ, 0);
  tt_int_op(write_str_count, OP_EQ, 2);
  tt_mem_op(last_write_str_hash, OP_EQ, test_desc_3_hash, DIGEST_SHA256);

  /* Fourth time - we should unlink the dump of test_desc_3 here */
  dump_desc(test_desc_4, test_desc_type);

  /*
   * Assert things about the FIFO state
   */
  tt_u64_op(len_descs_dumped, OP_EQ,
            strlen(test_desc_2) + strlen(test_desc_4));
  tt_assert(descs_dumped != NULL && smartlist_len(descs_dumped) == 2);

  /*
   * Assert things about the mocks
   */
  tt_int_op(unlinked_count, OP_EQ, 1);
  tt_int_op(write_str_count, OP_EQ, 3);
  tt_mem_op(last_write_str_hash, OP_EQ, test_desc_4_hash, DIGEST_SHA256);

  /*
   * Reset the FIFO and check its state
   */
  dump_desc_fifo_cleanup();
  tt_u64_op(len_descs_dumped, OP_EQ, 0);
  tt_assert(descs_dumped == NULL || smartlist_len(descs_dumped) == 0);

  /*
   * Reset the mocks and check their state
   */
  mock_unlink_reset();
  mock_write_str_to_file_reset();
  tt_int_op(unlinked_count, OP_EQ, 0);
  tt_int_op(write_str_count, OP_EQ, 0);

 done:

  /* Clean up the fifo */
  dump_desc_fifo_cleanup();

  /* Remove mocks */
  UNMOCK(tor_unlink);
  mock_unlink_reset();
  UNMOCK(write_str_to_file);
  mock_write_str_to_file_reset();
  UNMOCK(options_get_dir_fname2_suffix);
  UNMOCK(check_private_dir);
  UNMOCK(get_options);
  tor_free(mock_options);
  mock_options = NULL;

  return;
}

/* Variables for reset_read_file_to_str_mock() */

static int enforce_expected_filename = 0;
static char *expected_filename = NULL;
static char *file_content = NULL;
static size_t file_content_len = 0;
static struct stat file_stat;
static int read_count = 0, read_call_count = 0;

static void
reset_read_file_to_str_mock(void)
{
  tor_free(expected_filename);
  tor_free(file_content);
  file_content_len = 0;
  memset(&file_stat, 0, sizeof(file_stat));
  read_count = 0;
  read_call_count = 0;
}

static char *
read_file_to_str_mock(const char *filename, int flags,
                      struct stat *stat_out) {
  char *result = NULL;

  /* Insist we got a filename */
  tt_ptr_op(filename, OP_NE, NULL);

  /* We ignore flags */
  (void)flags;

  /* Bump the call count */
  ++read_call_count;

  if (enforce_expected_filename) {
    tt_assert(expected_filename);
    tt_str_op(filename, OP_EQ, expected_filename);
  }

  if (expected_filename != NULL &&
      file_content != NULL &&
      strcmp(filename, expected_filename) == 0) {
    /* You asked for it, you got it */

    /*
     * This is the same behavior as the real read_file_to_str();
     * if there's a NUL, the real size ends up in stat_out.
     */
    result = tor_malloc(file_content_len + 1);
    if (file_content_len > 0) {
      memcpy(result, file_content, file_content_len);
    }
    result[file_content_len] = '\0';

    /* Do we need to set up stat_out? */
    if (stat_out != NULL) {
      memcpy(stat_out, &file_stat, sizeof(file_stat));
      /* We always return the correct length here */
      stat_out->st_size = file_content_len;
    }

    /* Wooo, we have a return value - bump the counter */
    ++read_count;
  }
  /* else no match, return NULL */

 done:
  return result;
}

/* This one tests dump_desc_populate_one_file() */
static void
test_dir_populate_dump_desc_fifo(void *data)
{
  const char *dirname = "foo";
  const char *fname = NULL;
  dumped_desc_t *ent;

  (void)data;

  /*
   * Set up unlink and read_file_to_str mocks
   */
  MOCK(tor_unlink, mock_unlink);
  mock_unlink_reset();
  MOCK(read_file_to_str, read_file_to_str_mock);
  reset_read_file_to_str_mock();

  /* Check state of unlink mock */
  tt_int_op(unlinked_count, OP_EQ, 0);

  /* Some cases that should fail before trying to read the file */
  ent = dump_desc_populate_one_file(dirname, "bar");
  tt_ptr_op(ent, OP_EQ, NULL);
  tt_int_op(unlinked_count, OP_EQ, 1);
  tt_int_op(read_count, OP_EQ, 0);
  tt_int_op(read_call_count, OP_EQ, 0);

  ent = dump_desc_populate_one_file(dirname, "unparseable-desc");
  tt_ptr_op(ent, OP_EQ, NULL);
  tt_int_op(unlinked_count, OP_EQ, 2);
  tt_int_op(read_count, OP_EQ, 0);
  tt_int_op(read_call_count, OP_EQ, 0);

  ent = dump_desc_populate_one_file(dirname, "unparseable-desc.baz");
  tt_ptr_op(ent, OP_EQ, NULL);
  tt_int_op(unlinked_count, OP_EQ, 3);
  tt_int_op(read_count, OP_EQ, 0);
  tt_int_op(read_call_count, OP_EQ, 0);

  ent = dump_desc_populate_one_file(
      dirname,
      "unparseable-desc.08AE85E90461F59E");
  tt_ptr_op(ent, OP_EQ, NULL);
  tt_int_op(unlinked_count, OP_EQ, 4);
  tt_int_op(read_count, OP_EQ, 0);
  tt_int_op(read_call_count, OP_EQ, 0);

  ent = dump_desc_populate_one_file(
      dirname,
      "unparseable-desc.08AE85E90461F59EDF0981323F3A70D02B55AB54B44B04F"
      "287D72F7B72F242E85C8CB0EDA8854A99");
  tt_ptr_op(ent, OP_EQ, NULL);
  tt_int_op(unlinked_count, OP_EQ, 5);
  tt_int_op(read_count, OP_EQ, 0);
  tt_int_op(read_call_count, OP_EQ, 0);

  /* This is a correct-length digest but base16_decode() will fail */
  ent = dump_desc_populate_one_file(
      dirname,
      "unparseable-desc.68219B8BGE64B705A6FFC728C069DC596216D60A7D7520C"
      "D5ECE250D912E686B");
  tt_ptr_op(ent, OP_EQ, NULL);
  tt_int_op(unlinked_count, OP_EQ, 6);
  tt_int_op(read_count, OP_EQ, 0);
  tt_int_op(read_call_count, OP_EQ, 0);

  /* This one has a correctly formed filename and should try reading */

  /* Read fails */
  ent = dump_desc_populate_one_file(
      dirname,
      "unparseable-desc.DF0981323F3A70D02B55AB54B44B04F287D72F7B72F242E"
      "85C8CB0EDA8854A99");
  tt_ptr_op(ent, OP_EQ, NULL);
  tt_int_op(unlinked_count, OP_EQ, 7);
  tt_int_op(read_count, OP_EQ, 0);
  tt_int_op(read_call_count, OP_EQ, 1);

  /* This read will succeed but the digest won't match the file content */
  fname =
    "unparseable-desc."
    "DF0981323F3A70D02B55AB54B44B04F287D72F7B72F242E85C8CB0EDA8854A99";
  enforce_expected_filename = 1;
  tor_asprintf(&expected_filename, "%s%s%s", dirname, PATH_SEPARATOR, fname);
  file_content = tor_strdup("hanc culpam maiorem an illam dicam?");
  file_content_len = strlen(file_content);
  file_stat.st_mtime = 123456;
  ent = dump_desc_populate_one_file(dirname, fname);
  enforce_expected_filename = 0;
  tt_ptr_op(ent, OP_EQ, NULL);
  tt_int_op(unlinked_count, OP_EQ, 8);
  tt_int_op(read_count, OP_EQ, 1);
  tt_int_op(read_call_count, OP_EQ, 2);
  tor_free(expected_filename);
  tor_free(file_content);

  /* This one will match */
  fname =
    "unparseable-desc."
    "0786C7173447B7FB033FFCA2FC47C3CF71C30DD47CA8236D3FC7FF35853271C6";
  tor_asprintf(&expected_filename, "%s%s%s", dirname, PATH_SEPARATOR, fname);
  file_content = tor_strdup("hanc culpam maiorem an illam dicam?");
  file_content_len = strlen(file_content);
  file_stat.st_mtime = 789012;
  ent = dump_desc_populate_one_file(dirname, fname);
  tt_ptr_op(ent, OP_NE, NULL);
  tt_int_op(unlinked_count, OP_EQ, 8);
  tt_int_op(read_count, OP_EQ, 2);
  tt_int_op(read_call_count, OP_EQ, 3);
  tt_str_op(ent->filename, OP_EQ, expected_filename);
  tt_int_op(ent->len, OP_EQ, file_content_len);
  tt_int_op(ent->when, OP_EQ, file_stat.st_mtime);
  tor_free(ent->filename);
  tor_free(ent);
  tor_free(expected_filename);

  /*
   * Reset the mocks and check their state
   */
  mock_unlink_reset();
  tt_int_op(unlinked_count, OP_EQ, 0);
  reset_read_file_to_str_mock();
  tt_int_op(read_count, OP_EQ, 0);

 done:

  UNMOCK(tor_unlink);
  mock_unlink_reset();
  UNMOCK(read_file_to_str);
  reset_read_file_to_str_mock();

  tor_free(file_content);

  return;
}

static smartlist_t *
listdir_mock(const char *dname)
{
  smartlist_t *l;

  /* Ignore the name, always return this list */
  (void)dname;

  l = smartlist_new();
  smartlist_add_strdup(l, "foo");
  smartlist_add_strdup(l, "bar");
  smartlist_add_strdup(l, "baz");

  return l;
}

static dumped_desc_t *
pop_one_mock(const char *dirname, const char *f)
{
  dumped_desc_t *ent = NULL;

  if (dirname != NULL && strcmp(dirname, "d") == 0) {
    if (f != NULL && strcmp(f, "foo") == 0) {
      ent = tor_malloc_zero(sizeof(*ent));
      ent->filename = tor_strdup("d/foo");
      ent->len = 123;
      ent->digest_sha256[0] = 1;
      ent->when = 1024;
    } else if (f != NULL && strcmp(f, "bar") == 0) {
      ent = tor_malloc_zero(sizeof(*ent));
      ent->filename = tor_strdup("d/bar");
      ent->len = 456;
      ent->digest_sha256[0] = 2;
      /*
       * Note that the timestamps are in a different order than
       * listdir_mock() returns; we're testing the sort order.
       */
      ent->when = 512;
    } else if (f != NULL && strcmp(f, "baz") == 0) {
      ent = tor_malloc_zero(sizeof(*ent));
      ent->filename = tor_strdup("d/baz");
      ent->len = 789;
      ent->digest_sha256[0] = 3;
      ent->when = 768;
    }
  }

  return ent;
}

/* This one tests dump_desc_populate_fifo_from_directory() */
static void
test_dir_populate_dump_desc_fifo_2(void *data)
{
  dumped_desc_t *ent = NULL;

  (void)data;

  /* Set up the mocks */
  MOCK(tor_listdir, listdir_mock);
  MOCK(dump_desc_populate_one_file, pop_one_mock);

  /* Run dump_desc_populate_fifo_from_directory() */
  descs_dumped = NULL;
  len_descs_dumped = 0;
  dump_desc_populate_fifo_from_directory("d");
  tt_assert(descs_dumped != NULL);
  tt_int_op(smartlist_len(descs_dumped), OP_EQ, 3);
  tt_u64_op(len_descs_dumped, OP_EQ, 1368);
  ent = smartlist_get(descs_dumped, 0);
  tt_str_op(ent->filename, OP_EQ, "d/bar");
  tt_int_op(ent->len, OP_EQ, 456);
  tt_int_op(ent->when, OP_EQ, 512);
  ent = smartlist_get(descs_dumped, 1);
  tt_str_op(ent->filename, OP_EQ, "d/baz");
  tt_int_op(ent->len, OP_EQ, 789);
  tt_int_op(ent->when, OP_EQ, 768);
  ent = smartlist_get(descs_dumped, 2);
  tt_str_op(ent->filename, OP_EQ, "d/foo");
  tt_int_op(ent->len, OP_EQ, 123);
  tt_int_op(ent->when, OP_EQ, 1024);

 done:
  dump_desc_fifo_cleanup();

  UNMOCK(dump_desc_populate_one_file);
  UNMOCK(tor_listdir);

  return;
}

static int mock_networkstatus_consensus_is_bootstrapping_value = 0;
static int
mock_networkstatus_consensus_is_bootstrapping(time_t now)
{
  (void)now;
  return mock_networkstatus_consensus_is_bootstrapping_value;
}

static int mock_networkstatus_consensus_can_use_extra_fallbacks_value = 0;
static int
mock_networkstatus_consensus_can_use_extra_fallbacks(
                                                  const or_options_t *options)
{
  (void)options;
  return mock_networkstatus_consensus_can_use_extra_fallbacks_value;
}

static int mock_num_bridges_usable_value = 0;
static int
mock_num_bridges_usable(int use_maybe_reachable)
{
  (void)use_maybe_reachable;
  return mock_num_bridges_usable_value;
}

/* data is a 3 character nul-terminated string.
 * If data[0] is 'b', set bootstrapping, anything else means not bootstrapping
 * If data[1] is 'f', set extra fallbacks, anything else means no extra
 * If data[2] is 'f', set running bridges, anything else means no extra
 * fallbacks.
 */
static void
test_dir_find_dl_min_delay(void* data)
{
  const char *str = (const char *)data;

  tt_assert(strlen(data) == 3);

  if (str[0] == 'b') {
    mock_networkstatus_consensus_is_bootstrapping_value = 1;
  } else {
    mock_networkstatus_consensus_is_bootstrapping_value = 0;
  }

  if (str[1] == 'f') {
    mock_networkstatus_consensus_can_use_extra_fallbacks_value = 1;
  } else {
    mock_networkstatus_consensus_can_use_extra_fallbacks_value = 0;
  }

  if (str[2] == 'r') {
    /* Any positive, non-zero value should work */
    mock_num_bridges_usable_value = 2;
  } else {
    mock_num_bridges_usable_value = 0;
  }

  MOCK(networkstatus_consensus_is_bootstrapping,
       mock_networkstatus_consensus_is_bootstrapping);
  MOCK(networkstatus_consensus_can_use_extra_fallbacks,
       mock_networkstatus_consensus_can_use_extra_fallbacks);
  MOCK(num_bridges_usable,
       mock_num_bridges_usable);

  download_status_t dls;

  const int server=10, client=20, server_cons=30, client_cons=40;
  const int client_boot_auth_only_cons=50, client_boot_auth_cons=60;
  const int client_boot_fallback_cons=70, bridge=80, bridge_bootstrap=90;

  mock_options = tor_malloc(sizeof(or_options_t));
  reset_options(mock_options, &mock_get_options_calls);
  MOCK(get_options, mock_get_options);

  mock_options->TestingServerDownloadInitialDelay = server;
  mock_options->TestingClientDownloadInitialDelay = client;
  mock_options->TestingServerConsensusDownloadInitialDelay = server_cons;
  mock_options->TestingClientConsensusDownloadInitialDelay = client_cons;
  mock_options->ClientBootstrapConsensusAuthorityOnlyDownloadInitialDelay =
    client_boot_auth_only_cons;
  mock_options->ClientBootstrapConsensusAuthorityDownloadInitialDelay =
    client_boot_auth_cons;
  mock_options->ClientBootstrapConsensusFallbackDownloadInitialDelay =
    client_boot_fallback_cons;
  mock_options->TestingBridgeDownloadInitialDelay = bridge;
  mock_options->TestingBridgeBootstrapDownloadInitialDelay = bridge_bootstrap;

  dls.schedule = DL_SCHED_GENERIC;
  /* client */
  mock_options->ClientOnly = 1;
  tt_int_op(find_dl_min_delay(&dls, mock_options), OP_EQ, client);
  mock_options->ClientOnly = 0;

  /* dir mode */
  mock_options->DirPort_set = 1;
  mock_options->DirCache = 1;
  tt_int_op(find_dl_min_delay(&dls, mock_options), OP_EQ, server);
  mock_options->DirPort_set = 0;
  mock_options->DirCache = 0;

  dls.schedule = DL_SCHED_CONSENSUS;
  /* public server mode */
  mock_options->ORPort_set = 1;
  tt_int_op(find_dl_min_delay(&dls, mock_options), OP_EQ, server_cons);
  mock_options->ORPort_set = 0;

  /* client and bridge modes */
  if (networkstatus_consensus_is_bootstrapping(time(NULL))) {
    if (networkstatus_consensus_can_use_extra_fallbacks(mock_options)) {
      dls.want_authority = 1;
      /* client */
      mock_options->ClientOnly = 1;
      tt_int_op(find_dl_min_delay(&dls, mock_options), OP_EQ,
                client_boot_auth_cons);
      mock_options->ClientOnly = 0;

      /* bridge relay */
      mock_options->ORPort_set = 1;
      mock_options->BridgeRelay = 1;
      tt_int_op(find_dl_min_delay(&dls, mock_options), OP_EQ,
                client_boot_auth_cons);
      mock_options->ORPort_set = 0;
      mock_options->BridgeRelay = 0;

      dls.want_authority = 0;
      /* client */
      mock_options->ClientOnly = 1;
      tt_int_op(find_dl_min_delay(&dls, mock_options), OP_EQ,
                client_boot_fallback_cons);
      mock_options->ClientOnly = 0;

      /* bridge relay */
      mock_options->ORPort_set = 1;
      mock_options->BridgeRelay = 1;
      tt_int_op(find_dl_min_delay(&dls, mock_options), OP_EQ,
                client_boot_fallback_cons);
      mock_options->ORPort_set = 0;
      mock_options->BridgeRelay = 0;

    } else {
      /* dls.want_authority is ignored */
      /* client */
      mock_options->ClientOnly = 1;
      tt_int_op(find_dl_min_delay(&dls, mock_options), OP_EQ,
                client_boot_auth_only_cons);
      mock_options->ClientOnly = 0;

      /* bridge relay */
      mock_options->ORPort_set = 1;
      mock_options->BridgeRelay = 1;
      tt_int_op(find_dl_min_delay(&dls, mock_options), OP_EQ,
                client_boot_auth_only_cons);
      mock_options->ORPort_set = 0;
      mock_options->BridgeRelay = 0;
    }
  } else {
    /* client */
    mock_options->ClientOnly = 1;
    tt_int_op(find_dl_min_delay(&dls, mock_options), OP_EQ,
              client_cons);
    mock_options->ClientOnly = 0;

    /* bridge relay */
    mock_options->ORPort_set = 1;
    mock_options->BridgeRelay = 1;
    tt_int_op(find_dl_min_delay(&dls, mock_options), OP_EQ,
              client_cons);
    mock_options->ORPort_set = 0;
    mock_options->BridgeRelay = 0;
  }

  dls.schedule = DL_SCHED_BRIDGE;
  /* client */
  mock_options->ClientOnly = 1;
  mock_options->UseBridges = 1;
  if (num_bridges_usable(0) > 0) {
    tt_int_op(find_dl_min_delay(&dls, mock_options), OP_EQ, bridge);
  } else {
    tt_int_op(find_dl_min_delay(&dls, mock_options), OP_EQ, bridge_bootstrap);
  }

 done:
  UNMOCK(networkstatus_consensus_is_bootstrapping);
  UNMOCK(networkstatus_consensus_can_use_extra_fallbacks);
  UNMOCK(num_bridges_usable);
  UNMOCK(get_options);
  tor_free(mock_options);
  mock_options = NULL;
}

static void
test_dir_matching_flags(void *arg)
{
  (void) arg;
  routerstatus_t *rs_noflags = NULL;
  routerstatus_t *rs = NULL;
  char *s = NULL;

  smartlist_t *tokens = smartlist_new();
  memarea_t *area = memarea_new();

  int expected_val_when_unused = 0;

  const char *ex_noflags =
    "r example hereiswhereyouridentitygoes 2015-08-30 12:00:00 "
       "192.168.0.1 9001 0\n"
    "m thisoneislongerbecauseitisa256bitmddigest33\n"
    "s\n";
  const char *cp = ex_noflags;
  rs_noflags = routerstatus_parse_entry_from_string(
         area, &cp,
         cp + strlen(cp),
         tokens, NULL, NULL,
         MAX_SUPPORTED_CONSENSUS_METHOD, FLAV_MICRODESC);
  tt_assert(rs_noflags);

#define FLAG(string, field) STMT_BEGIN {        \
    tor_asprintf(&s,\
                 "r example hereiswhereyouridentitygoes 2015-08-30 12:00:00 " \
                 "192.168.0.1 9001 0\n"                                 \
                 "m thisoneislongerbecauseitisa256bitmddigest33\n"      \
                 "s %s\n", string);                                     \
    cp = s;                                                             \
    rs =  routerstatus_parse_entry_from_string(                         \
      area, &cp,                                                        \
      cp + strlen(cp),                                                  \
      tokens, NULL, NULL,                                               \
      MAX_SUPPORTED_CONSENSUS_METHOD, FLAV_MICRODESC);                  \
    /* the field should usually be 0 when no flags are listed */        \
    tt_int_op(rs_noflags->field, OP_EQ, expected_val_when_unused);      \
    /* the field should be 1 when this flags islisted */                \
    tt_int_op(rs->field, OP_EQ, 1);                                     \
    tor_free(s);                                                        \
    routerstatus_free(rs);                                              \
} STMT_END

  FLAG("Authority", is_authority);
  FLAG("BadExit", is_bad_exit);
  FLAG("Exit", is_exit);
  FLAG("Fast", is_fast);
  FLAG("Guard", is_possible_guard);
  FLAG("HSDir", is_hs_dir);
  FLAG("Stable", is_stable);
  FLAG("StaleDesc", is_staledesc);
  FLAG("V2Dir", is_v2_dir);

  // These flags are assumed to be set whether they're declared or not.
  expected_val_when_unused = 1;
  FLAG("Running", is_flagged_running);
  FLAG("Valid", is_valid);
  expected_val_when_unused = 0;

  // These flags are no longer used, but still parsed.
  FLAG("Named", is_named);
  FLAG("Unnamed", is_unnamed);

 done:
  tor_free(s);
  routerstatus_free(rs);
  routerstatus_free(rs_noflags);
  memarea_drop_all(area);
  smartlist_free(tokens);
}

static void
test_dir_assumed_flags(void *arg)
{
  (void)arg;
  smartlist_t *tokens = smartlist_new();
  memarea_t *area = memarea_new();
  routerstatus_t *rs = NULL;

  /* We can assume that consensus method is higher than 24, so Running and
   * Valid are always implicitly set */
  const char *str1 =
    "r example hereiswhereyouridentitygoes 2015-08-30 12:00:00 "
       "192.168.0.1 9001 0\n"
    "m thisoneislongerbecauseitisa256bitmddigest33\n"
    "s Fast Guard Stable\n";
  const char *eos = str1 + strlen(str1);

  const char *cp = str1;
  rs = routerstatus_parse_entry_from_string(area, &cp, eos, tokens, NULL, NULL,
                                            24, FLAV_MICRODESC);
  tt_assert(rs);
  tt_assert(rs->is_flagged_running);
  tt_assert(rs->is_valid);
  tt_assert(! rs->is_exit);
  tt_assert(rs->is_fast);

 done:
  smartlist_free(tokens);
  memarea_drop_all(area);
  routerstatus_free(rs);
}

static void
test_dir_post_parsing(void *arg)
{
  (void) arg;

  /* Test the version parsing from an HS descriptor publish request. */
  {
    const char *end;
    const char *prefix = "/tor/hs/";
    int version = parse_hs_version_from_post("/tor/hs//publish", prefix, &end);
    tt_int_op(version, OP_EQ, -1);
    tt_ptr_op(end, OP_EQ, NULL);
    version = parse_hs_version_from_post("/tor/hs/a/publish", prefix, &end);
    tt_int_op(version, OP_EQ, -1);
    tt_ptr_op(end, OP_EQ, NULL);
    version = parse_hs_version_from_post("/tor/hs/3/publish", prefix, &end);
    tt_int_op(version, OP_EQ, 3);
    tt_str_op(end, OP_EQ, "/publish");
    version = parse_hs_version_from_post("/tor/hs/42/publish", prefix, &end);
    tt_int_op(version, OP_EQ, 42);
    tt_str_op(end, OP_EQ, "/publish");
    version = parse_hs_version_from_post("/tor/hs/18163/publish",prefix, &end);
    tt_int_op(version, OP_EQ, 18163);
    tt_str_op(end, OP_EQ, "/publish");
    version = parse_hs_version_from_post("JUNKJUNKJUNK", prefix, &end);
    tt_int_op(version, OP_EQ, -1);
    tt_ptr_op(end, OP_EQ, NULL);
    version = parse_hs_version_from_post("/tor/hs/3/publish", "blah", &end);
    tt_int_op(version, OP_EQ, -1);
    tt_ptr_op(end, OP_EQ, NULL);
    /* Missing the '/' at the end of the prefix. */
    version = parse_hs_version_from_post("/tor/hs/3/publish", "/tor/hs", &end);
    tt_int_op(version, OP_EQ, -1);
    tt_ptr_op(end, OP_EQ, NULL);
    version = parse_hs_version_from_post("/random/blah/tor/hs/3/publish",
                                         prefix, &end);
    tt_int_op(version, OP_EQ, -1);
    tt_ptr_op(end, OP_EQ, NULL);
    version = parse_hs_version_from_post("/tor/hs/3/publish/random/junk",
                                         prefix, &end);
    tt_int_op(version, OP_EQ, 3);
    tt_str_op(end, OP_EQ, "/publish/random/junk");
    version = parse_hs_version_from_post("/tor/hs/-1/publish", prefix, &end);
    tt_int_op(version, OP_EQ, -1);
    tt_ptr_op(end, OP_EQ, NULL);
    /* INT_MAX */
    version = parse_hs_version_from_post("/tor/hs/2147483647/publish",
                                         prefix, &end);
    tt_int_op(version, OP_EQ, INT_MAX);
    tt_str_op(end, OP_EQ, "/publish");
    /* INT_MAX + 1*/
    version = parse_hs_version_from_post("/tor/hs/2147483648/publish",
                                         prefix, &end);
    tt_int_op(version, OP_EQ, -1);
    tt_ptr_op(end, OP_EQ, NULL);
  }

 done:
  ;
}

static void
test_dir_platform_str(void *arg)
{
  char platform[256];
  (void)arg;
  platform[0] = 0;
  get_platform_str(platform, sizeof(platform));
  tt_int_op((int)strlen(platform), OP_GT, 0);
  tt_assert(!strcmpstart(platform, "Tor "));

  tor_version_t ver;
  // make sure this is a tor version, a real actual tor version.
  tt_int_op(tor_version_parse_platform(platform, &ver, 1), OP_EQ, 1);

  TT_BLATHER(("%d.%d.%d.%d", ver.major, ver.minor, ver.micro, ver.patchlevel));

  // Handle an example version.
  tt_int_op(tor_version_parse_platform(
        "Tor 0.3.3.3 (foo) (git-xyzzy) on a potato", &ver, 1), OP_EQ, 1);
 done:
  ;
}

static networkstatus_t *mock_networkstatus;

static networkstatus_t *
mock_networkstatus_get_latest_consensus_by_flavor(consensus_flavor_t f)
{
  (void)f;
  return mock_networkstatus;
}

static void
test_dir_networkstatus_consensus_has_ipv6(void *arg)
{
  (void)arg;

  int has_ipv6 = 0;

  /* Init options and networkstatus */
  or_options_t our_options;
  mock_options = &our_options;
  reset_options(mock_options, &mock_get_options_calls);
  MOCK(get_options, mock_get_options);

  networkstatus_t our_networkstatus;
  mock_networkstatus = &our_networkstatus;
  memset(mock_networkstatus, 0, sizeof(*mock_networkstatus));
  MOCK(networkstatus_get_latest_consensus_by_flavor,
       mock_networkstatus_get_latest_consensus_by_flavor);

  /* A live consensus */
  mock_networkstatus->valid_after = time(NULL) - 3600;
  mock_networkstatus->valid_until = time(NULL) + 3600;

  /* Test the bounds for A lines in the NS consensus */
  mock_options->UseMicrodescriptors = 0;

  mock_networkstatus->consensus_method = MIN_SUPPORTED_CONSENSUS_METHOD;
  has_ipv6 = networkstatus_consensus_has_ipv6(get_options());
  tt_assert(has_ipv6);

  /* Test the bounds for A lines in the microdesc consensus */
  mock_options->UseMicrodescriptors = 1;

  mock_networkstatus->consensus_method =
      MIN_METHOD_FOR_A_LINES_IN_MICRODESC_CONSENSUS;
  has_ipv6 = networkstatus_consensus_has_ipv6(get_options());
  tt_assert(has_ipv6);

  mock_networkstatus->consensus_method = MAX_SUPPORTED_CONSENSUS_METHOD + 20;
  has_ipv6 = networkstatus_consensus_has_ipv6(get_options());
  tt_assert(has_ipv6);

  mock_networkstatus->consensus_method =
      MIN_METHOD_FOR_A_LINES_IN_MICRODESC_CONSENSUS + 1;
  has_ipv6 = networkstatus_consensus_has_ipv6(get_options());
  tt_assert(has_ipv6);

  mock_networkstatus->consensus_method =
      MIN_METHOD_FOR_A_LINES_IN_MICRODESC_CONSENSUS + 20;
  has_ipv6 = networkstatus_consensus_has_ipv6(get_options());
  tt_assert(has_ipv6);

  mock_networkstatus->consensus_method =
      MIN_METHOD_FOR_A_LINES_IN_MICRODESC_CONSENSUS - 1;
  has_ipv6 = networkstatus_consensus_has_ipv6(get_options());
  tt_assert(!has_ipv6);

  /* Test the edge cases */
  mock_options->UseMicrodescriptors = 1;
  mock_networkstatus->consensus_method =
      MIN_METHOD_FOR_A_LINES_IN_MICRODESC_CONSENSUS;

  /* Reasonably live */
  mock_networkstatus->valid_until = approx_time() - 60;
  has_ipv6 = networkstatus_consensus_has_ipv6(get_options());
  tt_assert(has_ipv6);

  /* Not reasonably live */
  mock_networkstatus->valid_after = approx_time() - 24*60*60 - 3600;
  mock_networkstatus->valid_until = approx_time() - 24*60*60 - 60;
  has_ipv6 = networkstatus_consensus_has_ipv6(get_options());
  tt_assert(!has_ipv6);

  /* NULL consensus */
  mock_networkstatus = NULL;
  has_ipv6 = networkstatus_consensus_has_ipv6(get_options());
  tt_assert(!has_ipv6);

 done:
  UNMOCK(get_options);
  UNMOCK(networkstatus_get_latest_consensus_by_flavor);
}

static void
test_dir_format_versions_list(void *arg)
{
  (void)arg;
  char *s = NULL;
  config_line_t *lines = NULL;

  setup_capture_of_logs(LOG_WARN);
  s = format_recommended_version_list(lines, 1);
  tt_str_op(s, OP_EQ, "");

  tor_free(s);
  config_line_append(&lines, "ignored", "0.3.4.1, 0.2.9.111-alpha, 4.4.4-rc");
  s = format_recommended_version_list(lines, 1);
  tt_str_op(s, OP_EQ,  "0.2.9.111-alpha,0.3.4.1,4.4.4-rc");

  tor_free(s);
  config_line_append(&lines, "ignored", "0.1.2.3,0.2.9.10   ");
  s = format_recommended_version_list(lines, 1);
  tt_str_op(s, OP_EQ,  "0.1.2.3,0.2.9.10,0.2.9.111-alpha,0.3.4.1,4.4.4-rc");

  /* There should be no warnings so far. */
  expect_no_log_entry();

  /* Now try a line with a space in it. */
  tor_free(s);
  config_line_append(&lines, "ignored", "1.3.3.8 1.3.3.7");
  s = format_recommended_version_list(lines, 1);
  tt_str_op(s, OP_EQ,  "0.1.2.3,0.2.9.10,0.2.9.111-alpha,0.3.4.1,"
            "1.3.3.7,1.3.3.8,4.4.4-rc");

  expect_single_log_msg_containing(
          "Unexpected space in versions list member \"1.3.3.8 1.3.3.7\"." );

  /* Start over, with a line containing a bogus version */
  config_free_lines(lines);
  lines = NULL;
  tor_free(s);
  mock_clean_saved_logs();
  config_line_append(&lines, "ignored", "0.1.2.3, alpha-complex, 0.1.1.8-rc");
  s = format_recommended_version_list(lines,1);
  tt_str_op(s, OP_EQ, "0.1.1.8-rc,0.1.2.3,alpha-complex");
  expect_single_log_msg_containing(
        "Recommended version \"alpha-complex\" does not look valid.");

 done:
  tor_free(s);
  config_free_lines(lines);
  teardown_capture_of_logs();
}

#define DIR_LEGACY(name)                             \
  { #name, test_dir_ ## name , TT_FORK, NULL, NULL }

#define DIR(name,flags)                              \
  { #name, test_dir_##name, (flags), NULL, NULL }

/* where arg is a string constant */
#define DIR_ARG(name,flags,arg)                      \
  { #name "_" arg, test_dir_##name, (flags), &passthrough_setup, (void*) arg }

struct testcase_t dir_tests[] = {
  DIR_LEGACY(nicknames),
  /* extrainfo without any stats */
  DIR_ARG(formats_rsa, TT_FORK, ""),
  DIR_ARG(formats_rsa_ed25519, TT_FORK, ""),
  /* on a bridge */
  DIR_ARG(formats_rsa, TT_FORK, "b"),
  DIR_ARG(formats_rsa_ed25519, TT_FORK, "b"),
  /* extrainfo with basic stats */
  DIR_ARG(formats_rsa, TT_FORK, "e"),
  DIR_ARG(formats_rsa_ed25519, TT_FORK, "e"),
  DIR_ARG(formats_rsa, TT_FORK, "be"),
  DIR_ARG(formats_rsa_ed25519, TT_FORK, "be"),
  /* extrainfo with all stats */
  DIR_ARG(formats_rsa, TT_FORK, "es"),
  DIR_ARG(formats_rsa_ed25519, TT_FORK, "es"),
  DIR_ARG(formats_rsa, TT_FORK, "bes"),
  DIR_ARG(formats_rsa_ed25519, TT_FORK, "bes"),
  DIR(routerinfo_parsing, 0),
  DIR(extrainfo_parsing, 0),
  DIR(parse_router_list, TT_FORK),
  DIR(load_routers, TT_FORK),
  DIR(load_extrainfo, TT_FORK),
  DIR(getinfo_extra, 0),
  DIR_LEGACY(versions),
  DIR_LEGACY(fp_pairs),
  DIR(split_fps, 0),
  DIR_LEGACY(measured_bw_kb),
  DIR_LEGACY(measured_bw_kb_line_is_after_headers),
  DIR_LEGACY(measured_bw_kb_cache),
  DIR_LEGACY(dirserv_read_measured_bandwidths),
  DIR(bwauth_bw_file_digest256, 0),
  DIR_LEGACY(param_voting),
  DIR(param_voting_lookup, 0),
  DIR_LEGACY(v3_networkstatus),
  DIR(random_weighted, 0),
  DIR(scale_bw, 0),
  DIR_LEGACY(clip_unmeasured_bw_kb),
  DIR_LEGACY(clip_unmeasured_bw_kb_alt),
  DIR(fmt_control_ns, 0),
  DIR(dirserv_set_routerstatus_testing, 0),
  DIR(http_handling, 0),
  DIR(purpose_needs_anonymity_returns_true_for_bridges, 0),
  DIR(purpose_needs_anonymity_returns_false_for_own_bridge_desc, 0),
  DIR(purpose_needs_anonymity_returns_true_by_default, 0),
  DIR(purpose_needs_anonymity_returns_true_for_sensitive_purpose, 0),
  DIR(purpose_needs_anonymity_ret_false_for_non_sensitive_conn, 0),
  DIR(post_parsing, 0),
  DIR(fetch_type, 0),
  DIR(packages, 0),
  DIR(download_status_random_backoff, 0),
  DIR(download_status_random_backoff_ranges, 0),
  DIR(download_status_increment, TT_FORK),
  DIR(authdir_type_to_string, 0),
  DIR(conn_purpose_to_string, 0),
  DIR(should_use_directory_guards, 0),
  DIR(should_not_init_request_to_ourselves, TT_FORK),
  DIR(should_not_init_request_to_dir_auths_without_v3_info, 0),
  DIR(should_init_request_to_dir_auths, 0),
  DIR(choose_compression_level, 0),
  DIR(dump_unparseable_descriptors, 0),
  DIR(populate_dump_desc_fifo, 0),
  DIR(populate_dump_desc_fifo_2, 0),
  DIR_ARG(find_dl_min_delay, TT_FORK, "bfd"),
  DIR_ARG(find_dl_min_delay, TT_FORK, "bad"),
  DIR_ARG(find_dl_min_delay, TT_FORK, "cfd"),
  DIR_ARG(find_dl_min_delay, TT_FORK, "cad"),
  DIR_ARG(find_dl_min_delay, TT_FORK, "bfr"),
  DIR_ARG(find_dl_min_delay, TT_FORK, "bar"),
  DIR_ARG(find_dl_min_delay, TT_FORK, "cfr"),
  DIR_ARG(find_dl_min_delay, TT_FORK, "car"),
  DIR(assumed_flags, 0),
  DIR(matching_flags, 0),
  DIR(networkstatus_compute_bw_weights_v10, 0),
  DIR(platform_str, 0),
  DIR(networkstatus_consensus_has_ipv6, TT_FORK),
  DIR(format_versions_list, TT_FORK),
  END_OF_TESTCASES
};<|MERGE_RESOLUTION|>--- conflicted
+++ resolved
@@ -201,7 +201,7 @@
   r1->dir_port = dir_port;
   r1->supports_tunnelled_dir_requests = 1;
 
-  r1->onion_pkey = pk1;
+  router_set_rsa_onion_pkey(pk1, &r1->onion_pkey, &r1->onion_pkey_len);
   r1->identity_pkey = pk2;
 
   r1->bandwidthrate = bandwidthrate;
@@ -356,8 +356,13 @@
 static char *
 get_new_onion_key_block(const routerinfo_t *r1)
 {
+  char *block = NULL;
   tor_assert(r1);
-  return get_new_rsa_key_block("onion-key", r1->onion_pkey);
+  crypto_pk_t *pk_tmp = router_get_rsa_onion_pkey(r1->onion_pkey,
+                                                  r1->onion_pkey_len);
+  block = get_new_rsa_key_block("onion-key", pk_tmp);
+  crypto_pk_free(pk_tmp);
+  return block;
 }
 
 /* Allocate and return a new string containing an "signing-key" block for the
@@ -445,11 +450,14 @@
 
 static routerinfo_t *mocked_routerinfo = NULL;
 
-/* Returns mocked_routerinfo with no checks. */
-static routerinfo_t *
-mock_router_build_fresh_unsigned_routerinfo(void)
-{
-  return mocked_routerinfo;
+/* Returns 0 and sets ri_out to mocked_routerinfo.
+ * ri_out must not be NULL. There are no other checks. */
+static int
+mock_router_build_fresh_unsigned_routerinfo(routerinfo_t **ri_out)
+{
+  tor_assert(ri_out);
+  *ri_out = mocked_routerinfo;
+  return 0;
 }
 
 static ed25519_keypair_t *mocked_master_signing_key = NULL;
@@ -530,36 +538,37 @@
   mocked_server_identitykey = NULL;
   UNMOCK(get_server_identity_key);
 
-  mocked_onionkey = NULL;
+  crypto_pk_free(mocked_onionkey);
   UNMOCK(get_onion_key);
 }
 
 /* Mock the data structures and functions needed for generating a fresh
  * descriptor.
  *
- * Sets options->Nickname, and mocks get_server_identity_key() with
- * server_identitykey, and get_onion_key() with onionkey.
+ * Sets options->Nickname, and mocks get_server_identity_key() and
+ * get_onion_key() with the contents of r1.
  */
 static void
-setup_mocks_for_fresh_descriptor(const char *nickname,
-                                 crypto_pk_t *server_identitykey,
-                                 crypto_pk_t *onionkey)
+setup_mocks_for_fresh_descriptor(const routerinfo_t *r1)
 {
   cleanup_mocks_for_fresh_descriptor();
 
+  tor_assert(r1);
+
   /* router_build_fresh_signed_extrainfo() requires options->Nickname */
-  get_options_mutable()->Nickname = tor_strdup(nickname);
+  get_options_mutable()->Nickname = tor_strdup(r1->nickname);
 
   /* router_build_fresh_signed_extrainfo() requires get_server_identity_key().
    * Use the same one as the call to router_dump_router_to_string() above.
    */
-  mocked_server_identitykey = server_identitykey;
+  mocked_server_identitykey = r1->identity_pkey;
   MOCK(get_server_identity_key, mock_get_server_identity_key);
 
   /* router_dump_and_sign_routerinfo_descriptor_body() requires
    * get_onion_key(). Use the same one as r1.
    */
-  mocked_onionkey = onionkey;
+  mocked_onionkey = router_get_rsa_onion_pkey(r1->onion_pkey,
+                                              r1->onion_pkey_len);
   MOCK(get_onion_key, mock_get_onion_key);
 }
 
@@ -614,7 +623,13 @@
   tt_int_op(rp1->bandwidthrate,OP_EQ, r1->bandwidthrate); \
   tt_int_op(rp1->bandwidthburst,OP_EQ, r1->bandwidthburst); \
   tt_int_op(rp1->bandwidthcapacity,OP_EQ, r1->bandwidthcapacity); \
-  tt_int_op(crypto_pk_cmp_keys(rp1->onion_pkey, r1->onion_pkey), OP_EQ, 0); \
+  crypto_pk_t *rp1_onion_pkey = router_get_rsa_onion_pkey(rp1->onion_pkey, \
+                                                      rp1->onion_pkey_len); \
+  crypto_pk_t *r1_onion_pkey = router_get_rsa_onion_pkey(r1->onion_pkey, \
+                                                      r1->onion_pkey_len); \
+  tt_int_op(crypto_pk_cmp_keys(rp1_onion_pkey, r1_onion_pkey), OP_EQ, 0); \
+  crypto_pk_free(rp1_onion_pkey); \
+  crypto_pk_free(r1_onion_pkey); \
   tt_int_op(crypto_pk_cmp_keys(rp1->identity_pkey, r1->identity_pkey), \
             OP_EQ, 0); \
   tt_int_op(rp1->supports_tunnelled_dir_requests, OP_EQ, \
@@ -659,25 +674,12 @@
 
   hibernate_set_state_for_testing_(HIBERNATE_STATE_LIVE);
 
-<<<<<<< HEAD
-  get_platform_str(platform, sizeof(platform));
-  r1 = tor_malloc_zero(sizeof(routerinfo_t));
-  r1->addr = 0xc0a80001u; /* 192.168.0.1 */
-  r1->cache_info.published_on = 0;
-  r1->or_port = 9000;
-  r1->dir_port = 9003;
-  r1->supports_tunnelled_dir_requests = 1;
-  tor_addr_parse(&r1->ipv6_addr, "1:2:3:4::");
-  r1->ipv6_orport = 9999;
-  router_set_rsa_onion_pkey(pk1, &r1->onion_pkey, &r1->onion_pkey_len);
-=======
   /* r1 is a minimal, RSA-only descriptor, with DirPort and IPv6 */
   r1 = basic_routerinfo_new("Magri", 0xc0a80001u /* 192.168.0.1 */,
                             9000, 9003,
                             1000, 5000, 10000,
                             0);
 
->>>>>>> ad1705ec
   /* Fake just enough of an ntor key to get by */
   curve25519_keypair_t r1_onion_keypair;
   curve25519_keypair_generate(&r1_onion_keypair, 0);
@@ -767,9 +769,7 @@
    */
 
   /* Set up standard mocks and data */
-  setup_mocks_for_fresh_descriptor(r1->nickname,
-                                   r1->identity_pkey,
-                                   r1->onion_pkey);
+  setup_mocks_for_fresh_descriptor(r1);
 
   /* router_build_fresh_signed_extrainfo() passes the result of
    * get_master_signing_key_cert() directly to tor_cert_dup(), which fails on
@@ -881,6 +881,7 @@
   char *buf2 = NULL;
   char *cp = NULL;
 
+  crypto_pk_t *r2_onion_pkey = NULL;
   char cert_buf[256];
   uint8_t *rsa_cc = NULL;
   time_t now = time(NULL);
@@ -928,20 +929,6 @@
                                          &kp2.pubkey,
                                          now, 86400,
                                          CERT_FLAG_INCLUDE_SIGNING_KEY);
-<<<<<<< HEAD
-  r2->platform = tor_strdup(platform);
-  r2->cache_info.published_on = 5;
-  r2->or_port = 9005;
-  r2->dir_port = 0;
-  r2->supports_tunnelled_dir_requests = 1;
-  router_set_rsa_onion_pkey(pk2, &r2->onion_pkey, &r2->onion_pkey_len);
-  curve25519_keypair_t r2_onion_keypair;
-  curve25519_keypair_generate(&r2_onion_keypair, 0);
-  r2->onion_curve25519_pkey = tor_memdup(&r2_onion_keypair.pubkey,
-                                         sizeof(curve25519_public_key_t));
-  r2->identity_pkey = crypto_pk_dup_key(pk1);
-  r2->bandwidthrate = r2->bandwidthburst = r2->bandwidthcapacity = 3000;
-=======
 
   /* Now add an exit policy */
   ex1 = tor_malloc_zero(sizeof(addr_policy_t));
@@ -950,12 +937,12 @@
   tor_addr_from_ipv4h(&ex1->addr, 0);
   ex1->maskbits = 0;
   ex1->prt_min = ex1->prt_max = 80;
+
   ex2->policy_type = ADDR_POLICY_REJECT;
   tor_addr_from_ipv4h(&ex2->addr, 18<<24);
   ex2->maskbits = 8;
   ex2->prt_min = ex2->prt_max = 24;
 
->>>>>>> ad1705ec
   r2->exit_policy = smartlist_new();
   smartlist_add(r2->exit_policy, ex1);
   smartlist_add(r2->exit_policy, ex2);
@@ -963,8 +950,10 @@
   /* Fake just enough of an ORPort to get by */
   setup_mock_configured_ports(r2->or_port, 0);
 
+  r2_onion_pkey = router_get_rsa_onion_pkey(r2->onion_pkey,
+                                            r2->onion_pkey_len);
   buf = router_dump_router_to_string(r2,
-                                     r2->identity_pkey, r2->onion_pkey,
+                                     r2->identity_pkey, r2_onion_pkey,
                                      &r2_onion_keypair, &kp2);
   tt_assert(buf);
 
@@ -972,30 +961,8 @@
 
   chunks = smartlist_new();
 
-<<<<<<< HEAD
-  buf = router_dump_router_to_string(r1, pk2, NULL, NULL, NULL);
-  tt_assert(buf);
-  cp = buf;
-  rp1 = router_parse_entry_from_string((const char*)cp,NULL,1,0,NULL,NULL);
-  tt_assert(rp1);
-  tt_int_op(rp1->addr,OP_EQ, r1->addr);
-  tt_int_op(rp1->or_port,OP_EQ, r1->or_port);
-  tt_int_op(rp1->dir_port,OP_EQ, r1->dir_port);
-  tt_int_op(rp1->bandwidthrate,OP_EQ, r1->bandwidthrate);
-  tt_int_op(rp1->bandwidthburst,OP_EQ, r1->bandwidthburst);
-  tt_int_op(rp1->bandwidthcapacity,OP_EQ, r1->bandwidthcapacity);
-  crypto_pk_t *onion_pkey = router_get_rsa_onion_pkey(rp1->onion_pkey,
-                                                      rp1->onion_pkey_len);
-  tt_int_op(crypto_pk_cmp_keys(onion_pkey, pk1), OP_EQ, 0);
-  crypto_pk_free(onion_pkey);
-  tt_int_op(crypto_pk_cmp_keys(rp1->identity_pkey, pk2), OP_EQ, 0);
-  tt_assert(rp1->supports_tunnelled_dir_requests);
-  //tt_assert(rp1->exit_policy == NULL);
-  tor_free(buf);
-=======
   /* Synthesise a router descriptor, without the signatures */
   smartlist_add(chunks, get_new_router_line(r2));
->>>>>>> ad1705ec
 
   smartlist_add_strdup(chunks,
                        "identity-ed25519\n"
@@ -1028,7 +995,7 @@
   smartlist_add(chunks, get_new_signing_key_block(r2));
 
   int rsa_cc_len;
-  rsa_cc = make_tap_onion_key_crosscert(r2->onion_pkey,
+  rsa_cc = make_tap_onion_key_crosscert(r2_onion_pkey,
                                         &kp1.pubkey,
                                         r2->identity_pkey,
                                         &rsa_cc_len);
@@ -1097,39 +1064,6 @@
   tt_mem_op(rp2->onion_curve25519_pkey->public_key,OP_EQ,
              r2->onion_curve25519_pkey->public_key,
              CURVE25519_PUBKEY_LEN);
-<<<<<<< HEAD
-  onion_pkey = router_get_rsa_onion_pkey(rp2->onion_pkey,
-                                         rp2->onion_pkey_len);
-  tt_int_op(crypto_pk_cmp_keys(onion_pkey, pk2), OP_EQ, 0);
-  crypto_pk_free(onion_pkey);
-  tt_int_op(crypto_pk_cmp_keys(rp2->identity_pkey, pk1), OP_EQ, 0);
-  tt_assert(rp2->supports_tunnelled_dir_requests);
-
-  tt_int_op(smartlist_len(rp2->exit_policy),OP_EQ, 2);
-
-  p = smartlist_get(rp2->exit_policy, 0);
-  tt_int_op(p->policy_type,OP_EQ, ADDR_POLICY_ACCEPT);
-  tt_assert(tor_addr_is_null(&p->addr));
-  tt_int_op(p->maskbits,OP_EQ, 0);
-  tt_int_op(p->prt_min,OP_EQ, 80);
-  tt_int_op(p->prt_max,OP_EQ, 80);
-
-  p = smartlist_get(rp2->exit_policy, 1);
-  tt_int_op(p->policy_type,OP_EQ, ADDR_POLICY_REJECT);
-  tt_assert(tor_addr_eq(&p->addr, &ex2->addr));
-  tt_int_op(p->maskbits,OP_EQ, 8);
-  tt_int_op(p->prt_min,OP_EQ, 24);
-  tt_int_op(p->prt_max,OP_EQ, 24);
-
-#if 0
-  /* Okay, now for the directories. */
-  {
-    fingerprint_list = smartlist_new();
-    crypto_pk_get_fingerprint(pk2, buf, 1);
-    add_fingerprint_to_dir(buf, fingerprint_list, 0);
-    crypto_pk_get_fingerprint(pk1, buf, 1);
-    add_fingerprint_to_dir(buf, fingerprint_list, 0);
-=======
 
   CHECK_PARSED_EXIT_POLICY(rp2);
 
@@ -1139,9 +1073,7 @@
   /* Test extrainfo creation. */
 
   /* Set up standard mocks and data */
-  setup_mocks_for_fresh_descriptor(r2->nickname,
-                                   r2->identity_pkey,
-                                   r2->onion_pkey);
+  setup_mocks_for_fresh_descriptor(r2);
 
   /* router_build_fresh_descriptor() requires
    * router_build_fresh_unsigned_routerinfo(), but the implementation is
@@ -1171,7 +1103,6 @@
     r2 = NULL;
     /* Get rid of an alias to rp2 */
     r2_out = NULL;
->>>>>>> ad1705ec
   }
   tt_assert(rv == 0);
   tt_assert(r2_out);
@@ -1244,6 +1175,7 @@
   extrainfo_free(ep2);
 
   tor_free(rsa_cc);
+  crypto_pk_free(r2_onion_pkey);
 
   tor_free(buf);
   tor_free(buf2);
