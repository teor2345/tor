--- conflicted
+++ resolved
@@ -1155,14 +1155,8 @@
     /* After, the previous SRV should be the same as the old current SRV, and
      * the current SRV should be set to NULL */
     state_rotate_srv();
-<<<<<<< HEAD
-    prev = sr_state_get_previous_srv();
-    tt_assert(prev == cur);
+    tt_mem_op(sr_state_get_previous_srv(), OP_EQ, cur, sizeof(sr_srv_t));
     tt_ptr_op(sr_state_get_current_srv(), OP_EQ, NULL);
-=======
-    tt_mem_op(sr_state_get_previous_srv(), OP_EQ, cur, sizeof(sr_srv_t));
-    tt_assert(!sr_state_get_current_srv());
->>>>>>> 593fde93
     sr_state_clean_srvs();
     tor_free(cur);
   }
@@ -1192,12 +1186,8 @@
     tt_int_op(state->n_reveal_rounds, OP_EQ, 0);
     tt_int_op(state->n_commit_rounds, OP_EQ, 0);
     /* 46 here since we were at 45 just before. */
-<<<<<<< HEAD
     tt_u64_op(state->n_protocol_runs, OP_EQ, 46);
-=======
-    tt_u64_op(state->n_protocol_runs, ==, 46);
     tor_free(cur);
->>>>>>> 593fde93
   }
 
   /* Cleanup of SRVs. */
@@ -1208,12 +1198,8 @@
   }
 
  done:
-<<<<<<< HEAD
+  tor_free(cur);
   sr_state_free_all();
-=======
-  tor_free(cur);
-  sr_state_free();
->>>>>>> 593fde93
 }
 
 static void
