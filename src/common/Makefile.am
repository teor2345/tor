--- conflicted
+++ resolved
@@ -12,19 +12,11 @@
 endif
 
 libor_a_SOURCES = address.c log.c util.c compat.c container.c mempool.c \
-<<<<<<< HEAD
-	memarea.c di_ops.c util_codedigest.c $(libor_extra_source)
+	memarea.c di_ops.c procmon.c util_codedigest.c $(libor_extra_source)
 libor_crypto_a_SOURCES = crypto.c aes.c tortls.c torgzip.c
 libor_event_a_SOURCES = compat_libevent.c
 
-noinst_HEADERS = address.h torlog.h crypto.h util.h compat.h aes.h torint.h tortls.h strlcpy.c strlcat.c torgzip.h container.h ht.h mempool.h memarea.h ciphers.inc compat_libevent.h tortls_states.h di_ops.h
-=======
-	memarea.c util_codedigest.c procmon.c $(libor_extra_source)
-libor_crypto_a_SOURCES = crypto.c aes.c tortls.c torgzip.c
-libor_event_a_SOURCES = compat_libevent.c
-
-noinst_HEADERS = address.h torlog.h crypto.h util.h compat.h aes.h torint.h tortls.h strlcpy.c strlcat.c torgzip.h container.h ht.h mempool.h memarea.h procmon.h ciphers.inc compat_libevent.h tortls_states.h
->>>>>>> 1e69c60d
+noinst_HEADERS = address.h torlog.h crypto.h util.h compat.h aes.h torint.h tortls.h strlcpy.c strlcat.c torgzip.h container.h ht.h mempool.h memarea.h ciphers.inc compat_libevent.h tortls_states.h di_ops.h procmon.h
 
 common_sha1.i: $(libor_SOURCES) $(libor_crypto_a_SOURCES) $(noinst_HEADERS)
 	if test "@SHA1SUM@" != none; then \
