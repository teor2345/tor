@RUST_DL@[source.crates-io]
@RUST_DL@replace-with = 'vendored-sources'

@RUST_DL@[source.vendored-sources]
@RUST_DL@directory = '@TOR_RUST_DEPENDENCIES@'

<<<<<<< HEAD
@RUST_DL@ [source.vendored-sources]
@RUST_DL@ directory = '@TOR_RUST_DEPENDENCIES@'

[build]
@RUST_WARN@ rustflags = [ "-D", "warnings" ]
@RUST_TARGET_PROP@
=======
[build]
# not a no-op, fixes out-of-source builds
target-dir = './target'
>>>>>>> b75f98ee
<|MERGE_RESOLUTION|>--- conflicted
+++ resolved
@@ -4,15 +4,9 @@
 @RUST_DL@[source.vendored-sources]
 @RUST_DL@directory = '@TOR_RUST_DEPENDENCIES@'
 
-<<<<<<< HEAD
-@RUST_DL@ [source.vendored-sources]
-@RUST_DL@ directory = '@TOR_RUST_DEPENDENCIES@'
+[build]
+@RUST_WARN@rustflags = [ "-D", "warnings" ]
+@RUST_TARGET_PROP@
 
-[build]
-@RUST_WARN@ rustflags = [ "-D", "warnings" ]
-@RUST_TARGET_PROP@
-=======
-[build]
 # not a no-op, fixes out-of-source builds
-target-dir = './target'
->>>>>>> b75f98ee
+target-dir = './target'