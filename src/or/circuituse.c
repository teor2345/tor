/* Copyright (c) 2001 Matej Pfajfar.
 * Copyright (c) 2001-2004, Roger Dingledine.
 * Copyright (c) 2004-2006, Roger Dingledine, Nick Mathewson.
 * Copyright (c) 2007-2011, The Tor Project, Inc. */
/* See LICENSE for licensing information */

/**
 * \file circuituse.c
 * \brief Launch the right sort of circuits and attach streams to them.
 **/

#include "or.h"
#include "circuitbuild.h"
#include "circuitlist.h"
#include "circuituse.h"
#include "config.h"
#include "connection.h"
#include "connection_edge.h"
#include "control.h"
#include "nodelist.h"
#include "policies.h"
#include "rendclient.h"
#include "rendcommon.h"
#include "rendservice.h"
#include "rephist.h"
#include "router.h"
#include "routerlist.h"

/********* START VARIABLES **********/

extern circuit_t *global_circuitlist; /* from circuitlist.c */

/********* END VARIABLES ************/

static void circuit_expire_old_circuits_clientside(void);
static void circuit_increment_failure_count(void);

/** Return 1 if <b>circ</b> could be returned by circuit_get_best().
 * Else return 0.
 */
static int
circuit_is_acceptable(circuit_t *circ, edge_connection_t *conn,
                      int must_be_open, uint8_t purpose,
                      int need_uptime, int need_internal,
                      time_t now)
{
  const node_t *exitnode;
  cpath_build_state_t *build_state;
  tor_assert(circ);
  tor_assert(conn);
  tor_assert(conn->socks_request);

  if (!CIRCUIT_IS_ORIGIN(circ))
    return 0; /* this circ doesn't start at us */
  if (must_be_open && (circ->state != CIRCUIT_STATE_OPEN || !circ->n_conn))
    return 0; /* ignore non-open circs */
  if (circ->marked_for_close)
    return 0;

  /* if this circ isn't our purpose, skip. */
  if (purpose == CIRCUIT_PURPOSE_C_REND_JOINED && !must_be_open) {
    if (circ->purpose != CIRCUIT_PURPOSE_C_ESTABLISH_REND &&
        circ->purpose != CIRCUIT_PURPOSE_C_REND_READY &&
        circ->purpose != CIRCUIT_PURPOSE_C_REND_READY_INTRO_ACKED &&
        circ->purpose != CIRCUIT_PURPOSE_C_REND_JOINED)
      return 0;
  } else if (purpose == CIRCUIT_PURPOSE_C_INTRODUCE_ACK_WAIT &&
             !must_be_open) {
    if (circ->purpose != CIRCUIT_PURPOSE_C_INTRODUCING &&
        circ->purpose != CIRCUIT_PURPOSE_C_INTRODUCE_ACK_WAIT)
      return 0;
  } else {
    if (purpose != circ->purpose)
      return 0;
  }

  if (purpose == CIRCUIT_PURPOSE_C_GENERAL)
    if (circ->timestamp_dirty &&
       circ->timestamp_dirty+get_options()->MaxCircuitDirtiness <= now)
      return 0;

  /* decide if this circ is suitable for this conn */

  /* for rend circs, circ->cpath->prev is not the last router in the
   * circuit, it's the magical extra bob hop. so just check the nickname
   * of the one we meant to finish at.
   */
  build_state = TO_ORIGIN_CIRCUIT(circ)->build_state;
  exitnode = build_state_get_exit_node(build_state);

  if (need_uptime && !build_state->need_uptime)
    return 0;
  if (need_internal != build_state->is_internal)
    return 0;

  if (purpose == CIRCUIT_PURPOSE_C_GENERAL) {
    if (!exitnode && !build_state->onehop_tunnel) {
      log_debug(LD_CIRC,"Not considering circuit with unknown router.");
      return 0; /* this circuit is screwed and doesn't know it yet,
                 * or is a rendezvous circuit. */
    }
    if (build_state->onehop_tunnel) {
      if (!conn->want_onehop) {
        log_debug(LD_CIRC,"Skipping one-hop circuit.");
        return 0;
      }
      tor_assert(conn->chosen_exit_name);
      if (build_state->chosen_exit) {
        char digest[DIGEST_LEN];
        if (hexdigest_to_digest(conn->chosen_exit_name, digest) < 0)
          return 0; /* broken digest, we don't want it */
        if (memcmp(digest, build_state->chosen_exit->identity_digest,
                          DIGEST_LEN))
          return 0; /* this is a circuit to somewhere else */
        if (tor_digest_is_zero(digest)) {
          /* we don't know the digest; have to compare addr:port */
          tor_addr_t addr;
          int r = tor_addr_from_str(&addr, conn->socks_request->address);
          if (r < 0 ||
              !tor_addr_eq(&build_state->chosen_exit->addr, &addr) ||
              build_state->chosen_exit->port != conn->socks_request->port)
            return 0;
        }
      }
    } else {
      if (conn->want_onehop) {
        /* don't use three-hop circuits -- that could hurt our anonymity. */
        return 0;
      }
    }
<<<<<<< HEAD
    if (exitnode && !connection_ap_can_use_exit(conn, exitnode, 0)) {
=======
    if (exitrouter && !connection_ap_can_use_exit(conn, exitrouter)) {
>>>>>>> 99621bc5
      /* can't exit from this router */
      return 0;
    }
  } else { /* not general */
    origin_circuit_t *ocirc = TO_ORIGIN_CIRCUIT(circ);
    if ((conn->rend_data && !ocirc->rend_data) ||
        (!conn->rend_data && ocirc->rend_data) ||
        (conn->rend_data && ocirc->rend_data &&
         rend_cmp_service_ids(conn->rend_data->onion_address,
                              ocirc->rend_data->onion_address))) {
      /* this circ is not for this conn */
      return 0;
    }
  }
  return 1;
}

/** Return 1 if circuit <b>a</b> is better than circuit <b>b</b> for
 * <b>purpose</b>, and return 0 otherwise. Used by circuit_get_best.
 */
static int
circuit_is_better(circuit_t *a, circuit_t *b, uint8_t purpose)
{
  switch (purpose) {
    case CIRCUIT_PURPOSE_C_GENERAL:
      /* if it's used but less dirty it's best;
       * else if it's more recently created it's best
       */
      if (b->timestamp_dirty) {
        if (a->timestamp_dirty &&
            a->timestamp_dirty > b->timestamp_dirty)
          return 1;
      } else {
        if (a->timestamp_dirty ||
            timercmp(&a->timestamp_created, &b->timestamp_created, >))
          return 1;
        if (CIRCUIT_IS_ORIGIN(b) &&
            TO_ORIGIN_CIRCUIT(b)->build_state->is_internal)
          /* XXX023 what the heck is this internal thing doing here. I
           * think we can get rid of it. circuit_is_acceptable() already
           * makes sure that is_internal is exactly what we need it to
           * be. -RD */
          return 1;
      }
      break;
    case CIRCUIT_PURPOSE_C_INTRODUCE_ACK_WAIT:
      /* the closer it is to ack_wait the better it is */
      if (a->purpose > b->purpose)
        return 1;
      break;
    case CIRCUIT_PURPOSE_C_REND_JOINED:
      /* the closer it is to rend_joined the better it is */
      if (a->purpose > b->purpose)
        return 1;
      break;
  }
  return 0;
}

/** Find the best circ that conn can use, preferably one which is
 * dirty. Circ must not be too old.
 *
 * Conn must be defined.
 *
 * If must_be_open, ignore circs not in CIRCUIT_STATE_OPEN.
 *
 * circ_purpose specifies what sort of circuit we must have.
 * It can be C_GENERAL, C_INTRODUCE_ACK_WAIT, or C_REND_JOINED.
 *
 * If it's REND_JOINED and must_be_open==0, then return the closest
 * rendezvous-purposed circuit that you can find.
 *
 * If it's INTRODUCE_ACK_WAIT and must_be_open==0, then return the
 * closest introduce-purposed circuit that you can find.
 */
static origin_circuit_t *
circuit_get_best(edge_connection_t *conn, int must_be_open, uint8_t purpose,
                 int need_uptime, int need_internal)
{
  circuit_t *circ, *best=NULL;
  struct timeval now;
  int intro_going_on_but_too_old = 0;

  tor_assert(conn);

  tor_assert(purpose == CIRCUIT_PURPOSE_C_GENERAL ||
             purpose == CIRCUIT_PURPOSE_C_INTRODUCE_ACK_WAIT ||
             purpose == CIRCUIT_PURPOSE_C_REND_JOINED);

  tor_gettimeofday(&now);

  for (circ=global_circuitlist;circ;circ = circ->next) {
    if (!circuit_is_acceptable(circ,conn,must_be_open,purpose,
                               need_uptime,need_internal,now.tv_sec))
      continue;

    if (purpose == CIRCUIT_PURPOSE_C_INTRODUCE_ACK_WAIT &&
        !must_be_open && circ->state != CIRCUIT_STATE_OPEN &&
        tv_mdiff(&now, &circ->timestamp_created) > circ_times.timeout_ms) {
      intro_going_on_but_too_old = 1;
      continue;
    }

    /* now this is an acceptable circ to hand back. but that doesn't
     * mean it's the *best* circ to hand back. try to decide.
     */
    if (!best || circuit_is_better(circ,best,purpose))
      best = circ;
  }

  if (!best && intro_going_on_but_too_old)
    log_info(LD_REND|LD_CIRC, "There is an intro circuit being created "
             "right now, but it has already taken quite a while. Starting "
             "one in parallel.");

  return best ? TO_ORIGIN_CIRCUIT(best) : NULL;
}

#if 0
/** Check whether, according to the policies in <b>options</b>, the
 * circuit <b>circ</b> makes sense. */
/* XXXX currently only checks Exclude{Exit}Nodes; it should check more.
 * Also, it doesn't have the right definition of an exit circuit. Also,
 * it's never called. */
int
circuit_conforms_to_options(const origin_circuit_t *circ,
                            const or_options_t *options)
{
  const crypt_path_t *cpath, *cpath_next = NULL;

  /* first check if it includes any excluded nodes */
  for (cpath = circ->cpath; cpath_next != circ->cpath; cpath = cpath_next) {
    cpath_next = cpath->next;
    if (routerset_contains_extendinfo(options->ExcludeNodes,
                                      cpath->extend_info))
      return 0;
  }

  /* then consider the final hop */
  if (routerset_contains_extendinfo(options->ExcludeExitNodes,
                                    circ->cpath->prev->extend_info))
    return 0;

  return 1;
}
#endif

/** Close all circuits that start at us, aren't open, and were born
 * at least CircuitBuildTimeout seconds ago.
 */
void
circuit_expire_building(void)
{
  circuit_t *victim, *next_circ = global_circuitlist;
  /* circ_times.timeout_ms and circ_times.close_ms are from
   * circuit_build_times_get_initial_timeout() if we haven't computed
   * custom timeouts yet */
  struct timeval general_cutoff, begindir_cutoff, fourhop_cutoff,
    cannibalize_cutoff, close_cutoff, extremely_old_cutoff;
  struct timeval now;
  struct timeval introcirc_cutoff;
  cpath_build_state_t *build_state;

  tor_gettimeofday(&now);
#define SET_CUTOFF(target, msec) do {                       \
    long ms = tor_lround(msec);                             \
    struct timeval diff;                                    \
    diff.tv_sec = ms / 1000;                                \
    diff.tv_usec = (int)((ms % 1000) * 1000);               \
    timersub(&now, &diff, &target);                         \
  } while (0)

  SET_CUTOFF(general_cutoff, circ_times.timeout_ms);
  SET_CUTOFF(begindir_cutoff, circ_times.timeout_ms / 2.0);
  SET_CUTOFF(fourhop_cutoff, circ_times.timeout_ms * (4/3.0));
  SET_CUTOFF(cannibalize_cutoff, circ_times.timeout_ms / 2.0);
  SET_CUTOFF(close_cutoff, circ_times.close_ms);
  SET_CUTOFF(extremely_old_cutoff, circ_times.close_ms*2 + 1000);

  introcirc_cutoff = begindir_cutoff;

  while (next_circ) {
    struct timeval cutoff;
    victim = next_circ;
    next_circ = next_circ->next;
    if (!CIRCUIT_IS_ORIGIN(victim) || /* didn't originate here */
        victim->marked_for_close) /* don't mess with marked circs */
      continue;

    build_state = TO_ORIGIN_CIRCUIT(victim)->build_state;
    if (build_state && build_state->onehop_tunnel)
      cutoff = begindir_cutoff;
    else if (build_state && build_state->desired_path_len == 4
             && !TO_ORIGIN_CIRCUIT(victim)->has_opened)
      cutoff = fourhop_cutoff;
    else if (TO_ORIGIN_CIRCUIT(victim)->has_opened)
      cutoff = cannibalize_cutoff;
    else if (victim->purpose == CIRCUIT_PURPOSE_C_INTRODUCING)
      cutoff = introcirc_cutoff;
    else if (victim->purpose == CIRCUIT_PURPOSE_C_MEASURE_TIMEOUT)
      cutoff = close_cutoff;
    else
      cutoff = general_cutoff;

    if (timercmp(&victim->timestamp_created, &cutoff, >))
      continue; /* it's still young, leave it alone */

#if 0
    /* some debug logs, to help track bugs */
    if (victim->purpose == CIRCUIT_PURPOSE_C_INTRODUCING &&
        victim->timestamp_created.tv_sec <= introcirc_cutoff &&
        victim->timestamp_created.tv_sec > general_cutoff)
      log_info(LD_REND|LD_CIRC, "Timing out introduction circuit which we "
               "would not have done if it had been a general circuit.");

    if (victim->purpose >= CIRCUIT_PURPOSE_C_INTRODUCING &&
        victim->purpose <= CIRCUIT_PURPOSE_C_REND_READY_INTRO_ACKED) {
      if (!victim->timestamp_dirty)
        log_fn(LOG_DEBUG,"Considering %sopen purpose %d to %s (circid %d)."
               "(clean).",
               victim->state == CIRCUIT_STATE_OPEN ? "" : "non",
               victim->purpose, victim->build_state->chosen_exit_name,
               victim->n_circ_id);
      else
        log_fn(LOG_DEBUG,"Considering %sopen purpose %d to %s (circid %d). "
               "%d secs since dirty.",
               victim->state == CIRCUIT_STATE_OPEN ? "" : "non",
               victim->purpose, victim->build_state->chosen_exit_name,
               victim->n_circ_id,
               (int)(now - victim->timestamp_dirty));
    }
#endif

    /* if circ is !open, or if it's open but purpose is a non-finished
     * intro or rend, then mark it for close */
    if (victim->state == CIRCUIT_STATE_OPEN) {
      switch (victim->purpose) {
        default: /* most open circuits can be left alone. */
          continue; /* yes, continue inside a switch refers to the nearest
                     * enclosing loop. C is smart. */
        case CIRCUIT_PURPOSE_C_ESTABLISH_REND:
        case CIRCUIT_PURPOSE_C_INTRODUCING:
        case CIRCUIT_PURPOSE_S_ESTABLISH_INTRO:
          break; /* too old, need to die */
        case CIRCUIT_PURPOSE_C_REND_READY:
          /* it's a rend_ready circ -- has it already picked a query? */
          /* c_rend_ready circs measure age since timestamp_dirty,
           * because that's set when they switch purposes
           */
          if (TO_ORIGIN_CIRCUIT(victim)->rend_data ||
              victim->timestamp_dirty > cutoff.tv_sec)
            continue;
          break;
        case CIRCUIT_PURPOSE_C_REND_READY_INTRO_ACKED:
        case CIRCUIT_PURPOSE_C_INTRODUCE_ACK_WAIT:
          /* rend and intro circs become dirty each time they
           * make an introduction attempt. so timestamp_dirty
           * will reflect the time since the last attempt.
           */
          if (victim->timestamp_dirty > cutoff.tv_sec)
            continue;
          break;
      }
    } else { /* circuit not open, consider recording failure as timeout */
      int first_hop_succeeded = TO_ORIGIN_CIRCUIT(victim)->cpath &&
            TO_ORIGIN_CIRCUIT(victim)->cpath->state == CPATH_STATE_OPEN;

      if (TO_ORIGIN_CIRCUIT(victim)->p_streams != NULL) {
        log_warn(LD_BUG, "Circuit %d (purpose %d, %s) has timed out, "
                 "yet has attached streams!",
                 TO_ORIGIN_CIRCUIT(victim)->global_identifier,
                 victim->purpose,
                 circuit_purpose_to_string(victim->purpose));
        tor_fragile_assert();
        continue;
      }

      if (circuit_timeout_want_to_count_circ(TO_ORIGIN_CIRCUIT(victim)) &&
          circuit_build_times_enough_to_compute(&circ_times)) {
        /* Circuits are allowed to last longer for measurement.
         * Switch their purpose and wait. */
        if (victim->purpose != CIRCUIT_PURPOSE_C_MEASURE_TIMEOUT) {
          control_event_circuit_status(TO_ORIGIN_CIRCUIT(victim),
                                       CIRC_EVENT_FAILED,
                                       END_CIRC_REASON_TIMEOUT);
          victim->purpose = CIRCUIT_PURPOSE_C_MEASURE_TIMEOUT;
          /* Record this failure to check for too many timeouts
           * in a row. This function does not record a time value yet
           * (we do that later); it only counts the fact that we did
           * have a timeout. */
          circuit_build_times_count_timeout(&circ_times,
                                            first_hop_succeeded);
          continue;
        }

        /*
         * If the circuit build time is much greater than we would have cut
         * it off at, we probably had a suspend event along this codepath,
         * and we should discard the value.
         */
        if (timercmp(&victim->timestamp_created, &extremely_old_cutoff, <)) {
          log_notice(LD_CIRC,
                     "Extremely large value for circuit build timeout: %lds. "
                     "Assuming clock jump. Purpose %d (%s)",
                     (long)(now.tv_sec - victim->timestamp_created.tv_sec),
                     victim->purpose, 
                     circuit_purpose_to_string(victim->purpose));
        } else if (circuit_build_times_count_close(&circ_times,
                                            first_hop_succeeded,
                                            victim->timestamp_created.tv_sec)) {
          circuit_build_times_set_timeout(&circ_times);
        }
      }
    }

    if (victim->n_conn)
      log_info(LD_CIRC,"Abandoning circ %s:%d:%d (state %d:%s, purpose %d)",
               victim->n_conn->_base.address, victim->n_conn->_base.port,
               victim->n_circ_id,
               victim->state, circuit_state_to_string(victim->state),
               victim->purpose);
    else
      log_info(LD_CIRC,"Abandoning circ %d (state %d:%s, purpose %d)",
               victim->n_circ_id, victim->state,
               circuit_state_to_string(victim->state), victim->purpose);

    circuit_log_path(LOG_INFO,LD_CIRC,TO_ORIGIN_CIRCUIT(victim));
    if (victim->purpose == CIRCUIT_PURPOSE_C_MEASURE_TIMEOUT)
      circuit_mark_for_close(victim, END_CIRC_REASON_MEASUREMENT_EXPIRED);
    else
      circuit_mark_for_close(victim, END_CIRC_REASON_TIMEOUT);
  }
}

/** Remove any elements in <b>needed_ports</b> that are handled by an
 * open or in-progress circuit.
 */
void
circuit_remove_handled_ports(smartlist_t *needed_ports)
{
  int i;
  uint16_t *port;

  for (i = 0; i < smartlist_len(needed_ports); ++i) {
    port = smartlist_get(needed_ports, i);
    tor_assert(*port);
    if (circuit_stream_is_being_handled(NULL, *port,
                                        MIN_CIRCUITS_HANDLING_STREAM)) {
//      log_debug(LD_CIRC,"Port %d is already being handled; removing.", port);
      smartlist_del(needed_ports, i--);
      tor_free(port);
    } else {
      log_debug(LD_CIRC,"Port %d is not handled.", *port);
    }
  }
}

/** Return 1 if at least <b>min</b> general-purpose non-internal circuits
 * will have an acceptable exit node for exit stream <b>conn</b> if it
 * is defined, else for "*:port".
 * Else return 0.
 */
int
circuit_stream_is_being_handled(edge_connection_t *conn,
                                uint16_t port, int min)
{
  circuit_t *circ;
  const node_t *exitnode;
  int num=0;
  time_t now = time(NULL);
  int need_uptime = smartlist_string_num_isin(get_options()->LongLivedPorts,
                                   conn ? conn->socks_request->port : port);

  for (circ=global_circuitlist;circ;circ = circ->next) {
    if (CIRCUIT_IS_ORIGIN(circ) &&
        !circ->marked_for_close &&
        circ->purpose == CIRCUIT_PURPOSE_C_GENERAL &&
        (!circ->timestamp_dirty ||
         circ->timestamp_dirty + get_options()->MaxCircuitDirtiness > now)) {
      cpath_build_state_t *build_state = TO_ORIGIN_CIRCUIT(circ)->build_state;
      if (build_state->is_internal || build_state->onehop_tunnel)
        continue;

      exitnode = build_state_get_exit_node(build_state);
      if (exitnode && (!need_uptime || build_state->need_uptime)) {
        int ok;
        if (conn) {
<<<<<<< HEAD
          ok = connection_ap_can_use_exit(conn, exitnode, 0);
=======
          ok = connection_ap_can_use_exit(conn, exitrouter);
>>>>>>> 99621bc5
        } else {
          addr_policy_result_t r;
          r = compare_addr_to_node_policy(0, port, exitnode);
          ok = r != ADDR_POLICY_REJECTED && r != ADDR_POLICY_PROBABLY_REJECTED;
        }
        if (ok) {
          if (++num >= min)
            return 1;
        }
      }
    }
  }
  return 0;
}

/** Don't keep more than this many unused open circuits around. */
#define MAX_UNUSED_OPEN_CIRCUITS 14

/** Figure out how many circuits we have open that are clean. Make
 * sure it's enough for all the upcoming behaviors we predict we'll have.
 * But put an upper bound on the total number of circuits.
 */
static void
circuit_predict_and_launch_new(void)
{
  circuit_t *circ;
  int num=0, num_internal=0, num_uptime_internal=0;
  int hidserv_needs_uptime=0, hidserv_needs_capacity=1;
  int port_needs_uptime=0, port_needs_capacity=1;
  time_t now = time(NULL);
  int flags = 0;

  /* First, count how many of each type of circuit we have already. */
  for (circ=global_circuitlist;circ;circ = circ->next) {
    cpath_build_state_t *build_state;
    if (!CIRCUIT_IS_ORIGIN(circ))
      continue;
    if (circ->marked_for_close)
      continue; /* don't mess with marked circs */
    if (circ->timestamp_dirty)
      continue; /* only count clean circs */
    if (circ->purpose != CIRCUIT_PURPOSE_C_GENERAL)
      continue; /* only pay attention to general-purpose circs */
    build_state = TO_ORIGIN_CIRCUIT(circ)->build_state;
    if (build_state->onehop_tunnel)
      continue;
    num++;
    if (build_state->is_internal)
      num_internal++;
    if (build_state->need_uptime && build_state->is_internal)
      num_uptime_internal++;
  }

  /* If that's enough, then stop now. */
  if (num >= MAX_UNUSED_OPEN_CIRCUITS)
    return; /* we already have many, making more probably will hurt */

  /* Second, see if we need any more exit circuits. */
  /* check if we know of a port that's been requested recently
   * and no circuit is currently available that can handle it. */
  if (!circuit_all_predicted_ports_handled(now, &port_needs_uptime,
                                           &port_needs_capacity)) {
    if (port_needs_uptime)
      flags |= CIRCLAUNCH_NEED_UPTIME;
    if (port_needs_capacity)
      flags |= CIRCLAUNCH_NEED_CAPACITY;
    log_info(LD_CIRC,
             "Have %d clean circs (%d internal), need another exit circ.",
             num, num_internal);
    circuit_launch(CIRCUIT_PURPOSE_C_GENERAL, flags);
    return;
  }

  /* Third, see if we need any more hidden service (server) circuits. */
  if (num_rend_services() && num_uptime_internal < 3) {
    flags = (CIRCLAUNCH_NEED_CAPACITY | CIRCLAUNCH_NEED_UPTIME |
             CIRCLAUNCH_IS_INTERNAL);
    log_info(LD_CIRC,
             "Have %d clean circs (%d internal), need another internal "
             "circ for my hidden service.",
             num, num_internal);
    circuit_launch(CIRCUIT_PURPOSE_C_GENERAL, flags);
    return;
  }

  /* Fourth, see if we need any more hidden service (client) circuits. */
  if (rep_hist_get_predicted_internal(now, &hidserv_needs_uptime,
                                      &hidserv_needs_capacity) &&
      ((num_uptime_internal<2 && hidserv_needs_uptime) ||
        num_internal<2)) {
    if (hidserv_needs_uptime)
      flags |= CIRCLAUNCH_NEED_UPTIME;
    if (hidserv_needs_capacity)
      flags |= CIRCLAUNCH_NEED_CAPACITY;
    flags |= CIRCLAUNCH_IS_INTERNAL;
    log_info(LD_CIRC,
             "Have %d clean circs (%d uptime-internal, %d internal), need"
             " another hidden service circ.",
             num, num_uptime_internal, num_internal);
    circuit_launch(CIRCUIT_PURPOSE_C_GENERAL, flags);
    return;
  }

  /* Finally, check to see if we still need more circuits to learn
   * a good build timeout. But if we're close to our max number we
   * want, don't do another -- we want to leave a few slots open so
   * we can still build circuits preemptively as needed. */
  if (num < MAX_UNUSED_OPEN_CIRCUITS-2 &&
      circuit_build_times_needs_circuits_now(&circ_times)) {
    flags = CIRCLAUNCH_NEED_CAPACITY;
    log_info(LD_CIRC,
             "Have %d clean circs need another buildtime test circ.", num);
    circuit_launch(CIRCUIT_PURPOSE_C_GENERAL, flags);
    return;
  }
}

/** Build a new test circuit every 5 minutes */
#define TESTING_CIRCUIT_INTERVAL 300

/** This function is called once a second, if router_have_min_dir_info() is
 * true. Its job is to make sure all services we offer have enough circuits
 * available. Some services just want enough circuits for current tasks,
 * whereas others want a minimum set of idle circuits hanging around.
 */
void
circuit_build_needed_circs(time_t now)
{
  static time_t time_to_new_circuit = 0;
  or_options_t *options = get_options();

  /* launch a new circ for any pending streams that need one */
  connection_ap_attach_pending();

  /* make sure any hidden services have enough intro points */
  rend_services_introduce();

  if (time_to_new_circuit < now) {
    circuit_reset_failure_count(1);
    time_to_new_circuit = now + options->NewCircuitPeriod;
    if (proxy_mode(get_options()))
      addressmap_clean(now);
    circuit_expire_old_circuits_clientside();

#if 0 /* disable for now, until predict-and-launch-new can cull leftovers */
    circ = circuit_get_youngest_clean_open(CIRCUIT_PURPOSE_C_GENERAL);
    if (get_options()->RunTesting &&
        circ &&
        circ->timestamp_created.tv_sec + TESTING_CIRCUIT_INTERVAL < now) {
      log_fn(LOG_INFO,"Creating a new testing circuit.");
      circuit_launch(CIRCUIT_PURPOSE_C_GENERAL, 0);
    }
#endif
  }
  if (!options->DisablePredictedCircuits)
    circuit_predict_and_launch_new();
}

/** If the stream <b>conn</b> is a member of any of the linked
 * lists of <b>circ</b>, then remove it from the list.
 */
void
circuit_detach_stream(circuit_t *circ, edge_connection_t *conn)
{
  edge_connection_t *prevconn;

  tor_assert(circ);
  tor_assert(conn);

  conn->cpath_layer = NULL; /* make sure we don't keep a stale pointer */
  conn->on_circuit = NULL;

  if (CIRCUIT_IS_ORIGIN(circ)) {
    origin_circuit_t *origin_circ = TO_ORIGIN_CIRCUIT(circ);
    if (conn == origin_circ->p_streams) {
      origin_circ->p_streams = conn->next_stream;
      return;
    }

    for (prevconn = origin_circ->p_streams;
         prevconn && prevconn->next_stream && prevconn->next_stream != conn;
         prevconn = prevconn->next_stream)
      ;
    if (prevconn && prevconn->next_stream) {
      prevconn->next_stream = conn->next_stream;
      return;
    }
  } else {
    or_circuit_t *or_circ = TO_OR_CIRCUIT(circ);
    if (conn == or_circ->n_streams) {
      or_circ->n_streams = conn->next_stream;
      return;
    }
    if (conn == or_circ->resolving_streams) {
      or_circ->resolving_streams = conn->next_stream;
      return;
    }

    for (prevconn = or_circ->n_streams;
         prevconn && prevconn->next_stream && prevconn->next_stream != conn;
         prevconn = prevconn->next_stream)
      ;
    if (prevconn && prevconn->next_stream) {
      prevconn->next_stream = conn->next_stream;
      return;
    }

    for (prevconn = or_circ->resolving_streams;
         prevconn && prevconn->next_stream && prevconn->next_stream != conn;
         prevconn = prevconn->next_stream)
      ;
    if (prevconn && prevconn->next_stream) {
      prevconn->next_stream = conn->next_stream;
      return;
    }
  }

  log_warn(LD_BUG,"Edge connection not in circuit's list.");
  /* Don't give an error here; it's harmless. */
  tor_fragile_assert();
}

/** If we haven't yet decided on a good timeout value for circuit
 * building, we close idles circuits aggressively so we can get more
 * data points. */
#define IDLE_TIMEOUT_WHILE_LEARNING (10*60)

/** Find each circuit that has been unused for too long, or dirty
 * for too long and has no streams on it: mark it for close.
 */
static void
circuit_expire_old_circuits_clientside(void)
{
  circuit_t *circ;
  struct timeval cutoff, now;

  tor_gettimeofday(&now);
  cutoff = now;

  if (circuit_build_times_needs_circuits(&circ_times)) {
    /* Circuits should be shorter lived if we need more of them
     * for learning a good build timeout */
    cutoff.tv_sec -= IDLE_TIMEOUT_WHILE_LEARNING;
  } else {
    cutoff.tv_sec -= get_options()->CircuitIdleTimeout;
  }

  for (circ = global_circuitlist; circ; circ = circ->next) {
    if (circ->marked_for_close || !CIRCUIT_IS_ORIGIN(circ))
      continue;
    /* If the circuit has been dirty for too long, and there are no streams
     * on it, mark it for close.
     */
    if (circ->timestamp_dirty &&
        circ->timestamp_dirty + get_options()->MaxCircuitDirtiness < now.tv_sec &&
        !TO_ORIGIN_CIRCUIT(circ)->p_streams /* nothing attached */ ) {
      log_debug(LD_CIRC, "Closing n_circ_id %d (dirty %ld sec ago, "
                "purpose %d)",
                circ->n_circ_id, (long)(now.tv_sec - circ->timestamp_dirty),
                circ->purpose);
      circuit_mark_for_close(circ, END_CIRC_REASON_FINISHED);
    } else if (!circ->timestamp_dirty && circ->state == CIRCUIT_STATE_OPEN) {
      if (timercmp(&circ->timestamp_created, &cutoff, <)) {
        if (circ->purpose == CIRCUIT_PURPOSE_C_GENERAL ||
                circ->purpose == CIRCUIT_PURPOSE_C_MEASURE_TIMEOUT ||
                circ->purpose == CIRCUIT_PURPOSE_S_ESTABLISH_INTRO ||
                circ->purpose == CIRCUIT_PURPOSE_TESTING ||
                (circ->purpose >= CIRCUIT_PURPOSE_C_INTRODUCING &&
                circ->purpose <= CIRCUIT_PURPOSE_C_REND_READY_INTRO_ACKED) ||
                circ->purpose == CIRCUIT_PURPOSE_S_CONNECT_REND) {
          log_debug(LD_CIRC,
                    "Closing circuit that has been unused for %ld msec.",
                    tv_mdiff(&circ->timestamp_created, &now));
          circuit_mark_for_close(circ, END_CIRC_REASON_FINISHED);
        } else if (!TO_ORIGIN_CIRCUIT(circ)->is_ancient) {
          /* Server-side rend joined circuits can end up really old, because
           * they are reused by clients for longer than normal. The client
           * controls their lifespan. (They never become dirty, because
           * connection_exit_begin_conn() never marks anything as dirty.)
           * Similarly, server-side intro circuits last a long time. */
          if (circ->purpose != CIRCUIT_PURPOSE_S_REND_JOINED &&
              circ->purpose != CIRCUIT_PURPOSE_S_INTRO) {
            log_notice(LD_CIRC,
                       "Ancient non-dirty circuit %d is still around after "
                       "%ld milliseconds. Purpose: %d (%s)",
                       TO_ORIGIN_CIRCUIT(circ)->global_identifier,
                       tv_mdiff(&circ->timestamp_created, &now),
                       circ->purpose,
                       circuit_purpose_to_string(circ->purpose));
            TO_ORIGIN_CIRCUIT(circ)->is_ancient = 1;
          }
        }
      }
    }
  }
}

/** How long do we wait before killing circuits with the properties
 * described below?
 *
 * Probably we could choose a number here as low as 5 to 10 seconds,
 * since these circs are used for begindir, and a) generally you either
 * ask another begindir question right after or you don't for a long time,
 * b) clients at least through 0.2.1.x choose from the whole set of
 * directory mirrors at each choice, and c) re-establishing a one-hop
 * circuit via create-fast is a light operation assuming the TLS conn is
 * still there.
 *
 * I expect "b" to go away one day when we move to using directory
 * guards, but I think "a" and "c" are good enough reasons that a low
 * number is safe even then.
 */
#define IDLE_ONE_HOP_CIRC_TIMEOUT 60

/** Find each non-origin circuit that has been unused for too long,
 * has no streams on it, used a create_fast, and ends here: mark it
 * for close.
 */
void
circuit_expire_old_circuits_serverside(time_t now)
{
  circuit_t *circ;
  or_circuit_t *or_circ;
  time_t cutoff = now - IDLE_ONE_HOP_CIRC_TIMEOUT;

  for (circ = global_circuitlist; circ; circ = circ->next) {
    if (circ->marked_for_close || CIRCUIT_IS_ORIGIN(circ))
      continue;
    or_circ = TO_OR_CIRCUIT(circ);
    /* If the circuit has been idle for too long, and there are no streams
     * on it, and it ends here, and it used a create_fast, mark it for close.
     */
    if (or_circ->is_first_hop && !circ->n_conn &&
        !or_circ->n_streams && !or_circ->resolving_streams &&
        or_circ->p_conn &&
        or_circ->p_conn->timestamp_last_added_nonpadding <= cutoff) {
      log_info(LD_CIRC, "Closing circ_id %d (empty %d secs ago)",
               or_circ->p_circ_id,
               (int)(now - or_circ->p_conn->timestamp_last_added_nonpadding));
      circuit_mark_for_close(circ, END_CIRC_REASON_FINISHED);
    }
  }
}

/** Number of testing circuits we want open before testing our bandwidth. */
#define NUM_PARALLEL_TESTING_CIRCS 4

/** True iff we've ever had enough testing circuits open to test our
 * bandwidth. */
static int have_performed_bandwidth_test = 0;

/** Reset have_performed_bandwidth_test, so we'll start building
 * testing circuits again so we can exercise our bandwidth. */
void
reset_bandwidth_test(void)
{
  have_performed_bandwidth_test = 0;
}

/** Return 1 if we've already exercised our bandwidth, or if we
 * have fewer than NUM_PARALLEL_TESTING_CIRCS testing circuits
 * established or on the way. Else return 0.
 */
int
circuit_enough_testing_circs(void)
{
  circuit_t *circ;
  int num = 0;

  if (have_performed_bandwidth_test)
    return 1;

  for (circ = global_circuitlist; circ; circ = circ->next) {
    if (!circ->marked_for_close && CIRCUIT_IS_ORIGIN(circ) &&
        circ->purpose == CIRCUIT_PURPOSE_TESTING &&
        circ->state == CIRCUIT_STATE_OPEN)
      num++;
  }
  return num >= NUM_PARALLEL_TESTING_CIRCS;
}

/** A testing circuit has completed. Take whatever stats we want.
 * Noticing reachability is taken care of in onionskin_answer(),
 * so there's no need to record anything here. But if we still want
 * to do the bandwidth test, and we now have enough testing circuits
 * open, do it.
 */
static void
circuit_testing_opened(origin_circuit_t *circ)
{
  if (have_performed_bandwidth_test ||
      !check_whether_orport_reachable()) {
    /* either we've already done everything we want with testing circuits,
     * or this testing circuit became open due to a fluke, e.g. we picked
     * a last hop where we already had the connection open due to an
     * outgoing local circuit. */
    circuit_mark_for_close(TO_CIRCUIT(circ), END_CIRC_AT_ORIGIN);
  } else if (circuit_enough_testing_circs()) {
    router_perform_bandwidth_test(NUM_PARALLEL_TESTING_CIRCS, time(NULL));
    have_performed_bandwidth_test = 1;
  } else
    consider_testing_reachability(1, 0);
}

/** A testing circuit has failed to build. Take whatever stats we want. */
static void
circuit_testing_failed(origin_circuit_t *circ, int at_last_hop)
{
  if (server_mode(get_options()) && check_whether_orport_reachable())
    return;

  log_info(LD_GENERAL,
           "Our testing circuit (to see if your ORPort is reachable) "
           "has failed. I'll try again later.");

  /* These aren't used yet. */
  (void)circ;
  (void)at_last_hop;
}

/** The circuit <b>circ</b> has just become open. Take the next
 * step: for rendezvous circuits, we pass circ to the appropriate
 * function in rendclient or rendservice. For general circuits, we
 * call connection_ap_attach_pending, which looks for pending streams
 * that could use circ.
 */
void
circuit_has_opened(origin_circuit_t *circ)
{
  control_event_circuit_status(circ, CIRC_EVENT_BUILT, 0);

  /* Remember that this circuit has finished building. Now if we start
   * it building again later (e.g. by extending it), we will know not
   * to consider its build time. */
  circ->has_opened = 1;

  switch (TO_CIRCUIT(circ)->purpose) {
    case CIRCUIT_PURPOSE_C_ESTABLISH_REND:
      rend_client_rendcirc_has_opened(circ);
      connection_ap_attach_pending();
      break;
    case CIRCUIT_PURPOSE_C_INTRODUCING:
      rend_client_introcirc_has_opened(circ);
      break;
    case CIRCUIT_PURPOSE_C_GENERAL:
      /* Tell any AP connections that have been waiting for a new
       * circuit that one is ready. */
      connection_ap_attach_pending();
      break;
    case CIRCUIT_PURPOSE_S_ESTABLISH_INTRO:
      /* at Bob, waiting for introductions */
      rend_service_intro_has_opened(circ);
      break;
    case CIRCUIT_PURPOSE_S_CONNECT_REND:
      /* at Bob, connecting to rend point */
      rend_service_rendezvous_has_opened(circ);
      break;
    case CIRCUIT_PURPOSE_TESTING:
      circuit_testing_opened(circ);
      break;
    /* default:
     * This won't happen in normal operation, but might happen if the
     * controller did it. Just let it slide. */
  }
}

/** Called whenever a circuit could not be successfully built.
 */
void
circuit_build_failed(origin_circuit_t *circ)
{
  /* we should examine circ and see if it failed because of
   * the last hop or an earlier hop. then use this info below.
   */
  int failed_at_last_hop = 0;
  /* If the last hop isn't open, and the second-to-last is, we failed
   * at the last hop. */
  if (circ->cpath &&
      circ->cpath->prev->state != CPATH_STATE_OPEN &&
      circ->cpath->prev->prev->state == CPATH_STATE_OPEN) {
    failed_at_last_hop = 1;
  }
  if (circ->cpath &&
      circ->cpath->state != CPATH_STATE_OPEN) {
    /* We failed at the first hop. If there's an OR connection
     * to blame, blame it. Also, avoid this relay for a while, and
     * fail any one-hop directory fetches destined for it. */
    const char *n_conn_id = circ->cpath->extend_info->identity_digest;
    int already_marked = 0;
    if (circ->_base.n_conn) {
      or_connection_t *n_conn = circ->_base.n_conn;
      if (n_conn->is_bad_for_new_circs) {
        /* We only want to blame this router when a fresh healthy
         * connection fails. So don't mark this router as newly failed,
         * since maybe this was just an old circuit attempt that's
         * finally timing out now. Also, there's no need to blow away
         * circuits/streams/etc, since the failure of an unhealthy conn
         * doesn't tell us much about whether a healthy conn would
         * succeed. */
        already_marked = 1;
      }
      log_info(LD_OR,
               "Our circuit failed to get a response from the first hop "
               "(%s:%d). I'm going to try to rotate to a better connection.",
               n_conn->_base.address, n_conn->_base.port);
      n_conn->is_bad_for_new_circs = 1;
    } else {
      log_info(LD_OR,
               "Our circuit died before the first hop with no connection");
    }
    if (n_conn_id && !already_marked) {
      entry_guard_register_connect_status(n_conn_id, 0, 1, time(NULL));
      /* if there are any one-hop streams waiting on this circuit, fail
       * them now so they can retry elsewhere. */
      connection_ap_fail_onehop(n_conn_id, circ->build_state);
    }
  }

  switch (circ->_base.purpose) {
    case CIRCUIT_PURPOSE_C_GENERAL:
      /* If we never built the circuit, note it as a failure. */
      circuit_increment_failure_count();
      if (failed_at_last_hop) {
        /* Make sure any streams that demand our last hop as their exit
         * know that it's unlikely to happen. */
        circuit_discard_optional_exit_enclaves(circ->cpath->prev->extend_info);
      }
      break;
    case CIRCUIT_PURPOSE_TESTING:
      circuit_testing_failed(circ, failed_at_last_hop);
      break;
    case CIRCUIT_PURPOSE_S_ESTABLISH_INTRO:
      /* at Bob, waiting for introductions */
      if (circ->_base.state != CIRCUIT_STATE_OPEN) {
        circuit_increment_failure_count();
      }
      /* no need to care here, because bob will rebuild intro
       * points periodically. */
      break;
    case CIRCUIT_PURPOSE_C_INTRODUCING:
      /* at Alice, connecting to intro point */
      /* Don't increment failure count, since Bob may have picked
       * the introduction point maliciously */
      /* Alice will pick a new intro point when this one dies, if
       * the stream in question still cares. No need to act here. */
      break;
    case CIRCUIT_PURPOSE_C_ESTABLISH_REND:
      /* at Alice, waiting for Bob */
      circuit_increment_failure_count();
      /* Alice will pick a new rend point when this one dies, if
       * the stream in question still cares. No need to act here. */
      break;
    case CIRCUIT_PURPOSE_S_CONNECT_REND:
      /* at Bob, connecting to rend point */
      /* Don't increment failure count, since Alice may have picked
       * the rendezvous point maliciously */
      log_info(LD_REND,
               "Couldn't connect to Alice's chosen rend point %s "
               "(%s hop failed).",
               escaped(build_state_get_exit_nickname(circ->build_state)),
               failed_at_last_hop?"last":"non-last");
      rend_service_relaunch_rendezvous(circ);
      break;
    /* default:
     * This won't happen in normal operation, but might happen if the
     * controller did it. Just let it slide. */
  }
}

/** Number of consecutive failures so far; should only be touched by
 * circuit_launch_new and circuit_*_failure_count.
 */
static int n_circuit_failures = 0;
/** Before the last time we called circuit_reset_failure_count(), were
 * there a lot of failures? */
static int did_circs_fail_last_period = 0;

/** Don't retry launching a new circuit if we try this many times with no
 * success. */
#define MAX_CIRCUIT_FAILURES 5

/** Launch a new circuit; see circuit_launch_by_extend_info() for
 * details on arguments. */
origin_circuit_t *
circuit_launch(uint8_t purpose, int flags)
{
  return circuit_launch_by_extend_info(purpose, NULL, flags);
}

/** Launch a new circuit with purpose <b>purpose</b> and exit node
 * <b>extend_info</b> (or NULL to select a random exit node).  If flags
 * contains CIRCLAUNCH_NEED_UPTIME, choose among routers with high uptime.  If
 * CIRCLAUNCH_NEED_CAPACITY is set, choose among routers with high bandwidth.
 * If CIRCLAUNCH_IS_INTERNAL is true, the last hop need not be an exit node.
 * If CIRCLAUNCH_ONEHOP_TUNNEL is set, the circuit will have only one hop.
 * Return the newly allocated circuit on success, or NULL on failure. */
origin_circuit_t *
circuit_launch_by_extend_info(uint8_t purpose,
                              extend_info_t *extend_info,
                              int flags)
{
  origin_circuit_t *circ;
  int onehop_tunnel = (flags & CIRCLAUNCH_ONEHOP_TUNNEL) != 0;

  if (!onehop_tunnel && !router_have_minimum_dir_info()) {
    log_debug(LD_CIRC,"Haven't fetched enough directory info yet; canceling "
              "circuit launch.");
    return NULL;
  }

  if ((extend_info || purpose != CIRCUIT_PURPOSE_C_GENERAL) &&
      purpose != CIRCUIT_PURPOSE_TESTING && !onehop_tunnel) {
    /* see if there are appropriate circs available to cannibalize. */
    /* XXX if we're planning to add a hop, perhaps we want to look for
     * internal circs rather than exit circs? -RD */
    circ = circuit_find_to_cannibalize(purpose, extend_info, flags);
    if (circ) {
      log_info(LD_CIRC,"Cannibalizing circ '%s' for purpose %d (%s)",
               build_state_get_exit_nickname(circ->build_state), purpose,
               circuit_purpose_to_string(purpose));
      circ->_base.purpose = purpose;
      /* reset the birth date of this circ, else expire_building
       * will see it and think it's been trying to build since it
       * began. */
      tor_gettimeofday(&circ->_base.timestamp_created);
      switch (purpose) {
        case CIRCUIT_PURPOSE_C_ESTABLISH_REND:
        case CIRCUIT_PURPOSE_S_ESTABLISH_INTRO:
          /* it's ready right now */
          break;
        case CIRCUIT_PURPOSE_C_INTRODUCING:
        case CIRCUIT_PURPOSE_S_CONNECT_REND:
        case CIRCUIT_PURPOSE_C_GENERAL:
          /* need to add a new hop */
          tor_assert(extend_info);
          if (circuit_extend_to_new_exit(circ, extend_info) < 0)
            return NULL;
          break;
        default:
          log_warn(LD_BUG,
                   "unexpected purpose %d when cannibalizing a circ.",
                   purpose);
          tor_fragile_assert();
          return NULL;
      }
      return circ;
    }
  }

  if (did_circs_fail_last_period &&
      n_circuit_failures > MAX_CIRCUIT_FAILURES) {
    /* too many failed circs in a row. don't try. */
//    log_fn(LOG_INFO,"%d failures so far, not trying.",n_circuit_failures);
    return NULL;
  }

  /* try a circ. if it fails, circuit_mark_for_close will increment
   * n_circuit_failures */
  return circuit_establish_circuit(purpose, extend_info, flags);
}

/** Record another failure at opening a general circuit. When we have
 * too many, we'll stop trying for the remainder of this minute.
 */
static void
circuit_increment_failure_count(void)
{
  ++n_circuit_failures;
  log_debug(LD_CIRC,"n_circuit_failures now %d.",n_circuit_failures);
}

/** Reset the failure count for opening general circuits. This means
 * we will try MAX_CIRCUIT_FAILURES times more (if necessary) before
 * stopping again.
 */
void
circuit_reset_failure_count(int timeout)
{
  if (timeout && n_circuit_failures > MAX_CIRCUIT_FAILURES)
    did_circs_fail_last_period = 1;
  else
    did_circs_fail_last_period = 0;
  n_circuit_failures = 0;
}

/** Find an open circ that we're happy to use for <b>conn</b> and return 1. If
 * there isn't one, and there isn't one on the way, launch one and return
 * 0. If it will never work, return -1.
 *
 * Write the found or in-progress or launched circ into *circp.
 */
static int
circuit_get_open_circ_or_launch(edge_connection_t *conn,
                                uint8_t desired_circuit_purpose,
                                origin_circuit_t **circp)
{
  origin_circuit_t *circ;
  int check_exit_policy;
  int need_uptime, need_internal;
  int want_onehop;
  or_options_t *options = get_options();

  tor_assert(conn);
  tor_assert(circp);
  tor_assert(conn->_base.state == AP_CONN_STATE_CIRCUIT_WAIT);
  check_exit_policy =
      conn->socks_request->command == SOCKS_COMMAND_CONNECT &&
      !conn->use_begindir &&
      !connection_edge_is_rendezvous_stream(conn);
  want_onehop = conn->want_onehop;

  need_uptime = !conn->want_onehop && !conn->use_begindir &&
                smartlist_string_num_isin(options->LongLivedPorts,
                                          conn->socks_request->port);
  need_internal = desired_circuit_purpose != CIRCUIT_PURPOSE_C_GENERAL;

  circ = circuit_get_best(conn, 1, desired_circuit_purpose,
                          need_uptime, need_internal);

  if (circ) {
    *circp = circ;
    return 1; /* we're happy */
  }

  if (!want_onehop && !router_have_minimum_dir_info()) {
    if (!connection_get_by_type(CONN_TYPE_DIR)) {
      int severity = LOG_NOTICE;
      /* FFFF if this is a tunneled directory fetch, don't yell
       * as loudly. the user doesn't even know it's happening. */
      if (entry_list_is_constrained(options) &&
          entries_known_but_down(options)) {
        log_fn(severity, LD_APP|LD_DIR,
               "Application request when we haven't used client functionality "
               "lately. Optimistically trying known %s again.",
               options->UseBridges ? "bridges" : "entrynodes");
        entries_retry_all(options);
      } else if (!options->UseBridges || any_bridge_descriptors_known()) {
        log_fn(severity, LD_APP|LD_DIR,
               "Application request when we haven't used client functionality "
               "lately. Optimistically trying directory fetches again.");
        routerlist_retry_directory_downloads(time(NULL));
      }
    }
    /* the stream will be dealt with when router_have_minimum_dir_info becomes
     * 1, or when all directory attempts fail and directory_all_unreachable()
     * kills it.
     */
    return 0;
  }

  /* Do we need to check exit policy? */
  if (check_exit_policy) {
    if (!conn->chosen_exit_name) {
      struct in_addr in;
      uint32_t addr = 0;
      if (tor_inet_aton(conn->socks_request->address, &in))
        addr = ntohl(in.s_addr);
      if (router_exit_policy_all_nodes_reject(addr,
                                              conn->socks_request->port,
                                              need_uptime)) {
        log_notice(LD_APP,
                   "No Tor server allows exit to %s:%d. Rejecting.",
                   safe_str_client(conn->socks_request->address),
                   conn->socks_request->port);
        return -1;
      }
    } else {
      /* XXXX023 Duplicates checks in connection_ap_handshake_attach_circuit:
       * refactor into a single function? */
      const node_t *node = node_get_by_nickname(conn->chosen_exit_name, 1);
      int opt = conn->chosen_exit_optional;
<<<<<<< HEAD
      if (node && !connection_ap_can_use_exit(conn, node, 0)) {
=======
      if (router && !connection_ap_can_use_exit(conn, router)) {
>>>>>>> 99621bc5
        log_fn(opt ? LOG_INFO : LOG_WARN, LD_APP,
               "Requested exit point '%s' is excluded or "
               "would refuse request. %s.",
               conn->chosen_exit_name, opt ? "Trying others" : "Closing");
        if (opt) {
          conn->chosen_exit_optional = 0;
          tor_free(conn->chosen_exit_name);
          /* Try again. */
          return circuit_get_open_circ_or_launch(conn,
                                                 desired_circuit_purpose,
                                                 circp);
        }
        return -1;
      }
    }
  }

  /* is one already on the way? */
  circ = circuit_get_best(conn, 0, desired_circuit_purpose,
                          need_uptime, need_internal);
  if (circ)
    log_debug(LD_CIRC, "one on the way!");
  if (!circ) {
    extend_info_t *extend_info=NULL;
    uint8_t new_circ_purpose;

    if (desired_circuit_purpose == CIRCUIT_PURPOSE_C_INTRODUCE_ACK_WAIT) {
      /* need to pick an intro point */
      tor_assert(conn->rend_data);
      extend_info = rend_client_get_random_intro(conn->rend_data);
      if (!extend_info) {
        log_info(LD_REND,
                 "No intro points for '%s': re-fetching service descriptor.",
                 safe_str_client(conn->rend_data->onion_address));
        rend_client_refetch_v2_renddesc(conn->rend_data);
        conn->_base.state = AP_CONN_STATE_RENDDESC_WAIT;
        return 0;
      }
      log_info(LD_REND,"Chose '%s' as intro point for '%s'.",
               extend_info->nickname,
               safe_str_client(conn->rend_data->onion_address));
    }

    /* If we have specified a particular exit node for our
     * connection, then be sure to open a circuit to that exit node.
     */
    if (desired_circuit_purpose == CIRCUIT_PURPOSE_C_GENERAL) {
      if (conn->chosen_exit_name) {
        const node_t *r;
        int opt = conn->chosen_exit_optional;
        r = node_get_by_nickname(conn->chosen_exit_name, 1);
        if (r && node_has_descriptor(r)) {
          extend_info = extend_info_from_node(r);
        } else {
          log_debug(LD_DIR, "considering %d, %s",
                    want_onehop, conn->chosen_exit_name);
          if (want_onehop && conn->chosen_exit_name[0] == '$') {
            /* We're asking for a one-hop circuit to a router that
             * we don't have a routerinfo about. Make up an extend_info. */
            char digest[DIGEST_LEN];
            char *hexdigest = conn->chosen_exit_name+1;
            tor_addr_t addr;
            if (strlen(hexdigest) < HEX_DIGEST_LEN ||
                base16_decode(digest,DIGEST_LEN,hexdigest,HEX_DIGEST_LEN)<0) {
              log_info(LD_DIR, "Broken exit digest on tunnel conn. Closing.");
              return -1;
            }
            if (tor_addr_from_str(&addr, conn->socks_request->address) < 0) {
              log_info(LD_DIR, "Broken address %s on tunnel conn. Closing.",
                       escaped_safe_str_client(conn->socks_request->address));
              return -1;
            }
            extend_info = extend_info_alloc(conn->chosen_exit_name+1,
                                            digest, NULL, &addr,
                                            conn->socks_request->port);
          } else {
            /* We will need an onion key for the router, and we
             * don't have one. Refuse or relax requirements. */
            log_fn(opt ? LOG_INFO : LOG_WARN, LD_APP,
                   "Requested exit point '%s' is not known. %s.",
                   conn->chosen_exit_name, opt ? "Trying others" : "Closing");
            if (opt) {
              conn->chosen_exit_optional = 0;
              tor_free(conn->chosen_exit_name);
              /* Try again with no requested exit */
              return circuit_get_open_circ_or_launch(conn,
                                                     desired_circuit_purpose,
                                                     circp);
            }
            return -1;
          }
        }
      }
    }

    if (desired_circuit_purpose == CIRCUIT_PURPOSE_C_REND_JOINED)
      new_circ_purpose = CIRCUIT_PURPOSE_C_ESTABLISH_REND;
    else if (desired_circuit_purpose == CIRCUIT_PURPOSE_C_INTRODUCE_ACK_WAIT)
      new_circ_purpose = CIRCUIT_PURPOSE_C_INTRODUCING;
    else
      new_circ_purpose = desired_circuit_purpose;

    {
      int flags = CIRCLAUNCH_NEED_CAPACITY;
      if (want_onehop) flags |= CIRCLAUNCH_ONEHOP_TUNNEL;
      if (need_uptime) flags |= CIRCLAUNCH_NEED_UPTIME;
      if (need_internal) flags |= CIRCLAUNCH_IS_INTERNAL;
      circ = circuit_launch_by_extend_info(new_circ_purpose, extend_info,
                                           flags);
    }

    extend_info_free(extend_info);

    if (desired_circuit_purpose == CIRCUIT_PURPOSE_C_GENERAL) {
      /* We just caused a circuit to get built because of this stream.
       * If this stream has caused a _lot_ of circuits to be built, that's
       * a bad sign: we should tell the user. */
      if (conn->num_circuits_launched < NUM_CIRCUITS_LAUNCHED_THRESHOLD &&
          ++conn->num_circuits_launched == NUM_CIRCUITS_LAUNCHED_THRESHOLD)
        log_warn(LD_BUG, "The application request to %s:%d has launched "
                 "%d circuits without finding one it likes.",
                 escaped_safe_str_client(conn->socks_request->address),
                 conn->socks_request->port,
                 conn->num_circuits_launched);
    } else {
      /* help predict this next time */
      rep_hist_note_used_internal(time(NULL), need_uptime, 1);
      if (circ) {
        /* write the service_id into circ */
        circ->rend_data = rend_data_dup(conn->rend_data);
        if (circ->_base.purpose == CIRCUIT_PURPOSE_C_ESTABLISH_REND &&
            circ->_base.state == CIRCUIT_STATE_OPEN)
          rend_client_rendcirc_has_opened(circ);
      }
    }
  }
  if (!circ)
    log_info(LD_APP,
             "No safe circuit (purpose %d) ready for edge "
             "connection; delaying.",
             desired_circuit_purpose);
  *circp = circ;
  return 0;
}

/** Return true iff <b>crypt_path</b> is one of the crypt_paths for
 * <b>circ</b>. */
static int
cpath_is_on_circuit(origin_circuit_t *circ, crypt_path_t *crypt_path)
{
  crypt_path_t *cpath, *cpath_next = NULL;
  for (cpath = circ->cpath; cpath_next != circ->cpath; cpath = cpath_next) {
    cpath_next = cpath->next;
    if (crypt_path == cpath)
      return 1;
  }
  return 0;
}

/** Attach the AP stream <b>apconn</b> to circ's linked list of
 * p_streams. Also set apconn's cpath_layer to <b>cpath</b>, or to the last
 * hop in circ's cpath if <b>cpath</b> is NULL.
 */
static void
link_apconn_to_circ(edge_connection_t *apconn, origin_circuit_t *circ,
                    crypt_path_t *cpath)
{
  /* add it into the linked list of streams on this circuit */
  log_debug(LD_APP|LD_CIRC, "attaching new conn to circ. n_circ_id %d.",
            circ->_base.n_circ_id);
  /* reset it, so we can measure circ timeouts */
  apconn->_base.timestamp_lastread = time(NULL);
  apconn->next_stream = circ->p_streams;
  apconn->on_circuit = TO_CIRCUIT(circ);
  /* assert_connection_ok(conn, time(NULL)); */
  circ->p_streams = apconn;

  if (cpath) { /* we were given one; use it */
    tor_assert(cpath_is_on_circuit(circ, cpath));
    apconn->cpath_layer = cpath;
  } else { /* use the last hop in the circuit */
    tor_assert(circ->cpath);
    tor_assert(circ->cpath->prev);
    tor_assert(circ->cpath->prev->state == CPATH_STATE_OPEN);
    apconn->cpath_layer = circ->cpath->prev;
  }
}

/** If an exit wasn't specifically chosen, save the history for future
 * use. */
static void
consider_recording_trackhost(edge_connection_t *conn, origin_circuit_t *circ)
{
  int found_needle = 0;
  or_options_t *options = get_options();
  size_t len;
  char *new_address;
  char fp[HEX_DIGEST_LEN+1];

  /* Search the addressmap for this conn's destination. */
  /* If he's not in the address map.. */
  if (!options->TrackHostExits ||
      addressmap_have_mapping(conn->socks_request->address,
                              options->TrackHostExitsExpire))
    return; /* nothing to track, or already mapped */

  SMARTLIST_FOREACH(options->TrackHostExits, const char *, cp, {
    if (cp[0] == '.') { /* match end */
      if (cp[1] == '\0' ||
          !strcasecmpend(conn->socks_request->address, cp) ||
          !strcasecmp(conn->socks_request->address, &cp[1]))
          found_needle = 1;
    } else if (strcasecmp(cp, conn->socks_request->address) == 0) {
      found_needle = 1;
    }
  });

  if (!found_needle || !circ->build_state->chosen_exit)
    return;

  /* write down the fingerprint of the chosen exit, not the nickname,
   * because the chosen exit might not be named. */
  base16_encode(fp, sizeof(fp),
                circ->build_state->chosen_exit->identity_digest, DIGEST_LEN);

  /* Add this exit/hostname pair to the addressmap. */
  len = strlen(conn->socks_request->address) + 1 /* '.' */ +
        strlen(fp) + 1 /* '.' */ +
        strlen("exit") + 1 /* '\0' */;
  new_address = tor_malloc(len);

  tor_snprintf(new_address, len, "%s.%s.exit",
               conn->socks_request->address, fp);

  addressmap_register(conn->socks_request->address, new_address,
                      time(NULL) + options->TrackHostExitsExpire,
                      ADDRMAPSRC_TRACKEXIT);
}

/** Attempt to attach the connection <b>conn</b> to <b>circ</b>, and send a
 * begin or resolve cell as appropriate.  Return values are as for
 * connection_ap_handshake_attach_circuit.  The stream will exit from the hop
 * indicated by <b>cpath</b>, or from the last hop in circ's cpath if
 * <b>cpath</b> is NULL. */
int
connection_ap_handshake_attach_chosen_circuit(edge_connection_t *conn,
                                              origin_circuit_t *circ,
                                              crypt_path_t *cpath)
{
  tor_assert(conn);
  tor_assert(conn->_base.state == AP_CONN_STATE_CIRCUIT_WAIT ||
             conn->_base.state == AP_CONN_STATE_CONTROLLER_WAIT);
  tor_assert(conn->socks_request);
  tor_assert(circ);
  tor_assert(circ->_base.state == CIRCUIT_STATE_OPEN);

  conn->_base.state = AP_CONN_STATE_CIRCUIT_WAIT;

  if (!circ->_base.timestamp_dirty)
    circ->_base.timestamp_dirty = time(NULL);

  link_apconn_to_circ(conn, circ, cpath);
  tor_assert(conn->socks_request);
  if (conn->socks_request->command == SOCKS_COMMAND_CONNECT) {
    if (!conn->use_begindir)
      consider_recording_trackhost(conn, circ);
    if (connection_ap_handshake_send_begin(conn) < 0)
      return -1;
  } else {
    if (connection_ap_handshake_send_resolve(conn) < 0)
      return -1;
  }

  return 1;
}

/** Try to find a safe live circuit for CONN_TYPE_AP connection conn. If
 * we don't find one: if conn cannot be handled by any known nodes,
 * warn and return -1 (conn needs to die, and is maybe already marked);
 * else launch new circuit (if necessary) and return 0.
 * Otherwise, associate conn with a safe live circuit, do the
 * right next step, and return 1.
 */
/* XXXX this function should mark for close whenever it returns -1;
 * its callers shouldn't have to worry about that. */
int
connection_ap_handshake_attach_circuit(edge_connection_t *conn)
{
  int retval;
  int conn_age;
  int want_onehop;

  tor_assert(conn);
  tor_assert(conn->_base.state == AP_CONN_STATE_CIRCUIT_WAIT);
  tor_assert(conn->socks_request);
  want_onehop = conn->want_onehop;

  conn_age = (int)(time(NULL) - conn->_base.timestamp_created);

  if (conn_age >= get_options()->SocksTimeout) {
    int severity = (tor_addr_is_null(&conn->_base.addr) && !conn->_base.port) ?
      LOG_INFO : LOG_NOTICE;
    log_fn(severity, LD_APP,
           "Tried for %d seconds to get a connection to %s:%d. Giving up.",
           conn_age, safe_str_client(conn->socks_request->address),
           conn->socks_request->port);
    return -1;
  }

  if (!connection_edge_is_rendezvous_stream(conn)) { /* we're a general conn */
    origin_circuit_t *circ=NULL;

    if (conn->chosen_exit_name) {
      const node_t *node = node_get_by_nickname(conn->chosen_exit_name, 1);
      int opt = conn->chosen_exit_optional;
      if (!node && !want_onehop) {
        /* We ran into this warning when trying to extend a circuit to a
         * hidden service directory for which we didn't have a router
         * descriptor. See flyspray task 767 for more details. We should
         * keep this in mind when deciding to use BEGIN_DIR cells for other
         * directory requests as well. -KL*/
        log_fn(opt ? LOG_INFO : LOG_WARN, LD_APP,
               "Requested exit point '%s' is not known. %s.",
               conn->chosen_exit_name, opt ? "Trying others" : "Closing");
        if (opt) {
          conn->chosen_exit_optional = 0;
          tor_free(conn->chosen_exit_name);
          return 0;
        }
        return -1;
      }
<<<<<<< HEAD
      if (node && !connection_ap_can_use_exit(conn, node, 0)) {
=======
      if (router && !connection_ap_can_use_exit(conn, router)) {
>>>>>>> 99621bc5
        log_fn(opt ? LOG_INFO : LOG_WARN, LD_APP,
               "Requested exit point '%s' is excluded or "
               "would refuse request. %s.",
               conn->chosen_exit_name, opt ? "Trying others" : "Closing");
        if (opt) {
          conn->chosen_exit_optional = 0;
          tor_free(conn->chosen_exit_name);
          return 0;
        }
        return -1;
      }
    }

    /* find the circuit that we should use, if there is one. */
    retval = circuit_get_open_circ_or_launch(
        conn, CIRCUIT_PURPOSE_C_GENERAL, &circ);
    if (retval < 1) // XXX022 if we totally fail, this still returns 0 -RD
      return retval;

    log_debug(LD_APP|LD_CIRC,
              "Attaching apconn to circ %d (stream %d sec old).",
              circ->_base.n_circ_id, conn_age);
    /* print the circ's path, so people can figure out which circs are
     * sucking. */
    circuit_log_path(LOG_INFO,LD_APP|LD_CIRC,circ);

    /* We have found a suitable circuit for our conn. Hurray. */
    return connection_ap_handshake_attach_chosen_circuit(conn, circ, NULL);

  } else { /* we're a rendezvous conn */
    origin_circuit_t *rendcirc=NULL, *introcirc=NULL;

    tor_assert(!conn->cpath_layer);

    /* start by finding a rendezvous circuit for us */

    retval = circuit_get_open_circ_or_launch(
       conn, CIRCUIT_PURPOSE_C_REND_JOINED, &rendcirc);
    if (retval < 0) return -1; /* failed */

    if (retval > 0) {
      tor_assert(rendcirc);
      /* one is already established, attach */
      log_info(LD_REND,
               "rend joined circ %d already here. attaching. "
               "(stream %d sec old)",
               rendcirc->_base.n_circ_id, conn_age);
      /* Mark rendezvous circuits as 'newly dirty' every time you use
       * them, since the process of rebuilding a rendezvous circ is so
       * expensive. There is a tradeoff between linkability and
       * feasibility, at this point.
       */
      rendcirc->_base.timestamp_dirty = time(NULL);
      link_apconn_to_circ(conn, rendcirc, NULL);
      if (connection_ap_handshake_send_begin(conn) < 0)
        return 0; /* already marked, let them fade away */
      return 1;
    }

    if (rendcirc && (rendcirc->_base.purpose ==
                     CIRCUIT_PURPOSE_C_REND_READY_INTRO_ACKED)) {
      log_info(LD_REND,
               "pending-join circ %d already here, with intro ack. "
               "Stalling. (stream %d sec old)",
                rendcirc->_base.n_circ_id, conn_age);
      return 0;
    }

    /* it's on its way. find an intro circ. */
    retval = circuit_get_open_circ_or_launch(
      conn, CIRCUIT_PURPOSE_C_INTRODUCE_ACK_WAIT, &introcirc);
    if (retval < 0) return -1; /* failed */

    if (retval > 0) {
      /* one has already sent the intro. keep waiting. */
      circuit_t *c = NULL;
      tor_assert(introcirc);
      log_info(LD_REND, "Intro circ %d present and awaiting ack (rend %d). "
               "Stalling. (stream %d sec old)",
               introcirc->_base.n_circ_id,
               rendcirc ? rendcirc->_base.n_circ_id : 0,
               conn_age);
      /* abort parallel intro circs, if any */
      for (c = global_circuitlist; c; c = c->next) {
        if (c->purpose == CIRCUIT_PURPOSE_C_INTRODUCING &&
            !c->marked_for_close && CIRCUIT_IS_ORIGIN(c)) {
          origin_circuit_t *oc = TO_ORIGIN_CIRCUIT(c);
          if (oc->rend_data &&
              !rend_cmp_service_ids(conn->rend_data->onion_address,
                                    oc->rend_data->onion_address)) {
            log_info(LD_REND|LD_CIRC, "Closing introduction circuit that we "
                     "built in parallel.");
            circuit_mark_for_close(c, END_CIRC_REASON_TIMEOUT);
          }
        }
      }
      return 0;
    }

    /* now rendcirc and introcirc are each either undefined or not finished */

    if (rendcirc && introcirc &&
        rendcirc->_base.purpose == CIRCUIT_PURPOSE_C_REND_READY) {
      log_info(LD_REND,
               "ready rend circ %d already here (no intro-ack yet on "
               "intro %d). (stream %d sec old)",
               rendcirc->_base.n_circ_id,
               introcirc->_base.n_circ_id, conn_age);

      tor_assert(introcirc->_base.purpose == CIRCUIT_PURPOSE_C_INTRODUCING);
      if (introcirc->_base.state == CIRCUIT_STATE_OPEN) {
        log_info(LD_REND,"found open intro circ %d (rend %d); sending "
                 "introduction. (stream %d sec old)",
                 introcirc->_base.n_circ_id, rendcirc->_base.n_circ_id,
                 conn_age);
        if (rend_client_send_introduction(introcirc, rendcirc) < 0) {
          return -1;
        }
        rendcirc->_base.timestamp_dirty = time(NULL);
        introcirc->_base.timestamp_dirty = time(NULL);
        assert_circuit_ok(TO_CIRCUIT(rendcirc));
        assert_circuit_ok(TO_CIRCUIT(introcirc));
        return 0;
      }
    }

    log_info(LD_REND, "Intro (%d) and rend (%d) circs are not both ready. "
             "Stalling conn. (%d sec old)",
             introcirc ? introcirc->_base.n_circ_id : 0,
             rendcirc ? rendcirc->_base.n_circ_id : 0, conn_age);
    return 0;
  }
}
<|MERGE_RESOLUTION|>--- conflicted
+++ resolved
@@ -128,11 +128,7 @@
         return 0;
       }
     }
-<<<<<<< HEAD
-    if (exitnode && !connection_ap_can_use_exit(conn, exitnode, 0)) {
-=======
-    if (exitrouter && !connection_ap_can_use_exit(conn, exitrouter)) {
->>>>>>> 99621bc5
+    if (exitnode && !connection_ap_can_use_exit(conn, exitnode)) {
       /* can't exit from this router */
       return 0;
     }
@@ -520,11 +516,7 @@
       if (exitnode && (!need_uptime || build_state->need_uptime)) {
         int ok;
         if (conn) {
-<<<<<<< HEAD
-          ok = connection_ap_can_use_exit(conn, exitnode, 0);
-=======
-          ok = connection_ap_can_use_exit(conn, exitrouter);
->>>>>>> 99621bc5
+          ok = connection_ap_can_use_exit(conn, exitnode);
         } else {
           addr_policy_result_t r;
           r = compare_addr_to_node_policy(0, port, exitnode);
@@ -1296,11 +1288,7 @@
        * refactor into a single function? */
       const node_t *node = node_get_by_nickname(conn->chosen_exit_name, 1);
       int opt = conn->chosen_exit_optional;
-<<<<<<< HEAD
-      if (node && !connection_ap_can_use_exit(conn, node, 0)) {
-=======
-      if (router && !connection_ap_can_use_exit(conn, router)) {
->>>>>>> 99621bc5
+      if (node && !connection_ap_can_use_exit(conn, node)) {
         log_fn(opt ? LOG_INFO : LOG_WARN, LD_APP,
                "Requested exit point '%s' is excluded or "
                "would refuse request. %s.",
@@ -1632,11 +1620,7 @@
         }
         return -1;
       }
-<<<<<<< HEAD
-      if (node && !connection_ap_can_use_exit(conn, node, 0)) {
-=======
-      if (router && !connection_ap_can_use_exit(conn, router)) {
->>>>>>> 99621bc5
+      if (node && !connection_ap_can_use_exit(conn, node)) {
         log_fn(opt ? LOG_INFO : LOG_WARN, LD_APP,
                "Requested exit point '%s' is excluded or "
                "would refuse request. %s.",
