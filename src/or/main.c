--- conflicted
+++ resolved
@@ -2237,19 +2237,15 @@
   }
   quiet_level = quiet;
 
-<<<<<<< HEAD
-  log(LOG_NOTICE, LD_GENERAL, "Tor v%s%s. This is experimental software. "
-      "Do not rely on it for strong anonymity. (Running on %s)", get_version(),
-#ifdef USE_BUFFEREVENTS
-      " (with bufferevents)",
-#else
-      "",
-#endif
-      get_uname());
-=======
   {
     const char *version = get_version();
-    log_notice(LD_GENERAL, "Tor v%s running on %s.", version, get_uname());
+    log_notice(LD_GENERAL, "Tor v%s%s running on %s.", version,
+#ifdef USE_BUFFEREVENTS
+               " (with bufferevents)",
+#else
+               "",
+#endif
+               get_uname());
 
     log_notice(LD_GENERAL, "WARNING: Tor can't help you if you use it wrong. "
                "Learn how to be safe at "
@@ -2259,8 +2255,6 @@
       log_notice(LD_GENERAL, "This version is not a stable Tor release. "
                  "Expect more bugs than usual.");
   }
-
->>>>>>> 2b4d4ffa
 
   if (network_init()<0) {
     log_err(LD_BUG,"Error initializing network; exiting.");
